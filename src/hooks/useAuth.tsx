--- conflicted
+++ resolved
@@ -1,8 +1,6 @@
 import { createContext, useContext, useEffect, useState } from "react";
-import { createClient } from "@supabase/supabase-js";
 import { supabase } from "@/integrations/supabase/client";
 import { User, AuthError, Role } from "@/types/auth";
-import { toast } from "@/hooks/use-toast";
 
 // Helper function to map database role to app role
 const mapDatabaseRoleToAppRole = (dbRole: string): Role => {
@@ -127,16 +125,18 @@
         const {
           data: { session },
           error,
-        } = await Promise.race([sessionPromise, timeoutPromise]);
+        } = await Promise.race([sessionPromise, timeoutPromise]) as Awaited<
+          ReturnType<typeof supabase.auth.getSession>
+        >;
 
         if (error) {
           console.error("[AuthProvider] Initial session error:", {
-            errorCode: error.code,
-            errorMessage: error.message,
+            errorCode: (error as any)?.code,
+            errorMessage: (error as any)?.message,
           });
           setError({
-            code: error.code || "SESSION_ERROR",
-            message: error.message,
+            code: (error as any)?.code || "SESSION_ERROR",
+            message: (error as any)?.message || "Session error",
             type: "session",
           });
           setLoading(false);
@@ -308,8 +308,8 @@
       if (error) {
         console.error("Error logging user session:", error);
         setError({
-          code: error.code || "SESSION_LOG_ERROR",
-          message: error.message || "Failed to log user session",
+          code: (error as any)?.code || "SESSION_LOG_ERROR",
+          message: (error as any)?.message || "Failed to log user session",
           type: "session",
         });
       }
@@ -323,28 +323,24 @@
     }
   };
 
-  const fetchProfile = async (uid: string): Promise<void> => {
+  // Helper to fetch profile, with optional timeout, and no 406 (uses maybeSingle)
+  const fetchProfile = async (uid: string, timeoutMs = 8000): Promise<void> => {
     console.log("[AuthProvider] fetchProfile start for:", uid);
 
     try {
-      const { data: profile, error } = await supabase
+      const profilePromise = supabase
         .from("profiles")
         .select("*")
         .eq("id", uid)
         .maybeSingle();
-<<<<<<< HEAD
-=======
-
-      const { data: profile, error } = await Promise.race([
+
+      const { data: profile, error } = (await Promise.race([
         profilePromise,
         new Promise<never>((_, reject) =>
-          setTimeout(
-            () => reject(new Error("Profile fetch timeout")),
-            timeoutMs,
-          ),
+          setTimeout(() => reject(new Error("Profile fetch timeout")), timeoutMs),
         ),
-      ]);
->>>>>>> 6f28a31b
+      ])) as Awaited<typeof profilePromise>;
+
       if (error) throw error;
 
       let profileData = profile;
@@ -354,30 +350,22 @@
           "[AuthProvider] No profile found, creating new profile for user:",
           uid,
         );
-        const { error: createError } = await supabase
-          .from("profiles")
-          .insert({
-            id: uid,
-            email: session?.user?.email,
-            first_name: "",
-            last_name: "",
-<<<<<<< HEAD
-            company: "",
-            phone: "",
-=======
->>>>>>> 6f28a31b
-            role: "level1",
-            department: null,
-          });
+        const { error: createError } = await supabase.from("profiles").insert({
+          id: uid,
+          email: session?.user?.email,
+          first_name: "",
+          last_name: "",
+          company: "",
+          phone: "",
+          role: "level1",
+          department: null,
+        });
 
         if (createError) {
-          console.error(
-            "[AuthProvider] Error creating profile:",
-            createError,
-          );
+          console.error("[AuthProvider] Error creating profile:", createError);
           setError({
-            code: createError.code || "PROFILE_CREATE_ERROR",
-            message: createError.message || "Failed to create user profile",
+            code: (createError as any)?.code || "PROFILE_CREATE_ERROR",
+            message: (createError as any)?.message || "Failed to create user profile",
             type: "profile",
           });
           throw createError;
@@ -415,7 +403,6 @@
         message: errorMessage,
         type: "profile",
       });
-      // Clear any existing user state and avoid propagating the error further
       setUser(null);
       return;
     }
