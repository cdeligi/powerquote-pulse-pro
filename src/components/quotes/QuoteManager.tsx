--- conflicted
+++ resolved
@@ -129,19 +129,7 @@
 
     const accountDisplayValue = accountValue || null;
 
-<<<<<<< HEAD
     const primaryDisplayLabel = formalQuoteId;
-=======
-    const normalizedQuoteId = normalizeQuoteId(quote.id) || quote.id;
-    const formalQuoteId = isDraftQuote ? null : normalizedQuoteId;
-
-    const draftOrConfiguredLabel = configuredQuoteName || normalizedDraftName || configuredCustomerName;
-    const customerDisplayName = configuredCustomerName || normalizedDraftName || configuredQuoteName || quote.id;
-
-    const primaryDisplayLabel = isDraftQuote
-      ? (draftOrConfiguredLabel || normalizedQuoteId)
-      : (formalQuoteId || customerDisplayName);
->>>>>>> 432aeb60
 
     const originalValue = isDraftQuote && quote.draft_bom?.items
       ? quote.draft_bom.items.reduce((sum: number, item: any) =>
@@ -182,10 +170,7 @@
       displayId: quote.id, // Keep original ID for operations
       displayLabel: primaryDisplayLabel,
       formalQuoteId,
-<<<<<<< HEAD
       quoteId: normalizedQuoteId,
-=======
->>>>>>> 432aeb60
       customer: customerDisplayName,
       oracleCustomerId: quote.oracle_customer_id || 'N/A',
       account: accountDisplayValue,
@@ -919,11 +904,7 @@
                     <div>
                       <div className="flex items-center space-x-3">
                         <span className="text-white font-bold">
-<<<<<<< HEAD
                           {quote.quoteId ?? quote.displayLabel}
-=======
-                          {quote.displayLabel}
->>>>>>> 432aeb60
                         </span>
                         <Badge className={`${statusBadge.color} text-white`}>
                           {statusBadge.text}
