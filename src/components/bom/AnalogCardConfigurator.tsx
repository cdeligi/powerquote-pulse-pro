
/**
 * © 2025 Qualitrol Corp. All rights reserved.
 */

import { useState } from "react";
import { BOMItem, Level3Customization } from "@/types/product/interfaces";
import { productDataService } from "@/services/productDataService";
import { Card, CardContent, CardDescription, CardHeader, CardTitle } from "@/components/ui/card";
import { Button } from "@/components/ui/button";
import { Dialog, DialogContent, DialogHeader, DialogTitle } from "@/components/ui/dialog";
import { Select, SelectContent, SelectItem, SelectTrigger, SelectValue } from "@/components/ui/select";
import { Label } from "@/components/ui/label";
import { Tooltip, TooltipContent, TooltipProvider, TooltipTrigger } from "@/components/ui/tooltip";
import { X, Save, Info } from "lucide-react";

interface AnalogCardConfiguratorProps {
  bomItem: BOMItem;
  onSave: (customizations: Level3Customization[]) => void;
  onClose: () => void;
}

const AnalogCardConfigurator = ({ bomItem, onSave, onClose }: AnalogCardConfiguratorProps) => {
<<<<<<< HEAD
  const [channelConfigs, setChannelConfigs] = useState<Record<number, AnalogSensorType>>(() => {
    const configs: Record<number, AnalogSensorType> = {};

=======
  const sensorOptions = productDataService.getAnalogSensorTypes();
  const [channelConfigs, setChannelConfigs] = useState<Record<number, string>>(() => {
    // Initialize with existing configurations or default to first sensor type
    const configs: Record<number, string> = {};
    
>>>>>>> 0ac11c94
    if (bomItem.level3Customizations) {
      bomItem.level3Customizations.forEach((config, index) => {
        if (config.name && sensorOptions.some(s => s.name === config.name)) {
          configs[index + 1] = config.name;
        }
      });
    } else {
      const stored = localStorage.getItem(`analogDefaults_${bomItem.product.id}`);
      if (stored) {
        Object.assign(configs, JSON.parse(stored));
      }
    }

<<<<<<< HEAD
=======
    // Fill in any missing channels with default
>>>>>>> 0ac11c94
    for (let i = 1; i <= 8; i++) {
      if (!configs[i]) {
        configs[i] = sensorOptions[0]?.name || '';
      }
    }

    return configs;
  });

  const handleChannelChange = (channel: number, sensorType: string) => {
    setChannelConfigs(prev => ({
      ...prev,
      [channel]: sensorType
    }));
  };

  const handleSave = () => {
    const customizations: Level3Customization[] = [];
    
    for (let channel = 1; channel <= 8; channel++) {
      const sensorType = channelConfigs[channel];
      customizations.push({
        id: `analog-ch${channel}-${bomItem.id}`,
        parentOptionId: bomItem.id,
        type: 'analog_sensor',
        name: sensorType,
        description: `Channel ${channel} sensor configuration`,
        options: [sensorType],
        price: 0, // No additional cost for sensor type selection
        enabled: true
      });
    }
    
    onSave(customizations);
  };

  return (
    <TooltipProvider>
      <Dialog open={true} onOpenChange={onClose}>
        <DialogContent className="bg-gray-900 border-gray-800 max-w-4xl max-h-[80vh] overflow-y-auto">
          <DialogHeader>
            <div className="flex items-center justify-between">
              <DialogTitle className="text-white">Configure Analog Card - {bomItem.product.name}</DialogTitle>
              <Button
                variant="ghost"
                size="sm"
                onClick={onClose}
                className="text-gray-400 hover:text-white"
              >
                <X className="h-4 w-4" />
              </Button>
            </div>
          </DialogHeader>
          
          <div className="space-y-6">
            <Card className="bg-gray-800 border-gray-700">
              <CardHeader>
                <CardTitle className="text-white text-lg">Channel Configuration</CardTitle>
                <CardDescription className="text-gray-400">
                  Configure each of the 8 analog input channels with the appropriate sensor type
                </CardDescription>
              </CardHeader>
              <CardContent>
                <div className="grid grid-cols-1 md:grid-cols-2 gap-4">
                  {[1, 2, 3, 4, 5, 6, 7, 8].map((channel) => (
                    <div key={channel} className="space-y-2">
                      <div className="flex items-center space-x-2">
                        <Label htmlFor={`channel-${channel}`} className="text-white font-medium">
                          Channel {channel}
                        </Label>
                        <Tooltip>
                          <TooltipTrigger>
                            <Info className="h-4 w-4 text-gray-400 hover:text-white" />
                          </TooltipTrigger>
                      <TooltipContent className="bg-gray-800 border-gray-600 text-white max-w-xs">
                            <p>{sensorOptions.find(s => s.name === channelConfigs[channel])?.description}</p>
                          </TooltipContent>
                        </Tooltip>
                      </div>
                      <Select
                        value={channelConfigs[channel]}
                        onValueChange={(value: string) => handleChannelChange(channel, value)}
                      >
                        <SelectTrigger className="bg-gray-700 border-gray-600 text-white">
                          <SelectValue placeholder="Select sensor type" />
                        </SelectTrigger>
                        <SelectContent className="bg-gray-700 border-gray-600 max-h-60">
                          {sensorOptions.map((sensor) => (
                            <Tooltip key={sensor.id}>
                              <TooltipTrigger asChild>
                                <SelectItem
                                  value={sensor.name}
                                  className="text-white hover:bg-gray-600 focus:bg-gray-600"
                                >
                                  {sensor.name}
                                </SelectItem>
                              </TooltipTrigger>
                              <TooltipContent className="bg-gray-800 border-gray-600 text-white max-w-xs">
                                <p>{sensor.description}</p>
                              </TooltipContent>
                            </Tooltip>
                          ))}
                        </SelectContent>
                      </Select>
                    </div>
                  ))}
                </div>
              </CardContent>
            </Card>

            {/* Summary */}
            <Card className="bg-gray-800 border-gray-700">
              <CardHeader>
                <CardTitle className="text-white text-lg">Configuration Summary</CardTitle>
              </CardHeader>
              <CardContent>
                <div className="grid grid-cols-2 gap-2 text-sm">
                  {Object.entries(channelConfigs).map(([channel, sensorType]) => (
                    <div key={channel} className="flex justify-between">
                      <span className="text-gray-400">Channel {channel}:</span>
                      <span className="text-white">{sensorType}</span>
                    </div>
                  ))}
                </div>
              </CardContent>
            </Card>
            
            <div className="flex justify-end space-x-2 pt-4 border-t border-gray-700">
              <Button
                variant="outline"
                onClick={onClose}
                className="border-gray-600 text-black bg-white hover:bg-gray-100"
              >
                Cancel
              </Button>
              <Button 
                className="bg-red-600 hover:bg-red-700 text-white"
                onClick={handleSave}
              >
                <Save className="mr-2 h-4 w-4" />
                Save Configuration
              </Button>
            </div>
          </div>
        </DialogContent>
      </Dialog>
    </TooltipProvider>
  );
};

export default AnalogCardConfigurator;<|MERGE_RESOLUTION|>--- conflicted
+++ resolved
@@ -21,17 +21,17 @@
 }
 
 const AnalogCardConfigurator = ({ bomItem, onSave, onClose }: AnalogCardConfiguratorProps) => {
-<<<<<<< HEAD
+codex/adicionar-ícone-de-motor-nas-telas-de-gerenciamento
   const [channelConfigs, setChannelConfigs] = useState<Record<number, AnalogSensorType>>(() => {
     const configs: Record<number, AnalogSensorType> = {};
 
-=======
+
   const sensorOptions = productDataService.getAnalogSensorTypes();
   const [channelConfigs, setChannelConfigs] = useState<Record<number, string>>(() => {
     // Initialize with existing configurations or default to first sensor type
     const configs: Record<number, string> = {};
     
->>>>>>> 0ac11c94
+main
     if (bomItem.level3Customizations) {
       bomItem.level3Customizations.forEach((config, index) => {
         if (config.name && sensorOptions.some(s => s.name === config.name)) {
@@ -45,10 +45,10 @@
       }
     }
 
-<<<<<<< HEAD
-=======
+codex/adicionar-ícone-de-motor-nas-telas-de-gerenciamento
+
     // Fill in any missing channels with default
->>>>>>> 0ac11c94
+main
     for (let i = 1; i <= 8; i++) {
       if (!configs[i]) {
         configs[i] = sensorOptions[0]?.name || '';
