--- conflicted
+++ resolved
@@ -1,8 +1,8 @@
-<<<<<<< HEAD
+        codex/fix-bom-item-addition-and-display-names-eburrr
 import { useMemo } from "react";
 
-=======
->>>>>>> 858ccbab
+
+main
 import { Chassis, Level3Product } from "@/types/product";
 import { ChassisType } from "@/types/product/chassis-types";
 import { Card, CardContent, CardHeader, CardTitle } from "@/components/ui/card";
@@ -66,10 +66,10 @@
 
   const getCardDisplayName = (card?: Level3Product) => {
     if (!card) return '';
-<<<<<<< HEAD
-=======
+        codex/fix-bom-item-addition-and-display-names-eburrr
+
     codex/fix-bom-item-addition-and-display-names-lfhkqt
->>>>>>> 858ccbab
+        main
 
     const productRecord = (card as any).product;
     if (productRecord) {
@@ -88,12 +88,12 @@
       card.type ||
       'Card'
     );
-<<<<<<< HEAD
-=======
+        codex/fix-bom-item-addition-and-display-names-eburrr
+
 
     return (card as any).displayName || card.displayName || card.name || card.type || 'Card';
     main
->>>>>>> 858ccbab
+        main
   };
 
   const getCardTypeColor = (cardType: string) => {
@@ -403,7 +403,7 @@
           
           
           {/* Slot assignments summary */}
-<<<<<<< HEAD
+        codex/fix-bom-item-addition-and-display-names-eburrr
           {(summaryTotalSlots || Object.keys(slotAssignments).length > 0) && (
             <div className="pt-4 border-t border-gray-700">
               <h4 className="text-white font-medium mb-2">Assigned Cards:</h4>
@@ -412,7 +412,7 @@
                   const primarySlot = parseInt(slotKey, 10);
                   const card = slotAssignments[primarySlot];
                   const label = getCardDisplayName(card) || 'Card';
-=======
+
           {(chassis.slots || chassis.specifications?.slots || Object.keys(slotAssignments).length > 0) && (
             <div className="pt-4 border-t border-gray-700">
               <h4 className="text-white font-medium mb-2">Assigned Cards:</h4>
@@ -429,25 +429,25 @@
                     (card as any)?.has_level4 ||
                     (card as any)?.requires_level4_config
                   );
->>>>>>> 858ccbab
+        main
                   const hasExistingConfig = Boolean((card as any)?.level4BomItemId);
                   const srLabel = `${hasExistingConfig ? 'Reconfigure' : 'Configure'} ${label}`;
 
                   return (
-<<<<<<< HEAD
+        codex/fix-bom-item-addition-and-display-names-eburrr
                     <div key={`bushing-${slotKey}`} className="flex items-center justify-between gap-2 text-sm">
-=======
+
                     <div key={`bushing-${slot}`} className="flex items-center justify-between gap-2 text-sm">
->>>>>>> 858ccbab
+        main
                       <div className="flex items-center gap-2">
                         <span className="text-gray-400">Slots {slots.join('-')}:</span>
                         <span className="text-white">{label}</span>
                       </div>
-<<<<<<< HEAD
+        codex/fix-bom-item-addition-and-display-names-eburrr
                       {hasLevel4Metadata(card) && !!onSlotReconfigure && (
-=======
+
                       {hasLevel4Config && !!onSlotReconfigure && (
->>>>>>> 858ccbab
+        main
                         <Button
                           size="icon"
                           variant="ghost"
@@ -462,7 +462,7 @@
                     </div>
                   );
                 })}
-<<<<<<< HEAD
+        codex/fix-bom-item-addition-and-display-names-eburrr
                 {slotOrder.map(slot => {
                   const card = slotAssignments[slot];
                   const isEmpty = !card;
@@ -493,7 +493,7 @@
                     </div>
                   );
                 })}
-=======
+
 
                 {Object.entries(bushingSlots).map(([slot, slots]) => (
                   <div key={`bushing-${slot}`} className="flex justify-between text-sm">
@@ -568,7 +568,7 @@
                     );
                   });
                 })()}
->>>>>>> 858ccbab
+        main
               </div>
             </div>
           )}
