import { useState, useEffect, useMemo } from 'react';
import { Card, CardContent, CardDescription, CardHeader, CardTitle } from '@/components/ui/card';
import { Tabs, TabsContent, TabsList, TabsTrigger } from '@/components/ui/tabs';
import { Badge } from '@/components/ui/badge';
import { Button } from '@/components/ui/button';
import { BOMItem, Level1Product, Level2Product, Level3Product, Level3Customization } from '@/types/product';
import Level2OptionsSelector from './Level2OptionsSelector';
import ChassisSelector from './ChassisSelector';
import RackVisualizer from './RackVisualizer';
import AccessoryList from './AccessoryList';
import SlotCardSelector from './SlotCardSelector';
import BOMDisplay from './BOMDisplay';
import { EnhancedBOMDisplay } from './EnhancedBOMDisplay';
import AnalogCardConfigurator from './AnalogCardConfigurator';
import BushingCardConfigurator from './BushingCardConfigurator';
import NonChassisConfigurator from './NonChassisConfigurator';

import { Level4RuntimePayload } from "@/types/level4";
import { Level4RuntimeModal } from "../level4/Level4RuntimeModal";

import { productDataService } from '@/services/productDataService';
import QuoteFieldsSection from './QuoteFieldsSection';

import { getSupabaseClient, getSupabaseAdminClient, isAdminAvailable } from "@/integrations/supabase/client";

const supabase = getSupabaseClient();
const supabaseAdmin = getSupabaseAdminClient();;
import { toast } from '@/components/ui/use-toast';
import QTMSConfigurationEditor from './QTMSConfigurationEditor';
import { consolidateQTMSConfiguration, createQTMSBOMItem, ConsolidatedQTMS, QTMSConfiguration } from '@/utils/qtmsConsolidation';
import { buildQTMSPartNumber } from '@/utils/qtmsPartNumberBuilder';
import { findOptimalBushingPlacement, findExistingBushingSlots, isBushingCard } from '@/utils/bushingValidation';
import { useAuth } from '@/hooks/useAuth';
import { useQuoteValidation } from './QuoteFieldValidation';
import { usePermissions, FEATURES } from '@/hooks/usePermissions';
import {
  serializeSlotAssignments,
  deserializeSlotAssignments,
  buildRackLayoutFromAssignments,
  type SerializedSlotAssignment,
} from '@/utils/slotAssignmentUtils';

interface BOMBuilderProps {
  onBOMUpdate: (items: BOMItem[]) => void;
  canSeePrices: boolean;
  canSeeCosts?: boolean;
  quoteId?: string;
  mode?: 'new' | 'edit' | 'view';
}

const SLOT_LEVEL4_FLAG = '__slotLevel4Session';

const convertRackLayoutToAssignments = (
  layout?: {
    slots?: Array<{
      slot?: number | null;
      slotNumber?: number | null;
      cardName?: string | null;
      partNumber?: string | null;
      product?: { id?: string | null; name?: string | null; displayName?: string | null } | null;
      level4Config?: any;
      level4Selections?: any;
    }>;
  }
): Record<number, Level3Product & Record<string, any>> | undefined => {
  if (!layout?.slots || layout.slots.length === 0) {
    return undefined;
  }

  return layout.slots.reduce<Record<number, Level3Product & Record<string, any>>>((acc, slot) => {
    const position = typeof slot.slot === 'number'
      ? slot.slot
      : typeof slot.slotNumber === 'number'
        ? slot.slotNumber
        : undefined;

    if (position === undefined) {
      return acc;
    }

    const name = slot.cardName || slot.product?.displayName || slot.product?.name || `Slot ${position} Card`;

    acc[position] = {
      id: slot.product?.id || `slot-${position}`,
      name,
      displayName: name,
      description: '',
      price: 0,
      enabled: true,
      parent_product_id: '',
      product_level: 3,
      partNumber: slot.partNumber || undefined,
      level4Config: slot.level4Config ?? null,
      level4Selections: slot.level4Selections ?? null,
    } as Level3Product & Record<string, any>;

    return acc;
  }, {});
};

const BOMBuilder = ({ onBOMUpdate, canSeePrices, canSeeCosts = false, quoteId, mode = 'new' }: BOMBuilderProps) => {
  // ALL HOOKS MUST BE AT THE TOP - NO CONDITIONAL RETURNS BEFORE HOOKS
  const { user, loading } = useAuth();
  const { has } = usePermissions();

  // Compute permissions
  const canEditPN = has(FEATURES.BOM_EDIT_PART_NUMBER);
  const canForcePN = has(FEATURES.BOM_FORCE_PART_NUMBER);

  const [selectedLevel1Product, setSelectedLevel1Product] = useState<Level1Product | null>(null);
  const [selectedLevel2Options, setSelectedLevel2Options] = useState<Level2Product[]>([]);
  const [selectedChassis, setSelectedChassis] = useState<Level2Product | null>(null);
  const [slotAssignments, setSlotAssignments] = useState<Record<number, Level3Product>>({});
  const [selectedSlot, setSelectedSlot] = useState<number | null>(null);
  const [bomItems, setBomItems] = useState<BOMItem[]>([]);
  const [activeTab, setActiveTab] = useState<string>('');
  const [hasRemoteDisplay, setHasRemoteDisplay] = useState<boolean>(false);
  const [configuringLevel4Item, setConfiguringLevel4Item] = useState<BOMItem | null>(null);
  const [quoteFields, setQuoteFields] = useState<Record<string, any>>({});
  const [discountPercentage, setDiscountPercentage] = useState<number>(0);
  const [discountJustification, setDiscountJustification] = useState<string>('');
  const [isSubmitting, setIsSubmitting] = useState(false);
  const [editingQTMS, setEditingQTMS] = useState<ConsolidatedQTMS | null>(null);
  const [configuringChassis, setConfiguringChassis] = useState<Level2Product | null>(null);
  const [editingOriginalItem, setEditingOriginalItem] = useState<BOMItem | null>(null);
  const [configuringNonChassis, setConfiguringNonChassis] = useState<Level2Product | null>(null);
  
  // Draft quote functionality
  const [currentQuoteId, setCurrentQuoteId] = useState<string | null>(quoteId || null);
  const [currentQuote, setCurrentQuote] = useState<any>(null);
  const [isDraftMode, setIsDraftMode] = useState(mode === 'edit' || mode === 'new');

  // Admin-driven part number config and codes for the selected chassis
  const [pnConfig, setPnConfig] = useState<any | null>(null);
  const [codeMap, setCodeMap] = useState<Record<string, { template: string; slot_span: number; is_standard?: boolean; standard_position?: number | null; designated_only?: boolean; designated_positions?: number[]; outside_chassis?: boolean; notes?: string | null; exclusive_in_slots?: boolean; color?: string | null }>>({});
  const [level3Products, setLevel3Products] = useState<Level3Product[]>([]);
  const [autoPlaced, setAutoPlaced] = useState(false);
  const [selectedAccessories, setSelectedAccessories] = useState<Set<string>>(new Set());

  // Hints for standard slot positions not yet filled (top-level to avoid conditional hooks)
  const standardSlotHints = useMemo(() => {
    const hints: Record<number, string[]> = {};
    const nameById = Object.fromEntries(level3Products.map(p => [p.id, p.name] as const));
    Object.entries(codeMap).forEach(([l3Id, def]) => {
      if (!def?.is_standard || def?.outside_chassis) return;
      const pos = def.standard_position;
      // Skip CPU std position (0) and ignore outside-chassis items
      if (pos === 0 || pos === null || pos === undefined) return;
      if (!slotAssignments[pos]) {
        const name = nameById[l3Id] || 'Standard Item';
        hints[pos] = hints[pos] ? [...hints[pos], name] : [name];
      }
    });
    return hints;
  }, [codeMap, level3Products, slotAssignments]);

  // Map configured colors by Level3 id from admin codeMap
  const colorByProductId = useMemo(() => {
    const map: Record<string, string> = {};
    Object.entries(codeMap).forEach(([id, def]) => {
      if (def && def.color) map[id] = def.color as string;
    });
    return map;
  }, [codeMap]);

  // Accessories list from admin config (outside_chassis)
  const accessories = useMemo(() => {
    return level3Products
      .filter(p => codeMap[p.id]?.outside_chassis)
      .map(p => {
        const template = codeMap[p.id]?.template as string | undefined;
        const pn = template ? String(template).replace(/\{[^}]+\}/g, '') : (p.partNumber || undefined);
        return {
          product: p,
          selected: selectedAccessories.has(p.id),
          color: (codeMap[p.id]?.color as string | null) || null,
          pn,
        };
      });
  }, [level3Products, codeMap, selectedAccessories]);

  const toggleAccessory = (id: string) => {
    setSelectedAccessories(prev => {
      const next = new Set(prev);
      if (next.has(id)) next.delete(id);
      else next.add(id);
      return next;
    });
  };

  // Get available quote fields for validation
  const [availableQuoteFields, setAvailableQuoteFields] = useState<any[]>([]);
  
  useEffect(() => {
    const fetchQuoteFields = async () => {
      try {
        const { data: fields, error } = await supabase
          .from('quote_fields')
          .select('*')
          .eq('enabled', true)
          .order('display_order');
        
        if (error) throw error;
        setAvailableQuoteFields(fields || []);
      } catch (error) {
        console.error('Error fetching quote fields:', error);
      }
    };

    fetchQuoteFields();
  }, []);

  // Initialize or load quote on component mount  
  useEffect(() => {
    if (quoteId && mode === 'edit') {
      console.log('BOMBuilder: Loading existing quote for editing:', quoteId);
      setCurrentQuoteId(quoteId);
      loadQuote(quoteId);
    } else if (mode === 'new') {
      console.log('BOMBuilder: Starting new quote');
      setCurrentQuoteId(null);
      setIsDraftMode(true);
    }
  }, [quoteId, mode]);

  // Existing initialization from URL params (legacy support)
  useEffect(() => {
    const urlParams = new URLSearchParams(window.location.search);
    const quoteIdFromUrl = urlParams.get('quoteId');
    
    // Only use URL params if no props are provided
    if (!quoteId && quoteIdFromUrl) {
      console.log('Quote ID found in URL:', quoteIdFromUrl);
      setCurrentQuoteId(quoteIdFromUrl);
      loadQuote(quoteIdFromUrl);
    } else if (!quoteId && !quoteIdFromUrl) {
      console.log('No quote ID provided, starting fresh');
    }
  }, [quoteId]);

  // Generate unique draft name function with timestamp to prevent duplicates
  const generateUniqueDraftName = async (): Promise<string> => {
    if (!user?.email) return 'Draft 1';
    
    try {
      // Use timestamp-based approach to prevent race conditions
      const timestamp = Date.now();
      const timestampSuffix = timestamp.toString().slice(-6); // Last 6 digits for uniqueness
      
      // Count existing drafts for this user to get sequence number
      const { count, error } = await supabase
        .from('quotes')
        .select('*', { count: 'exact', head: true })
        .eq('user_id', user.id)
        .eq('status', 'draft');

      if (error) {
        console.error('Error counting drafts:', error);
        return `Draft ${timestampSuffix}`;
      }

      const draftNumber = (count || 0) + 1;
      return `${user.email?.split('@')[0] || 'User'} Draft ${draftNumber}`;
    } catch (error) {
      console.error('Error generating draft name:', error);
      const fallback = Date.now().toString().slice(-6);
      return `Draft ${fallback}`;
    }
  };

  const createDraftQuote = async () => {
    if (!user?.id) {
      console.error('No user ID available for draft quote creation');
      toast({
        title: 'Authentication Error',
        description: 'You must be logged in to create a quote',
        variant: 'destructive'
      });
      return;
    }
    
    try {
      console.log('Creating draft quote for user:', user.id);
      
      // Generate unique customer name for draft
      const draftCustomerName = await generateUniqueDraftName();
      
      // Use simple UUID for draft quotes - no complex ID generation
      const draftQuoteId = crypto.randomUUID();
      
      console.log('Generated simple draft quote ID:', draftQuoteId);
      
      // Create draft quote with proper field mapping
      const quoteData = {
        id: draftQuoteId,
        user_id: user.id,
        customer_name: draftCustomerName,
        oracle_customer_id: quoteFields.oracle_customer_id || 'TBD',
        sfdc_opportunity: quoteFields.sfdc_opportunity || 'TBD',
        priority: (quoteFields.priority as any) || 'Medium',
        shipping_terms: quoteFields.shipping_terms || 'TBD',
        payment_terms: quoteFields.payment_terms || 'TBD',
        currency: quoteFields.currency || 'USD',
        is_rep_involved: quoteFields.is_rep_involved || false,
        status: 'draft' as const,
        quote_fields: quoteFields,
        original_quote_value: 0,
        discounted_value: 0,
        total_cost: 0,
        requested_discount: 0,
        original_margin: 0,
        discounted_margin: 0,
        gross_profit: 0,
        submitted_by_email: user.email || '',
        submitted_by_name: user.email || 'Unknown User'
      };

      console.log('Inserting quote with data:', quoteData);
      
      const { error: createError } = await supabase
        .from('quotes')
        .insert(quoteData);
        
      if (createError) {
        console.error('Quote creation error:', createError);
        throw new Error(`Failed to create quote: ${createError.message}`);
      }
      
      setCurrentQuoteId(draftQuoteId);
      setCurrentQuote({ 
        id: draftQuoteId, 
        customer_name: draftCustomerName, 
        status: 'draft' 
      });
      setIsDraftMode(true);
      
      // Update URL without page reload
      window.history.replaceState({}, '', `/#configure?quoteId=${draftQuoteId}`);
      
      toast({
        title: 'Quote Created',
        description: `${currentQuote?.customer_name || draftCustomerName} ready for configuration. Your progress will be automatically saved.`
      });
      
      console.log('Draft quote created successfully:', draftQuoteId);
    } catch (error) {
      console.error('Error creating draft quote:', error);
      toast({
        title: 'Error Creating Draft',
        description: error instanceof Error ? error.message : 'Unknown error occurred',
        variant: 'destructive'
      });
    }
  };

  const loadQuote = async (quoteId: string) => {
    if (!quoteId) {
      console.log('No quote ID provided');
      setIsLoading(false);
      return;
    }
    
    try {
      setIsLoading(true);
      console.log('Loading quote:', quoteId);
      
      // Show loading toast
      toast({
        title: "Loading Quote",
        description: `Loading quote data for ${quoteId}...`,
      });
      
      // Load quote data
      const { data: quote, error: quoteError } = await supabase
        .from('quotes')
        .select('*')
        .eq('id', quoteId)
        .single();
        
      if (quoteError) {
        console.error('Error loading quote:', quoteError);
        toast({
          title: "Error Loading Quote",
          description: `Failed to load quote ${quoteId}: ${quoteError.message}`,
          variant: "destructive"
        });
        throw quoteError;
      }
      
      if (!quote) {
        console.log('No quote found with ID:', quoteId);
        toast({
          title: 'Quote Not Found',
          description: `Quote ${quoteId} could not be found`,
          variant: 'destructive'
        });
        return;
      }
      
      console.log('Successfully loaded quote:', quote);
      setCurrentQuote(quote); // Store the loaded quote data
      
      let loadedItems: BOMItem[] = [];
      
      // Check if this is a draft with data in draft_bom field
      if (quote.status === 'draft' && quote.draft_bom && quote.draft_bom.items && Array.isArray(quote.draft_bom.items)) {
        console.log('Loading BOM data from draft_bom field');
        loadedItems = await Promise.all(quote.draft_bom.items.map(async (item: any) => {
          // Use stored values from draft_bom, fallback to unit_price/unit_cost, then fetch if needed
          let price = item.product?.price || item.unit_price || item.total_price || 0;
          let cost = item.product?.cost || item.unit_cost || item.total_cost || 0;
<<<<<<< HEAD

=======
        main
>>>>>>> c0d2f26f
          const rawConfiguration =
            (typeof item.configuration_data === 'object' && item.configuration_data) ||
            (typeof item.configurationData === 'object' && item.configurationData) ||
            (typeof item.product?.configuration_data === 'object' && item.product.configuration_data) ||
            {};

          const productSource = (typeof item.product === 'object' && item.product) || {};
          const mergedConfigurationData = { ...productSource, ...rawConfiguration };
<<<<<<< HEAD

          const rawSlotAssignments =
            item.slotAssignments ||
            item.slot_assignments ||
            rawConfiguration.slotAssignments ||
            rawConfiguration.slot_assignments ||
            mergedConfigurationData.slotAssignments ||
            (mergedConfigurationData as any)?.slot_assignments;
=======
          const configurationData = { ...productSource, ...rawConfiguration };
        main

          const rawSlotAssignments =
            item.slotAssignments ||
            rawConfiguration.slotAssignments ||
            mergedConfigurationData.slotAssignments;
            configurationData.slotAssignments;
        main
>>>>>>> c0d2f26f

          const normalizedSlotAssignments: SerializedSlotAssignment[] | undefined = Array.isArray(rawSlotAssignments)
            ? rawSlotAssignments
            : rawSlotAssignments && typeof rawSlotAssignments === 'object'
              ? Object.entries(rawSlotAssignments).map(([slotKey, cardData]) => {
                  const slotNumber = Number.parseInt(slotKey, 10);
                  const card = (cardData || {}) as Record<string, any>;
                  return {
                    slot: Number.isNaN(slotNumber) ? 0 : slotNumber,
                    productId: card.id,
                    name: card.name,
                    displayName: card.displayName,
                    partNumber: card.partNumber,
                    hasLevel4Configuration:
                      Boolean(card.hasLevel4Configuration) ||
                      Boolean(card.has_level4) ||
                      Boolean(card.requires_level4_config),
                    level4BomItemId: card.level4BomItemId,
                    level4TempQuoteId: card.level4TempQuoteId,
                    level4Config: card.level4Config ?? null,
                    level4Selections: card.level4Selections ?? null,
                    isBushingPrimary: card.isBushingPrimary ?? false,
                    isBushingSecondary: card.isBushingSecondary ?? false,
                    bushingPairSlot: card.bushingPairSlot ?? card.bushing_pair_slot ?? null,
                  } as SerializedSlotAssignment;
                })
              : undefined;
<<<<<<< HEAD

          const slotAssignmentsMap =
            deserializeSlotAssignments(normalizedSlotAssignments) ||
            convertRackLayoutToAssignments(
              item.rackConfiguration ||
              item.rack_configuration ||
              rawConfiguration.rackConfiguration ||
              (rawConfiguration as any)?.rack_configuration ||
              mergedConfigurationData.rackConfiguration ||
              (mergedConfigurationData as any)?.rack_configuration
            );
=======
          const configurationData = item.configuration_data || item.product || {};
          main
         main

>>>>>>> c0d2f26f
          // If price or cost is 0, fetch fresh product data
          if ((price === 0 || cost === 0) && (item.productId || item.product_id)) {
            try {
              const { data: productData } = await supabase
                .from('products')
                .select('price, cost')
                .eq('id', item.productId || item.product_id)
                .single();
              
              if (productData) {
                if (price === 0) price = productData.price || 0;
                if (cost === 0) cost = productData.cost || 0;
              }
            } catch (error) {
              console.warn('Failed to fetch product pricing:', error);
            }
          }
          
<<<<<<< HEAD
          const rackLayout =
            item.rackConfiguration ||
            item.rack_configuration ||
            rawConfiguration.rackConfiguration ||
            (rawConfiguration as any)?.rack_configuration ||
            mergedConfigurationData.rackConfiguration ||
            (mergedConfigurationData as any)?.rack_configuration ||
=======
          const slotAssignmentsMap = deserializeSlotAssignments(normalizedSlotAssignments);
          const rackLayout =
            item.rackConfiguration ||
            rawConfiguration.rackConfiguration ||
            mergedConfigurationData.rackConfiguration ||
            configurationData.rackConfiguration ||
        main
>>>>>>> c0d2f26f
            buildRackLayoutFromAssignments(normalizedSlotAssignments);
          const level4Config =
            item.level4Config ??
            rawConfiguration.level4Config ??
            mergedConfigurationData.level4Config ??
<<<<<<< HEAD
=======
            configurationData.level4Config ??
        main
>>>>>>> c0d2f26f
            null;
          const level4Selections =
            item.level4Selections ??
            rawConfiguration.level4Selections ??
            mergedConfigurationData.level4Selections ??
<<<<<<< HEAD
=======
            configurationData.level4Selections ??
        main
>>>>>>> c0d2f26f
            null;
          const configuration =
            item.configuration ??
            rawConfiguration.configuration ??
            mergedConfigurationData.configuration ??
<<<<<<< HEAD
            (item.configuration_data as any)?.configuration ??
=======
            configurationData.configuration ??
        main
>>>>>>> c0d2f26f
            null;

          return {
            id: item.id || crypto.randomUUID(),
            product: {
              id: item.productId || item.product_id || item.product?.id,
              name: item.name || item.product?.name,
              partNumber: item.partNumber || item.part_number || item.product?.partNumber,
              description: item.description || item.product?.description || mergedConfigurationData.description || '',
              ...mergedConfigurationData,
<<<<<<< HEAD
              price: price,
              cost: cost,
=======
              description: item.description || item.product?.description || configurationData.description || '',
              ...configurationData,
        main
              price,
              cost,
>>>>>>> c0d2f26f
            },
            quantity: item.quantity || 1,
            enabled: item.enabled !== false,
            partNumber: item.partNumber || item.part_number || item.product?.partNumber,
            level4Values: item.level4Values || [],
            original_unit_price: item.original_unit_price || price,
            approved_unit_price: item.approved_unit_price || price,
            priceHistory: item.priceHistory || [],
            slotAssignments: slotAssignmentsMap ?? {},
            rackConfiguration: rackLayout,
            configuration: configuration || undefined,
            level4Config: level4Config || undefined,
            level4Selections: level4Selections || undefined,
            displayName: item.displayName || mergedConfigurationData.displayName || mergedConfigurationData.name,
            isAccessory: item.isAccessory ?? mergedConfigurationData.isAccessory,
<<<<<<< HEAD
=======
            displayName: item.displayName || configurationData.displayName || configurationData.name,
            isAccessory: item.isAccessory ?? configurationData.isAccessory,
       main
>>>>>>> c0d2f26f
          };
        }));
        
        console.log(`Loaded ${loadedItems.length} items from draft_bom`);
      } else {
        console.log('Loading BOM data from bom_items table');
        // Load BOM items with Level 4 configurations from database table
        const { data: bomData, error: bomError } = await supabase
          .from('bom_items')
          .select(`
            *,
            bom_level4_values (
              id,
              level4_config_id,
              entries
            )
          `)
          .eq('quote_id', quoteId);
          
        if (bomError) {
          console.error('Error loading BOM items:', bomError);
          toast({
            title: "Error Loading BOM Items",
            description: `Failed to load BOM items: ${bomError.message}`,
            variant: "destructive"
          });
          throw bomError;
        }
        
        console.log(`Successfully loaded ${bomData?.length || 0} BOM items from database`);
        
        // Convert BOM items back to local format with proper structure
        loadedItems = (bomData || []).map(item => {
          const configData = item.configuration_data || {};
          const storedSlotAssignments = configData.slotAssignments as SerializedSlotAssignment[] | undefined;
          const slotAssignmentsMap = deserializeSlotAssignments(storedSlotAssignments);
          const rackLayout = configData.rackConfiguration || buildRackLayoutFromAssignments(storedSlotAssignments);
          const directLevel4 = configData.level4Config ?? null;
          const slotLevel4 = storedSlotAssignments?.filter(assign => assign.level4Config || assign.level4Selections) || [];
          const mergedLevel4 = directLevel4 || (slotLevel4.length > 0 ? { slots: slotLevel4 } : null);

          return {
            id: item.id,
            product: {
              id: item.product_id,
              name: item.name,
              partNumber: item.part_number,
              price: item.unit_price,
              cost: item.unit_cost,
              description: item.description,
              ...configData
            },
            quantity: item.quantity,
            enabled: true,
            partNumber: item.part_number,
            level4Values: item.bom_level4_values || [],
            original_unit_price: item.original_unit_price || item.unit_price,
            approved_unit_price: item.approved_unit_price || item.unit_price,
            priceHistory: item.price_adjustment_history || [],
            slotAssignments: slotAssignmentsMap,
            rackConfiguration: rackLayout,
            level4Config: mergedLevel4 || undefined,
            level4Selections: configData.level4Selections || undefined,
          };
        });
      }
      
      setBomItems(loadedItems);
      
      // Restore quote fields
      if (quote.quote_fields) {
        setQuoteFields(quote.quote_fields);
      }
      
      // Restore discount settings
      if (quote.requested_discount) {
        setDiscountPercentage(quote.requested_discount);
      }
      
      if (quote.discount_justification) {
        setDiscountJustification(quote.discount_justification);
      }
      
      // Set draft mode based on quote status
      setIsDraftMode(quote.status === 'draft');
      
      // For draft quotes loaded from draft_bom, recalculate totals from loaded items
      if (quote.status === 'draft' && loadedItems.length > 0) {
        const totalValue = loadedItems.reduce((sum, item) => sum + (item.product.price * item.quantity), 0);
        const totalCost = loadedItems.reduce((sum, item) => sum + ((item.product.cost || 0) * item.quantity), 0);
        
        console.log(`Recalculated totals - Value: ${totalValue}, Cost: ${totalCost}`);
        
        // Trigger BOM update to recalculate all totals
        setTimeout(() => {
          onBOMUpdate(loadedItems);
        }, 100);
      }
      
      // Show success message
      const statusText = quote.status === 'draft' ? 'Draft' : 'Quote';
      toast({
        title: `${statusText} Loaded Successfully`,
        description: `Loaded ${statusText.toLowerCase()} with ${loadedItems.length} items`
      });
      
      console.log('Quote loading completed successfully');
    } catch (error) {
      console.error('Error loading quote:', error);
      const errorMessage = error instanceof Error ? error.message : 'Unknown error occurred';
      toast({
        title: 'Error Loading Quote',
        description: `Failed to load quote ${quoteId}: ${errorMessage}`,
        variant: 'destructive'
      });
    } finally {
      setIsLoading(false);
    }
  };

  // Manual save as draft function with better error handling and feedback
  const handleSaveAsDraft = async () => {
    if (!user?.id) {
      toast({
        title: 'Authentication Required',
        description: 'Please log in to save your draft. Your work is temporarily stored locally.',
        variant: 'destructive'
      });
      return;
    }

    if (bomItems.length === 0) {
      toast({
        title: 'Nothing to Save',
        description: 'Add some items to your BOM before saving as draft',
        variant: 'destructive'
      });
      return;
    }

    try {
      console.log('Starting draft save process...');
      let quoteId = currentQuoteId;
      
      // Create new draft if none exists
      if (!quoteId) {
        console.log('No current quote ID, creating new draft quote');
        
        // Use simple UUID for draft quotes - no complex ID generation
        const newQuoteId = crypto.randomUUID();
        
        console.log('Generated new draft quote ID:', newQuoteId);
        
        const draftName = await generateUniqueDraftName();
        
        // Calculate totals from BOM items
        const totalValue = bomItems.reduce((sum, item) => sum + (item.product.price * item.quantity), 0);
        const totalCost = bomItems.reduce((sum, item) => sum + ((item.product.cost || 0) * item.quantity), 0);
        const grossProfit = totalValue - totalCost;
        const originalMargin = totalValue > 0 ? ((totalValue - totalCost) / totalValue) * 100 : 0;

        const quoteData = {
          id: newQuoteId,
          user_id: user.id,
          customer_name: draftName,
          oracle_customer_id: quoteFields.oracleCustomerId || 'DRAFT',
          sfdc_opportunity: quoteFields.sfdcOpportunity || `DRAFT-${Date.now()}`,
          priority: (quoteFields.priority as any) || 'Medium',
          shipping_terms: quoteFields.shippingTerms || 'Ex-Works',
          payment_terms: quoteFields.paymentTerms || 'Net 30',
          currency: quoteFields.quoteCurrency || 'USD',
          is_rep_involved: quoteFields.isRepInvolved || false,
          status: 'draft' as const,
          quote_fields: quoteFields,
          draft_bom: {
            items: bomItems,
            lastSaved: new Date().toISOString()
          },
          original_quote_value: totalValue,
          discounted_value: totalValue,
          total_cost: totalCost,
          requested_discount: 0,
          original_margin: originalMargin,
          discounted_margin: originalMargin,
          gross_profit: grossProfit,
          submitted_by_email: user.email || '',
          submitted_by_name: user.email || 'Unknown User'
        };
        
        const { error: createError } = await supabase
          .from('quotes')
          .insert(quoteData);
          
        if (createError) {
          console.error('Quote creation error:', createError);
          throw new Error(`Failed to create quote: ${createError.message}`);
        }
        
        setCurrentQuoteId(newQuoteId);
        setCurrentQuote({ 
          id: newQuoteId, 
          customer_name: draftName, 
          status: 'draft' 
        });
        quoteId = newQuoteId;
        
        console.log('Draft quote created successfully:', quoteId);
      } else {
        // Update existing draft - also calculate and update totals
        const totalValue = bomItems.reduce((sum, item) => sum + (item.product.price * item.quantity), 0);
        const totalCost = bomItems.reduce((sum, item) => sum + ((item.product.cost || 0) * item.quantity), 0);
        const grossProfit = totalValue - totalCost;
        const originalMargin = totalValue > 0 ? ((totalValue - totalCost) / totalValue) * 100 : 0;
        
        const { error: updateError } = await supabase
          .from('quotes')
          .update({
            quote_fields: quoteFields,
            draft_bom: {
              items: bomItems,
              lastSaved: new Date().toISOString()
            },
            original_quote_value: totalValue,
            discounted_value: totalValue,
            total_cost: totalCost,
            original_margin: originalMargin,
            discounted_margin: originalMargin,
            gross_profit: grossProfit,
            updated_at: new Date().toISOString()
          })
          .eq('id', quoteId)
          .eq('status', 'draft'); // Safety check
          
        if (updateError) {
          console.error('Quote update error:', updateError);
          throw new Error(`Failed to update draft: ${updateError.message}`);
        }
        
        console.log('Draft quote updated successfully:', quoteId);
      }
      
      toast({
        title: 'Draft Saved',
        description: `Draft ${currentQuote?.customer_name || 'Quote'} saved successfully with ${bomItems.length} items`,
      });
      
    } catch (error) {
      console.error('Error saving draft:', error);
      const errorMessage = error instanceof Error ? error.message : 'Unknown error occurred';
      toast({
        title: 'Save Failed',
        description: errorMessage,
        variant: 'destructive'
      });
    }
  };

  const saveDraftQuote = async (autoSave = false) => {
    if (!currentQuoteId || !user?.id) return;
    
    try {
      // Calculate totals
      const totalValue = bomItems.reduce((sum, item) => 
        sum + (item.product.price * item.quantity), 0
      );
      
      const totalCost = bomItems.reduce((sum, item) => 
        sum + ((item.product.cost || 0) * item.quantity), 0
      );
      
      // Validate and prepare draft BOM data
      const rackLayoutSummaries: Array<Record<string, any>> = [];
      const level4Summaries: Array<Record<string, any>> = [];

      const draftBomData = {
        items: bomItems.map(item => {
          const price = item.product.price || 0;
          const cost = item.product.cost || 0;

          // Log warning if prices are missing
          if (price === 0) {
            console.warn(`Item ${item.product.name} has 0 price - this may cause issues`);
          }

          const serializedSlots = item.slotAssignments ? serializeSlotAssignments(item.slotAssignments) : undefined;
          const rackLayout = item.rackConfiguration || buildRackLayoutFromAssignments(serializedSlots);

          if (rackLayout?.slots && rackLayout.slots.length > 0) {
            rackLayoutSummaries.push({
              productId: item.product.id,
              productName: item.product.name,
              partNumber: item.partNumber || item.product.partNumber,
              layout: rackLayout,
            });
          }

          const slotLevel4 = serializedSlots?.filter(slot => slot.level4Config || slot.level4Selections) || [];
          if (slotLevel4.length > 0) {
            level4Summaries.push({
              productId: item.product.id,
              productName: item.product.name,
              partNumber: item.partNumber || item.product.partNumber,
              slots: slotLevel4.map(slot => ({
                slot: slot.slot,
                cardName: slot.displayName || slot.name,
                configuration: slot.level4Config || slot.level4Selections,
              })),
            });
          }

          if (item.level4Config) {
            level4Summaries.push({
              productId: item.product.id,
              productName: item.product.name,
              partNumber: item.partNumber || item.product.partNumber,
              configuration: item.level4Config,
            });
          }

          return {
            product_id: item.product.id,
            name: item.product.name,
            description: item.product.description,
            part_number: item.partNumber || item.product.partNumber,
            quantity: item.quantity,
            unit_price: price,
            unit_cost: cost,
            total_price: price * item.quantity,
            total_cost: cost * item.quantity,
            margin: cost > 0
              ? ((price - cost) / price) * 100
              : 100,
            configuration_data: {
              ...item.product,
              price,
              cost
            },
            product_type: 'standard',
            slotAssignments: serializedSlots,
            rackConfiguration: rackLayout,
            level4Config: item.level4Config || null,
            level4Selections: item.level4Selections || null,
          };
        }),
        quoteFields,
        discountPercentage,
        discountJustification,
        totals: {
          totalValue,
          totalCost,
          grossProfit: totalValue - totalCost,
          originalMargin: totalCost > 0 ? ((totalValue - totalCost) / totalValue) * 100 : 100,
          discountedValue: totalValue * (1 - discountPercentage / 100),
          discountedMargin: totalCost > 0 ? (((totalValue * (1 - discountPercentage / 100)) - totalCost) / (totalValue * (1 - discountPercentage / 100))) * 100 : 100
        },
        rackLayouts: rackLayoutSummaries,
        level4Configurations: level4Summaries,
      };

      // Update quote with draft BOM data
      const draftCustomerName = quoteFields.customerName || await generateUniqueDraftName();
      
      const { error: quoteError } = await supabase
        .from('quotes')
        .update({
          customer_name: draftCustomerName,
          oracle_customer_id: quoteFields.oracleCustomerId || 'DRAFT',
          sfdc_opportunity: quoteFields.sfdcOpportunity || `DRAFT-${Date.now()}`,
          original_quote_value: totalValue,
          discounted_value: totalValue * (1 - discountPercentage / 100),
          requested_discount: discountPercentage,
          total_cost: totalCost,
          gross_profit: totalValue - totalCost,
          original_margin: totalCost > 0 ? ((totalValue - totalCost) / totalValue) * 100 : 100,
          discounted_margin: totalCost > 0 ? (((totalValue * (1 - discountPercentage / 100)) - totalCost) / (totalValue * (1 - discountPercentage / 100))) * 100 : 100,
          quote_fields: quoteFields,
          discount_justification: discountJustification,
          draft_bom: draftBomData,
          status: 'draft',
          updated_at: new Date().toISOString()
        })
        .eq('id', currentQuoteId);
        
      if (quoteError) throw quoteError;
      
      if (!autoSave) {
        toast({
          title: 'Draft Saved',
          description: 'Your quote has been saved as a draft'
        });
      }
    } catch (error) {
      console.error('Error saving draft:', error);
      if (!autoSave) {
        toast({
          title: 'Error',
          description: 'Failed to save draft',
          variant: 'destructive'
        });
      }
    }
  };

  // Auto-save draft every 30 seconds (only if draft already exists)
  useEffect(() => {
    if (!currentQuoteId || !isDraftMode || bomItems.length === 0) return;
    
    const autoSaveInterval = setInterval(() => {
      saveDraftQuote(true);
    }, 30000); // 30 seconds
    
    return () => clearInterval(autoSaveInterval);
  }, [currentQuoteId, isDraftMode, bomItems, quoteFields]);

  // Use quote validation hook
  const { validation, validateFields } = useQuoteValidation(quoteFields, availableQuoteFields);

  // Fixed field change handler to match expected signature
  const handleQuoteFieldChange = (fieldId: string, value: any) => {
    setQuoteFields(prev => ({ ...prev, [fieldId]: value }));
  };

  // Load Level 1 products for dynamic tabs - use real Supabase data
  const [level1Products, setLevel1Products] = useState<Level1Product[]>([]);
  const [allLevel2Products, setAllLevel2Products] = useState<Level2Product[]>([]);
  const [allLevel3Products, setAllLevel3Products] = useState<Level3Product[]>([]);
  const [level1Loading, setLevel1Loading] = useState(true);
  const [isLoading, setIsLoading] = useState(false);

  useEffect(() => {
    const loadAllProducts = async () => {
      try {
        const [l1, l2, l3] = await Promise.all([
          productDataService.getLevel1Products(),
          productDataService.getLevel2Products(),
          productDataService.getLevel3Products(),
        ]);
        setLevel1Products(l1.filter(p => p.enabled));
        setAllLevel2Products(l2);
        setAllLevel3Products(l3);
      } catch (error) {
        console.error('Error loading all products:', error);
        setLevel1Products([]);
        setAllLevel2Products([]);
        setAllLevel3Products([]);
      } finally {
        setLevel1Loading(false);
      }
    };

    loadAllProducts();
  }, []);

  useEffect(() => {
    // TODO: Add logic here if this useEffect was intended to perform an action
  }, [level3Products, codeMap, selectedAccessories]);

  const productMap = useMemo(() => {
    const map = new Map<string, string>();
    [...level1Products, ...allLevel2Products, ...allLevel3Products].forEach(p => {
      map.set(p.id, p.displayName || p.name);
    });
    return map;
  }, [level1Products, allLevel2Products, allLevel3Products]);

  // Set default active tab when products are loaded
  useEffect(() => {
    if (level1Products.length > 0 && !activeTab) {
      console.log('Setting default active tab. Available products:', level1Products.map(p => ({ id: p.id, name: p.name })));
      setActiveTab(level1Products[0].id);
    }
  }, [level1Products.length, activeTab]);

  // Update selected product when tab changes
  useEffect(() => {
    if (activeTab && activeTab !== 'additional-config') {
      console.log('Active tab changed to:', activeTab);
      const product = level1Products.find(p => p.id === activeTab);
      console.log('Found product for tab:', product);
      
      if (product && selectedLevel1Product?.id !== activeTab) {
        console.log('Setting selectedLevel1Product to:', product);
        setSelectedLevel1Product(product);
        setSelectedLevel2Options([]);
        setSelectedChassis(null);
        setSlotAssignments({});
        setSelectedSlot(null);
      }
    }
  }, [activeTab, level1Products, selectedLevel1Product?.id]);

  const handleAddToBOM = (product: Level1Product | Level2Product | Level3Product, customPartNumber?: string) => {
    console.log('Adding product to BOM:', product.name);
    
    let partNumber = customPartNumber || product.partNumber;
    
    // For Level 2 products with "Not Applicable" chassis type, use the Admin-configured prefix as part number
    if (!partNumber && 'chassisType' in product && product.chassisType === 'N/A' && 'partNumberPrefix' in product && product.partNumberPrefix) {
      partNumber = String(product.partNumberPrefix);
    } else if (!partNumber && 'partNumberPrefix' in product && product.partNumberPrefix) {
      partNumber = String(product.partNumberPrefix);
    }
    
    const newItem: BOMItem = {
      id: `${product.id}-${Date.now()}`,
      product: product,
      quantity: 1,
      enabled: true,
      partNumber: partNumber
    };
    
    // Add to BOM
    setBomItems(prev => [...prev, newItem]);
    onBOMUpdate([...bomItems, newItem]);
    
    // Show success message
    toast({
      title: 'Added to BOM',
      description: `${product.name} has been added to your bill of materials.`,
    });
  };

  // Handle adding a non-chassis product with its accessories to the BOM
  const handleAddNonChassisToBOM = (customPartNumber?: string) => {
    if (!configuringNonChassis) return;
    
    // Create the main product BOM item
    const mainProduct: BOMItem = {
      id: `${configuringNonChassis.id}-${Date.now()}`,
      product: configuringNonChassis,
      quantity: 1,
      enabled: true,
      partNumber: customPartNumber || 
                  pnConfig?.prefix || 
                  configuringNonChassis.partNumber || 
                  `${configuringNonChassis.name}-001`
    };

    // Create BOM items for selected accessories
    const accessoryItems: BOMItem[] = [];
    
    // Process each selected accessory
    Array.from(selectedAccessories).forEach(accessoryId => {
      const accessory = level3Products.find(p => p.id === accessoryId);
      if (!accessory) return;
      
      const accessoryItem: BOMItem = {
        id: `${accessory.id}-${Date.now()}`,
        product: accessory,
        quantity: 1,
        enabled: true,
        partNumber: accessory.partNumber || `${accessory.name}-001`,
        isAccessory: true
      };
      
      accessoryItems.push(accessoryItem);
    });

    // Add main product and accessories to BOM
    const newBomItems = [...bomItems, mainProduct, ...accessoryItems];
    setBomItems(newBomItems);
    onBOMUpdate(newBomItems);
    
    // Reset state
    setConfiguringNonChassis(null);
    setSelectedAccessories(new Set());
    
    // Show success message
    toast({
      title: 'Added to BOM',
      description: `${mainProduct.product.name} and ${accessoryItems.length} accessories have been added to your bill of materials.`,
    });
  };

  const handleLevel2OptionToggle = (option: Level2Product) => {
    console.log('Level2OptionToggle called with option:', option.name, 'chassisType:', option.chassisType);
    
    // Check if this is a single-selection context (clear other selections first)
    setSelectedLevel2Options([]);
    
    // Normalize chassis type for comparison (case and whitespace insensitive)
    const normalizedChassisType = option.chassisType?.trim().toUpperCase();
    const isNonChassis = !normalizedChassisType || 
                        normalizedChassisType === 'N/A' || 
                        normalizedChassisType === 'NA' || 
                        normalizedChassisType === 'NONE';
    
    // If the option has a chassis type and it's not 'N/A', show chassis config
    if (!isNonChassis) {
      console.log('Showing chassis configuration for:', option.name);
      setConfiguringChassis(option);
      setSelectedChassis(option);
      setSlotAssignments({});
      setSelectedSlot(null);
      return;
    }

    // For non-chassis products, show non-chassis configurator
    console.log('Showing non-chassis configuration for:', option.name);
    setConfiguringNonChassis(option);
    
    // Load admin config and codes for this product
    (async () => {
      try {
        const [cfg, codes, l3] = await Promise.all([
          productDataService.getPartNumberConfig(option.id),
          productDataService.getPartNumberCodesForLevel2(option.id),
          productDataService.getLevel3ProductsForLevel2(option.id)
        ]);
        
        setPnConfig(cfg);
        setCodeMap(codes);
        
        // Filter accessories marked as outside_chassis
        const accessories = l3.filter(p => codes[p.id]?.outside_chassis);
        setLevel3Products(accessories);
        
        // Auto-select standard accessories
        const standardAccessories = accessories
          .filter(p => codes[p.id]?.is_standard)
          .map(p => p.id);
        
        if (standardAccessories.length > 0) {
          setSelectedAccessories(new Set(standardAccessories));
        }
        
      } catch (e) {
        console.error('Failed to load PN config/codes for non-chassis product:', e);
        toast({
          title: 'Error',
          description: 'Failed to load product configuration. Please try again.',
          variant: 'destructive',
        });
      }
    })();
  };

  const handleChassisSelect = (chassis: Level2Product) => {
    console.log('Chassis selected:', chassis.name, 'chassisType:', chassis.chassisType);
    setSelectedChassis(chassis);

    if (chassis.chassisType && chassis.chassisType !== 'N/A') {
      console.log('Setting up chassis configuration for:', chassis.name);
      setConfiguringChassis(chassis);
      setSlotAssignments({});
      setSelectedSlot(null);

      // Load admin config and codes for this chassis
      (async () => {
        try {
          const [cfg, codes, l3] = await Promise.all([
            productDataService.getPartNumberConfig(chassis.id),
            productDataService.getPartNumberCodesForLevel2(chassis.id),
            productDataService.getLevel3ProductsForLevel2(chassis.id)
          ]);
          setPnConfig(cfg);
          setCodeMap(codes);
          setLevel3Products(l3);
          setAutoPlaced(false);
          
          // Auto-include standard items based on admin configuration
          const autoIncludeAssignments: Record<number, Level3Product> = {};
          
          // Check for standard items to auto-include
          Object.entries(codes).forEach(([l3Id, def]: [string, any]) => {
            if (def?.is_standard && !def?.outside_chassis) {
              const standardProduct = l3.find(p => p.id === l3Id);
              if (standardProduct && def.standard_position !== null && def.standard_position !== undefined) {
                // Use the exact position from admin config - no remapping needed
                const position = def.standard_position;
                autoIncludeAssignments[position] = standardProduct;
                console.log(`Auto-including standard item "${standardProduct.name}" at position ${position}`);
              }
            }
          });
          
          if (Object.keys(autoIncludeAssignments).length > 0) {
            setSlotAssignments(autoIncludeAssignments);
            toast({
              title: 'Standard Items Added',
              description: `${Object.keys(autoIncludeAssignments).length} standard items have been automatically included.`,
            });
          }
          
        } catch (e) {
          console.error('Failed to load PN config/codes for chassis:', e);
        }
      })();

      setTimeout(() => {
        const configSection = document.getElementById('chassis-configuration');
        if (configSection) {
          configSection.scrollIntoView({ behavior: 'smooth' });
        }
      }, 100);
    } else {
      handleAddToBOM(chassis);
    }
  };

  const handleSlotClick = (slot: number) => {
    setSelectedSlot(slot);
  };

  const cleanupLevel4BomItem = async (bomItemId: string) => {
    if (!bomItemId) return;

    try {
      const { Level4Service } = await import('@/services/level4Service');

      try {
        Level4Service.unregisterActiveSession(bomItemId);
      } catch (error) {
        console.warn('Failed to unregister Level 4 session during cleanup:', error);
      }

      try {
        await Level4Service.deleteTempBOMItem(bomItemId, true);
      } catch (error) {
        console.warn('Failed to delete Level 4 BOM item during cleanup:', error);
      }
    } catch (error) {
      console.error('Error cleaning up Level 4 BOM item:', error);
    }
  };

  const handleSlotClear = (slot: number) => {
    const bomItemsToCleanup = new Set<string>();

    setSlotAssignments(prev => {
      const updated = { ...prev };
      const card = updated[slot];

      if (card && isBushingCard(card)) {
        const bushingSlots = findExistingBushingSlots(updated);
        bushingSlots.forEach(bushingSlot => {
          const bushingCard = updated[bushingSlot];
          const bomItemId = (bushingCard as any)?.level4BomItemId as string | undefined;
          if (bomItemId) {
            bomItemsToCleanup.add(bomItemId);
          }
          delete updated[bushingSlot];
        });
      } else {
        const bomItemId = (card as any)?.level4BomItemId as string | undefined;
        if (bomItemId) {
          bomItemsToCleanup.add(bomItemId);
        }
        delete updated[slot];
      }

      return updated;
    });

    if (bomItemsToCleanup.size > 0) {
      bomItemsToCleanup.forEach(bomItemId => {
        void cleanupLevel4BomItem(bomItemId);
      });
    }
  };

  const handleCardSelect = (card: any, slot: number) => {
    const updatedAssignments = { ...slotAssignments };
    const displayName = (card as any).displayName || card.name;

    const bomItemsToCleanup = new Set<string>();

    const removeExistingAssignment = (targetSlot: number) => {
      const existing = updatedAssignments[targetSlot];
      if (!existing) return;

      const existingBomId = (existing as any)?.level4BomItemId as string | undefined;
      if (existingBomId) {
        bomItemsToCleanup.add(existingBomId);
      }

      delete updatedAssignments[targetSlot];
    };

    const existingAtSlot = updatedAssignments[slot];
    if (existingAtSlot) {
      if (isBushingCard(existingAtSlot)) {
        const pairSlot = (existingAtSlot as any)?.bushingPairSlot as number | undefined;
        if (pairSlot) {
          removeExistingAssignment(pairSlot);
        }
      }
      removeExistingAssignment(slot);
    }

    // Create card with display name
    const requiresLevel4Configuration = Boolean(
      (card as any).has_level4 ||
      (card as any).requires_level4_config
    );

    const cardWithDisplayName = {
      ...card,
      displayName: displayName,
      hasLevel4Configuration: requiresLevel4Configuration
    };
    
    // Handle bushing cards
    if (isBushingCard(card)) {
      // For bushing cards, always assign to the primary slot (6 or 13) and the next slot
      // Ensure we're using the correct primary slot (6 or 13)
      const primarySlot = slot === 7 ? 6 : (slot === 14 ? 13 : slot);
      const secondarySlot = primarySlot + 1;
      
      // Assign to primary slot
      updatedAssignments[primarySlot] = {
        ...cardWithDisplayName,
        isBushingPrimary: true,
        bushingPairSlot: secondarySlot,
        displayName: displayName, // Use the display name from level 3 config
        hasLevel4Configuration: requiresLevel4Configuration
      };

      // Assign to secondary slot
      updatedAssignments[secondarySlot] = {
        ...cardWithDisplayName,
        isBushingSecondary: true,
        bushingPairSlot: primarySlot,
        displayName: displayName, // Use the same display name as primary slot
        hasLevel4Configuration: requiresLevel4Configuration
      };
    } else {
      // Regular card assignment
      updatedAssignments[slot] = cardWithDisplayName;
    }

    // Only set state once after all updates
    setSlotAssignments(updatedAssignments);

    if (bomItemsToCleanup.size > 0) {
      bomItemsToCleanup.forEach(id => {
        void cleanupLevel4BomItem(id);
      });
    }

    // Check if this card requires level 4 configuration
    console.log('Card level 4 check:', {
      card: card.name,
      has_level4: (card as any).has_level4,
      requires_level4_config: (card as any).requires_level4_config
    });
    
    if ((card as any).has_level4 || (card as any).requires_level4_config) {
      console.log('Triggering Level 4 modal for:', card.name);
      
      // Create BOM item that will be saved to database
      const newItem = {
        id: crypto.randomUUID(), // Temporary ID, will be replaced with database ID
        product: cardWithDisplayName,
        quantity: 1,
        enabled: true,
        partNumber: card.partNumber,
        displayName: displayName,
        slot: slot,
        [SLOT_LEVEL4_FLAG]: true,
      } as BOMItem & { [SLOT_LEVEL4_FLAG]: true };
      
      // Save BOM item to database immediately to enable Level 4 configuration
      handleLevel4Setup(newItem);
    } else {
      // Removed the call to updateBOMItems here
    }
    
    setSelectedSlot(null);
  };
  
  // Helper function to update BOM items from slot assignments
  const updateBOMItems = (assignments: Record<number, any>) => {
    const slotItems = Object.entries(assignments).map(([slot, product]) => ({
      id: `slot-${slot}-${product.id}`,
      product: {
        ...product,
        displayName: product.displayName || product.name
      },
      quantity: 1,
      enabled: true,
      partNumber: product.partNumber,
      displayName: product.displayName || product.name,
      slot: Number(slot)
    }));

    const nonSlotItems = bomItems.filter(item => item.slot === undefined);
    const updatedItems = [...nonSlotItems, ...slotItems];
    
    setBomItems(updatedItems);
    onBOMUpdate(updatedItems);
  };


  // Setup Level 4 configuration by creating BOM item in database first
  const handleLevel4Setup = async (newItem: BOMItem) => {
    try {
      setIsLoading(true);

      // Import Level4Service dynamically to avoid circular imports
      const { Level4Service } = await import('@/services/level4Service');
      
      // Try to use the active user when available (the service will validate/fetch as needed)
      const activeUserId = user?.id;

      console.log('Setting up Level 4 config for user:', activeUserId);
      
      // Create temporary quote and BOM item in database
      const { bomItemId, tempQuoteId } = await Level4Service.createBOMItemForLevel4Config(newItem, activeUserId);
      
      // Update the item with database ID
      const itemWithDbId: BOMItem = {
        ...newItem,
        id: bomItemId
      };
      
      // Store temp quote ID separately for cleanup
      (itemWithDbId as any).tempQuoteId = tempQuoteId;
      
      // Register the session immediately to prevent cleanup
      Level4Service.registerActiveSession(bomItemId);
      
      setConfiguringLevel4Item(itemWithDbId);
      
    } catch (error) {
      console.error('Error setting up Level 4 configuration:', error);

      let description = 'Failed to prepare Level 4 configuration. Please try again.';
      if (error instanceof Error && error.message.includes('authenticated')) {
        description = 'You must be signed in to configure Level 4 options. Please log in and try again.';
      }

      toast({
        title: 'Error',
        description,
        variant: 'destructive',
      });
    } finally {
      setIsLoading(false);
    }
  };

  const handleSlotLevel4Reconfigure = (slot: number) => {
    const card = slotAssignments[slot];
    if (!card) return;

    const displayName = (card as any).displayName || card.name;
    const partNumber = (card as any).partNumber || card.partNumber || '';
    const level4BomItemId = (card as any)?.level4BomItemId as string | undefined;
    const tempQuoteId = (card as any)?.level4TempQuoteId as string | undefined;

    if (!level4BomItemId) {
      setSelectedSlot(slot);

      const newItem: BOMItem = {
        id: crypto.randomUUID(),
        product: {
          ...card,
          displayName,
        },
        quantity: 1,
        enabled: true,
        partNumber,
        displayName,
        slot,
        [SLOT_LEVEL4_FLAG]: true,
      } as BOMItem & { [SLOT_LEVEL4_FLAG]: true };

      handleLevel4Setup(newItem);
      return;
    }

    const reconfigureItem = {
      id: level4BomItemId,
      product: {
        ...card,
        displayName,
      },
      quantity: 1,
      enabled: true,
      partNumber,
      displayName,
      slot,
      level4Config: (card as any)?.level4Config,
      [SLOT_LEVEL4_FLAG]: true,
    } as BOMItem & { isReconfigureSession?: boolean; [SLOT_LEVEL4_FLAG]: true };

    if (tempQuoteId) {
      (reconfigureItem as any).tempQuoteId = tempQuoteId;
    }

    reconfigureItem.isReconfigureSession = true;

    setConfiguringLevel4Item(reconfigureItem);
    setSelectedSlot(slot);
  };

  const handleLevel4Save = (payload: Level4RuntimePayload) => {
    console.log('Saving Level 4 configuration:', payload);

    const isSlotLevelSession = Boolean((configuringLevel4Item as any)?.[SLOT_LEVEL4_FLAG]);

    if (isSlotLevelSession) {
      const slot = configuringLevel4Item.slot;
      const tempQuoteId = (configuringLevel4Item as any)?.tempQuoteId as string | undefined;
      const displayName = (configuringLevel4Item as any).displayName || configuringLevel4Item.product.name;

      setSlotAssignments(prev => {
        const updated = { ...prev };
        const primaryCard = updated[slot];

        // For bushing cards, only apply the Level 4 configuration to the primary slot
        // The secondary slot will share the configuration but not have its own Level 4 BOM item
        if (primaryCard && isBushingCard(primaryCard)) {
          const isPrimarySlot = (primaryCard as any)?.isBushingPrimary;
          
          if (isPrimarySlot) {
            // Apply to primary slot only
            updated[slot] = {
              ...primaryCard,
              displayName: (primaryCard as any).displayName || primaryCard.name,
              level4Config: payload,
              level4BomItemId: payload.bomItemId,
              level4TempQuoteId: tempQuoteId,
              hasLevel4Configuration: true
            } as Level3Product;

            // Update the secondary slot to reference the primary's configuration but don't create a separate BOM item
            const pairedSlot = (primaryCard as any)?.bushingPairSlot as number | undefined;
            if (pairedSlot && updated[pairedSlot]) {
              updated[pairedSlot] = {
                ...updated[pairedSlot],
                displayName: (updated[pairedSlot] as any).displayName || updated[pairedSlot].name,
                level4Config: payload, // Share the same configuration
                level4BomItemId: payload.bomItemId, // Reference the same BOM item
                level4TempQuoteId: tempQuoteId,
                hasLevel4Configuration: true,
                isSharedLevel4Config: true // Flag to indicate this is a shared config
              } as Level3Product;
            }
          } else {
            // If this is a secondary slot being configured, find the primary and update it
            const pairedSlot = (primaryCard as any)?.bushingPairSlot as number | undefined;
            if (pairedSlot && updated[pairedSlot]) {
              // Apply configuration to the primary slot
              updated[pairedSlot] = {
                ...updated[pairedSlot],
                displayName: (updated[pairedSlot] as any).displayName || updated[pairedSlot].name,
                level4Config: payload,
                level4BomItemId: payload.bomItemId,
                level4TempQuoteId: tempQuoteId,
                hasLevel4Configuration: true
              } as Level3Product;

              // Update the secondary slot to reference the primary's configuration
              updated[slot] = {
                ...primaryCard,
                displayName: (primaryCard as any).displayName || primaryCard.name,
                level4Config: payload,
                level4BomItemId: payload.bomItemId,
                level4TempQuoteId: tempQuoteId,
                hasLevel4Configuration: true,
                isSharedLevel4Config: true
              } as Level3Product;
            }
          }
        } else {
          // For non-bushing cards, apply normally
          updated[slot] = {
            ...primaryCard,
            displayName: (primaryCard as any).displayName || primaryCard.name,
            level4Config: payload,
            level4BomItemId: payload.bomItemId,
            level4TempQuoteId: tempQuoteId,
            hasLevel4Configuration: true
          } as Level3Product;
        }

        return updated;
      });

      // Clean up temporary BOM items - avoid duplicates by only removing the specific item
      setBomItems(prev => {
        const filtered = prev.filter(item => item.id !== payload.bomItemId);
        if (filtered.length !== prev.length) {
          onBOMUpdate(filtered);
        }
        return filtered;
      });

      toast({
        title: 'Configuration Saved',
        description: `${displayName} configuration has been saved.`,
      });

      setConfiguringLevel4Item(null);
      setSelectedSlot(null);
      return;
    }

    if (configuringLevel4Item) {
      const updatedItem: BOMItem = {
        ...configuringLevel4Item,
        id: payload.bomItemId,
        level4Config: payload,
        product: {
          ...configuringLevel4Item.product,
          displayName: (configuringLevel4Item as any).displayName || configuringLevel4Item.product.name
        },
        displayName: (configuringLevel4Item as any).displayName || configuringLevel4Item.product.name
      };

      if ((configuringLevel4Item as any).tempQuoteId) {
        (updatedItem as any).tempQuoteId = (configuringLevel4Item as any).tempQuoteId;
      }

      const existingIndex = bomItems.findIndex(item =>
        item.id === configuringLevel4Item.id || item.id === payload.bomItemId
      );
      const updatedItems = existingIndex >= 0
        ? bomItems.map(item =>
            (item.id === configuringLevel4Item.id || item.id === payload.bomItemId) ? updatedItem : item
          )
        : [...bomItems, updatedItem];

      setBomItems(updatedItems);
      onBOMUpdate(updatedItems);

      toast({
        title: 'Configuration Saved',
        description: `Level 4 configuration for ${configuringLevel4Item.product.name} has been saved.`,
      });
    }

    setConfiguringLevel4Item(null);
    setSelectedSlot(null);
  };

  const handleLevel4Cancel = async () => {
    if (configuringLevel4Item) {
      try {
        // Import Level4Service dynamically to avoid circular imports
        const { Level4Service } = await import('@/services/level4Service');

        console.log('Canceling Level 4 configuration for item:', configuringLevel4Item.id);

        // Unregister the active session and force cleanup on cancel
        Level4Service.unregisterActiveSession(configuringLevel4Item.id);

        const isReconfigureSession = Boolean((configuringLevel4Item as any)?.isReconfigureSession);

        // Clean up temporary data immediately on cancel when this is a new configuration session
        if (!isReconfigureSession) {
          try {
            await Level4Service.deleteTempBOMItem(configuringLevel4Item.id, true); // Force cleanup
          } catch (error) {
            console.error('Error cleaning up Level 4 configuration:', error);
          }
        }

      } catch (error) {
        console.error('Error preparing Level 4 cleanup:', error);
        // Don't block the cancel operation
      }
    }
    
    setConfiguringLevel4Item(null);
    setSelectedSlot(null);
  };

  const handleRemoteDisplayToggle = (enabled: boolean) => {
    setHasRemoteDisplay(enabled);
  };

  const handleAddChassisToBOM = () => {
    if (editingOriginalItem) {
      handleUpdateChassisInBOM();
      return;
    }
    if (!selectedChassis) return;

    // Generate the part number for this configuration
    const partNumber = buildQTMSPartNumber({ 
      chassis: selectedChassis, 
      slotAssignments, 
      hasRemoteDisplay, 
      pnConfig, 
      codeMap, 
      includeSuffix: true 
    });

    // Create a new BOM item for the chassis with its configuration
    const newItem: BOMItem = {
      id: `chassis-${Date.now()}`,
      product: {
        ...selectedChassis,
        displayName: selectedChassis.name,
        partNumber: partNumber
      },
      quantity: 1,
      enabled: true,
      partNumber: partNumber,
      displayName: selectedChassis.name,
      slotAssignments: { ...slotAssignments },
      configuration: {
        hasRemoteDisplay,
      }
    };

    // Add chassis to BOM
    const updatedItems = [...bomItems, newItem];
    
    // Add selected accessories to BOM with proper part numbers from codeMap
    const accessoryItems = level3Products
      .filter(p => selectedAccessories.has(p.id))
      .map(accessory => {
        const def = codeMap[accessory.id];
        const template = def?.template;
        const partNumber = template ? String(template).replace(/\{[^}]+\}/g, '') : (accessory.partNumber || undefined);
        
        return {
          id: `accessory-${accessory.id}-${Date.now()}`,
          product: {
            ...accessory,
            displayName: accessory.name,
            partNumber: partNumber
          },
          quantity: 1,
          enabled: true,
          partNumber: partNumber,
          displayName: accessory.name,
          isAccessory: true
        };
      });

    const allItems = [...updatedItems, ...accessoryItems];
    
    setBomItems(allItems);
    onBOMUpdate(allItems);

    // Reset chassis configuration state
    setSelectedChassis(null);
    setConfiguringChassis(null);
    setSlotAssignments({});
    setSelectedSlot(null);
    setHasRemoteDisplay(false);
    setSelectedAccessories(new Set());

    // Show success message
    toast({
      title: 'Configuration Added',
      description: `${selectedChassis.name} and selected accessories have been added to your bill of materials.`,
    });
  };

  const handleUpdateChassisInBOM = () => {
    if (!selectedChassis || !editingOriginalItem) return;

    const partNumber = buildQTMSPartNumber({
      chassis: selectedChassis,
      slotAssignments,
      hasRemoteDisplay,
      pnConfig,
      codeMap,
      includeSuffix: true,
    });

    const updatedItem: BOMItem = {
      ...editingOriginalItem,
      product: {
        ...selectedChassis,
        displayName: selectedChassis.name,
        partNumber: partNumber,
      },
      partNumber: partNumber,
      displayName: selectedChassis.name,
      slotAssignments: { ...slotAssignments },
      configuration: {
        hasRemoteDisplay,
      },
    };

    

    const chassisIndex = bomItems.findIndex(item => item.id === editingOriginalItem.id);

    if (chassisIndex === -1) return;

    

    const newAccessoryItems = Array.from(selectedAccessories).map(accessoryId => {
      const accessory = level3Products.find(p => p.id === accessoryId);
      if (!accessory) return null;
      const def = codeMap[accessory.id];
      const template = def?.template;
      const partNumber = template ? String(template).replace(/\{[^}]+\}/g, '') : (accessory.partNumber || undefined);
      return {
        id: `accessory-${accessory.id}-${Date.now()}`,
        product: {
          ...accessory,
          displayName: accessory.name,
          partNumber: partNumber
        },
        quantity: 1,
        enabled: true,
        partNumber: partNumber,
        displayName: accessory.name,
        isAccessory: true
      };
    }).filter((item) => item !== null) as BOMItem[];

    // Find the end of the original chassis item's accessories
    let endOfOriginalAccessoriesIndex = chassisIndex + 1;
    while (endOfOriginalAccessoriesIndex < bomItems.length && bomItems[endOfOriginalAccessoriesIndex].isAccessory) {
      endOfOriginalAccessoriesIndex++;
    }

    const finalBomItems = [
      ...bomItems.slice(0, chassisIndex), // Items before the edited chassis
      updatedItem,                        // The updated chassis
      ...newAccessoryItems,               // Currently selected accessories (newly created or updated)
      ...bomItems.slice(endOfOriginalAccessoriesIndex) // Items after the original chassis and its accessories
    ];

    setBomItems(finalBomItems);
    onBOMUpdate(finalBomItems);

    // Reset state
    setSelectedChassis(null);
    setConfiguringChassis(null);
    setSlotAssignments({});
    setSelectedSlot(null);
    setHasRemoteDisplay(false);
    setEditingOriginalItem(null);
    setSelectedAccessories(new Set());

    toast({
      title: "Configuration Updated",
      description: `${selectedChassis.name} has been updated in your bill of materials.`,
    });
  };

  const handleBOMConfigurationEdit = (item: BOMItem) => {
    console.log('Editing BOM item configuration:', item);
    
    // FIRST: Check for Level 4 configuration
    if ((item.product as any).has_level4) {
      console.log('Opening Level 4 configuration for:', item.product.name);
      setConfiguringLevel4Item(item);
      return;
    }
    
    // Check if this is a chassis-configured item (has slot assignments)
    if (item.slotAssignments || (item.product as any).chassisType && (item.product as any).chassisType !== 'N/A') {
      console.log('Editing chassis configuration for:', item.product.name);
      
      const productId = (item.product as Level2Product)?.id || item.productId || item.product_id;
      const hydratedChassis =
        (productId && allLevel2Products.find(p => p.id === productId)) ||
        (item.product as Level2Product);

      // Set up the chassis for editing
      setSelectedChassis(hydratedChassis);
      setSlotAssignments(
        (item.slotAssignments && Object.keys(item.slotAssignments).length > 0
          ? item.slotAssignments
          : convertRackLayoutToAssignments(item.rackConfiguration)) ||
        {}
      );
      setConfiguringChassis(hydratedChassis);
      
      // Store the original item for restoration if edit is cancelled
      setEditingOriginalItem(item);
      
      const chassisIndex = bomItems.findIndex(bomItem => bomItem.id === item.id);

      if (chassisIndex !== -1) {
        const accessoriesToSelect = new Set<string>();
        for (let i = chassisIndex + 1; i < bomItems.length; i++) {
          const currentItem = bomItems[i];
          if (currentItem.isAccessory) {
            accessoriesToSelect.add(currentItem.product.id);
          } else {
            break; 
          }
        }
        setSelectedAccessories(accessoriesToSelect);
      }
      
      setHasRemoteDisplay(item.configuration?.hasRemoteDisplay || false);
      setTimeout(() => {
        const configSection = document.getElementById('chassis-configuration');
        if (configSection) {
          configSection.scrollIntoView({ behavior: 'smooth' });
        }
      }, 100);
      
    } else if (item.product.name?.includes('QTMS') && item.configuration) {
      // Handle QTMS-specific configuration
      const consolidatedQTMS: ConsolidatedQTMS = {
        id: item.id || `qtms-${Date.now()}`,
        name: item.product.name,
        description: item.product.description || '',
        partNumber: item.partNumber || item.product.partNumber || '',
        price: item.product.price || 0,
        cost: item.unit_cost || item.product.cost || 0,
        configuration: item.configuration as QTMSConfiguration,
        components: []
      };
      setEditingQTMS(consolidatedQTMS);
    } else {
      // For other configurable items (analog cards, bushing cards, etc.)
      setConfiguringLevel4Item(item);
    }
  };

  const handleQTMSConfigurationSave = (updatedQTMS: ConsolidatedQTMS) => {
    console.log('Saving QTMS configuration:', updatedQTMS);
    
    if (editingQTMS) {
      // Update existing QTMS item instead of creating a new one
      const updatedBOMItems = bomItems.map(item => {
        if (item.id === editingQTMS.id) {
          return {
            ...item,
            product: {
              ...item.product,
              name: updatedQTMS.name,
              description: updatedQTMS.description,
              partNumber: updatedQTMS.partNumber,
              price: updatedQTMS.price,
              cost: updatedQTMS.cost // Add this line
            },
            configuration: updatedQTMS.configuration,
            partNumber: updatedQTMS.partNumber
          };
        }
        return item;
      });
      
      setBomItems(updatedBOMItems);
      onBOMUpdate(updatedBOMItems);
      
      toast({
        title: 'Configuration Updated',
        description: `${updatedQTMS.name} configuration has been updated successfully.`,
      });
    } else {
      // Create new QTMS item (existing logic)
      const qtmsItem = createQTMSBOMItem(updatedQTMS);
      setBomItems(prev => [...prev, qtmsItem]);
      onBOMUpdate([...bomItems, qtmsItem]);
      
      toast({
        title: 'Configuration Added',
        description: `${updatedQTMS.name} has been added to your bill of materials.`,
      });
    }
    
    setEditingQTMS(null);
  };

  const handleSubmitQuote = (quoteId: string) => {
    console.log('Quote submitted with ID:', quoteId);
    setBomItems([]);
    setQuoteFields({});
    setDiscountPercentage(0);
    setDiscountJustification('');
    onBOMUpdate([]);
  };

  const handleBOMUpdate = (updatedItems: BOMItem[]) => {
    setBomItems(updatedItems);
    onBOMUpdate(updatedItems);
  };

  const handleDiscountChange = (discount: number, justification: string) => {
    setDiscountPercentage(discount);
    setDiscountJustification(justification);
  };

  const submitQuoteRequest = async () => {
    if (isSubmitting) return;

    // Validate required fields before submission
    const { isValid, missingFields } = validateFields();
    
    if (!isValid) {
      toast({
        title: 'Missing Required Fields',
        description: `Please fill in the following required fields: ${missingFields.join(', ')}`,
        variant: 'destructive',
      });
      return;
    }

    if (bomItems.length === 0) {
      toast({
        title: 'No Items in BOM',
        description: 'Please add at least one item to the Bill of Materials before submitting.',
        variant: 'destructive',
      });
      return;
    }

    setIsSubmitting(true);

    try {
      // Generate or finalize quote ID based on whether we're submitting a draft
      let quoteId: string;
      let isSubmittingExistingDraft = false;
      
      if (currentQuoteId && currentQuoteId.includes('-Draft')) {
        // We're submitting an existing draft - finalize the ID
        const { data: finalizedId, error: finalizeError } = await supabase
          .rpc('finalize_draft_quote_id', { draft_quote_id: currentQuoteId });
        
        if (finalizeError) {
          console.error('Error finalizing draft quote ID:', finalizeError);
          throw finalizeError;
        }
        
        quoteId = finalizedId;
        isSubmittingExistingDraft = true;
      } else {
        // Generate new quote ID for final submission
        const { data: newQuoteId, error: generateError } = await supabase
          .rpc('generate_quote_id', { user_email: user.email, is_draft: false });
        
        if (generateError) {
          console.error('Error generating quote ID:', generateError);
          throw generateError;
        }
        
        quoteId = newQuoteId;
      }

      const originalQuoteValue = bomItems.reduce(
        (sum, item) => sum + item.product.price * item.quantity,
        0
      );
      const discountedValue =
        originalQuoteValue * (1 - discountPercentage / 100);
      const totalCost = bomItems.reduce(
        (sum, item) => sum + (item.product.cost || 0) * item.quantity,
        0
      );
      const grossProfit = discountedValue - totalCost;
      const discountedMargin =
        discountedValue > 0 ? (grossProfit / discountedValue) * 100 : 0;

      let quoteError: any = null;
      
      if (isSubmittingExistingDraft) {
        // Update existing draft quote to final status
        const { error } = await supabase
          .from('quotes')
          .update({
            id: quoteId,
            status: 'pending_approval',
            customer_name: quoteFields.customerName,
            oracle_customer_id: quoteFields.oracleCustomerId,
            sfdc_opportunity: quoteFields.sfdcOpportunity,
            original_quote_value: originalQuoteValue,
            requested_discount: discountPercentage,
            discount_justification: discountJustification,
            discounted_value: discountedValue,
            total_cost: totalCost,
            gross_profit: grossProfit,
            original_margin:
              originalQuoteValue > 0
                ? ((originalQuoteValue - totalCost) / originalQuoteValue) * 100
                : 0,
            discounted_margin: discountedMargin,
            quote_fields: quoteFields,
            updated_at: new Date().toISOString()
          })
          .eq('id', currentQuoteId);
        quoteError = error;
      } else {
        // Insert new quote
        const { error } = await supabase
          .from('quotes').insert({
            id: quoteId,
            customer_name: quoteFields.customerName,
            oracle_customer_id: quoteFields.oracleCustomerId,
            sfdc_opportunity: quoteFields.sfdcOpportunity,
            status: 'pending_approval',
            user_id: user!.id,
            submitted_by_name: user!.name,
            submitted_by_email: user!.email,
            original_quote_value: originalQuoteValue,
            requested_discount: discountPercentage,
            discount_justification: discountJustification,
            discounted_value: discountedValue,
            total_cost: totalCost,
            gross_profit: grossProfit,
            original_margin:
              originalQuoteValue > 0
                ? ((originalQuoteValue - totalCost) / originalQuoteValue) * 100
                : 0,
            discounted_margin: discountedMargin,
            quote_fields: quoteFields,
            priority: 'Medium',
            currency: 'USD',
            payment_terms: 'Net 30',
            shipping_terms: 'FOB Origin',
          });
        quoteError = error;
      }

      if (quoteError) {
        console.error('SUPABASE ERROR:', quoteError);
        toast({
          title: 'Submission Failed',
          description:
            quoteError.message || 'Unknown error. Check console for more info.',
          variant: 'destructive',
        });
        setIsSubmitting(false);
        return;
      }

      if (isSubmittingExistingDraft) {
        // Update existing BOM items with new quote ID
        const { error: updateBomError } = await supabase
          .from('bom_items')
          .update({ quote_id: quoteId })
          .eq('quote_id', currentQuoteId);
        
        if (updateBomError) {
          console.error('SUPABASE BOM UPDATE ERROR:', updateBomError);
          toast({
            title: 'BOM Update Error',
            description: updateBomError.message || 'Failed to update BOM items',
            variant: 'destructive',
          });
          throw updateBomError;
        }
      } else {
        // Insert new BOM items
        for (const item of bomItems) {
          const { error: bomError } = await supabase.from('bom_items').insert({
            quote_id: quoteId,
            product_id: item.product.id,
            name: item.product.name,
            description: item.product.description || '',
            part_number: item.product.partNumber || item.partNumber || '',
            quantity: item.quantity,
            unit_price: item.product.price,
            unit_cost: item.product.cost || 0,
            total_price: item.product.price * item.quantity,
            total_cost: (item.product.cost || 0) * item.quantity,
            margin:
              item.product.price > 0
                ? ((item.product.price - (item.product.cost || 0)) /
                    item.product.price) *
                  100
                : 0,
            original_unit_price: item.original_unit_price || item.product.price,
            approved_unit_price: item.approved_unit_price || item.product.price,
            configuration_data: item.configuration || {},
            product_type: 'standard',
          });

          if (bomError) {
            console.error('SUPABASE BOM ERROR:', bomError);
            toast({
              title: 'BOM Item Error',
              description: bomError.message || 'Failed to create BOM item',
              variant: 'destructive',
            });
            throw bomError;
          }
        }
      }

      try {
        const { data: adminIds } = await supabase.rpc('get_admin_user_ids');
        if (adminIds && adminIds.length > 0) {
          await supabase.from('admin_notifications').insert({
            quote_id: quoteId,
            notification_type: 'quote_pending_approval',
            sent_to: adminIds,
            message_content: {
              title: 'New Quote Pending Approval',
              message: `Quote ${quoteId} from ${user!.name} is pending approval`,
              quote_value: originalQuoteValue,
              requested_discount: discountPercentage
            }
          });
        }
      } catch (notificationError) {
        console.warn('Failed to send admin notifications:', notificationError);
      }

      toast({
        title: 'Quote Submitted Successfully',
        description: `Your quote ${quoteId} has been submitted for approval.`,
      });

      handleSubmitQuote(quoteId);
    } catch (error) {
      console.error('Error submitting quote:', error);
      toast({
        title: 'Submission Failed',
        description: 'Failed to submit quote. Please try again.',
        variant: 'destructive',
      });
    } finally {
      setIsSubmitting(false);
    }
  };

  const renderProductContent = (productId: string) => {
    console.group(`[BOMBuilder] Rendering product content for: ${productId}`);
    const product = level1Products.find(p => p.id === productId);
    if (!product) {
      console.error(`Product not found for ID: ${productId}`);
      console.groupEnd();
      return null;
    }

    // If we're configuring a chassis, show the chassis configuration UI
    if (configuringChassis) {
      console.log('Rendering chassis configuration for:', configuringChassis.name);
      return (
        <div id="chassis-configuration" className="space-y-6">
          <div className="flex items-center justify-between">
            <h3 className="text-xl font-semibold text-white">
              Configure {configuringChassis.name}
            </h3>
            <Button 
              variant="outline" 
              size="sm"
              onClick={() => {
                setEditingOriginalItem(null);
                setConfiguringChassis(null);
                setSelectedChassis(null);
                setSlotAssignments({});
                setSelectedSlot(null);
              }}
            >
              Back to Products
            </Button>
          </div>
          
          <RackVisualizer
            chassis={{
              ...configuringChassis,
              type: configuringChassis.chassisType || configuringChassis.type || 'chassis',
              height: configuringChassis.specifications?.height || '6U',
              slots: configuringChassis.specifications?.slots || 0
            }}
            slotAssignments={slotAssignments}
            selectedSlot={selectedSlot}
            onSlotClick={handleSlotClick}
            onSlotClear={handleSlotClear}
            hasRemoteDisplay={hasRemoteDisplay}
            onRemoteDisplayToggle={handleRemoteDisplayToggle}
            standardSlotHints={standardSlotHints}
            colorByProductId={colorByProductId}
            level3Products={level3Products}
            codeMap={codeMap}
            selectedAccessories={selectedAccessories}
            onAccessoryToggle={toggleAccessory}
            partNumber={buildQTMSPartNumber({ chassis: configuringChassis, slotAssignments, hasRemoteDisplay, pnConfig, codeMap, includeSuffix: false })}
            onSlotReconfigure={handleSlotLevel4Reconfigure}

          />
          
          {selectedSlot !== null && (
            <SlotCardSelector
              chassis={configuringChassis}
              slot={selectedSlot}
              onCardSelect={handleCardSelect}
              onClose={() => setSelectedSlot(null)}
              canSeePrices={canSeePrices}
              currentSlotAssignments={slotAssignments}
              codeMap={codeMap}
              pnConfig={pnConfig}
            />
          )}

          <div className="flex justify-end space-x-4">
            <Button 
              variant="outline"
              onClick={() => {
                setConfiguringChassis(null);
                setSelectedChassis(null);
                setSlotAssignments({});
                setSelectedSlot(null);
              }}
              className="text-gray-300 border-gray-600 hover:text-white hover:border-gray-400"
            >
              Cancel
            </Button>
            <Button 
              onClick={handleAddChassisToBOM}
              disabled={Object.keys(slotAssignments).length === 0}
              className="bg-green-600 hover:bg-green-700 text-white disabled:opacity-50"
            >
              {editingOriginalItem ? 'Update BOM' : 'Add to BOM'}
            </Button>
          </div>
        </div>
      );
    }

    // QTMS tab - show chassis selector or configuration
    if (productId.toLowerCase() === 'qtms') {
      console.log('Rendering QTMS tab content, configuringChassis:', configuringChassis);
      
      // If configuring a chassis, show rack visualizer
      if (configuringChassis && selectedChassis) {
        return (
          <div className="space-y-6">
            <div className="bg-gray-800 p-6 rounded-lg border border-gray-700">
              <div className="flex items-center justify-between mb-6">
                <h3 className="text-xl font-semibold text-white">Configure {selectedChassis.name}</h3>
                <Button
                  variant="outline"
                  onClick={() => {
                    setEditingOriginalItem(null);
                    setConfiguringChassis(null);
                    setSelectedChassis(null);
                    setSlotAssignments({});
                    setSelectedSlot(null);
                  }}
                  className="text-gray-300 border-gray-600 hover:text-white hover:border-gray-400"
                >
                  Back to Products
                </Button>
              </div>

              <RackVisualizer
                chassis={{
                  ...selectedChassis,
                  type: selectedChassis.chassisType || selectedChassis.type || 'chassis',
                  height: selectedChassis.specifications?.height || '6U',
                  slots: selectedChassis.specifications?.slots || 0
                }}
                slotAssignments={slotAssignments}
                onSlotClick={handleSlotClick}
                onSlotClear={handleSlotClear}
                selectedSlot={selectedSlot}
                hasRemoteDisplay={hasRemoteDisplay}
                onRemoteDisplayToggle={handleRemoteDisplayToggle}
                standardSlotHints={standardSlotHints}
                colorByProductId={colorByProductId}
                level3Products={level3Products}
                codeMap={codeMap}
                selectedAccessories={selectedAccessories}
                onAccessoryToggle={toggleAccessory}
                partNumber={buildQTMSPartNumber({ chassis: selectedChassis, slotAssignments, hasRemoteDisplay, pnConfig, codeMap, includeSuffix: false })}
                onSlotReconfigure={handleSlotLevel4Reconfigure}
              />
            
              {selectedSlot !== null && (
                <SlotCardSelector
                  chassis={selectedChassis}
                  slot={selectedSlot}
                  onCardSelect={handleCardSelect}
                  onClose={() => setSelectedSlot(null)}
                  canSeePrices={canSeePrices}
                  currentSlotAssignments={slotAssignments}
                  codeMap={codeMap}
                  pnConfig={pnConfig}
                />
              )}

              <div className="flex gap-4 justify-end">
                <Button
                  variant="outline"
                  onClick={() => {
                    setEditingOriginalItem(null);
                    setConfiguringChassis(null);
                    setSelectedChassis(null);
                    setSlotAssignments({});
                    setSelectedSlot(null);
                  }}
                  className="text-gray-300 border-gray-600 hover:text-white hover:border-gray-400"
                >
                  Cancel
                </Button>
                <Button 
                  onClick={handleAddChassisToBOM}
                  disabled={Object.keys(slotAssignments).length === 0}
                  className="bg-green-600 hover:bg-green-700 text-white disabled:opacity-50"
                >
                  {editingOriginalItem ? 'Update BOM' : 'Add to BOM'}
                </Button>
              </div>
            </div>
          </div>
        );
      }

      // Otherwise, show chassis selector
      return (
        <div className="space-y-6">
          <ChassisSelector
            onChassisSelect={handleChassisSelect}
            selectedChassis={selectedChassis}
            onAddToBOM={handleAddToBOM}
            canSeePrices={canSeePrices}
          />
        </div>
      );
    }

    // If we're configuring a non-chassis product, show the non-chassis configurator
    if (configuringNonChassis) {
      console.log('Rendering non-chassis configuration for:', configuringNonChassis.name);
      return (
        <div className="space-y-6">
          <div className="flex items-center justify-between">
            <h3 className="text-xl font-semibold">
              Configure {configuringNonChassis.name}
            </h3>
            <Button 
              variant="outline" 
              size="sm"
              onClick={() => {
                setConfiguringNonChassis(null);
                setSelectedAccessories(new Set());
              }}
            >
              Back to Products
            </Button>
          </div>
          
          <NonChassisConfigurator
            level2Product={configuringNonChassis}
            level3Products={level3Products}
            codeMap={codeMap}
            partNumberPrefix={pnConfig?.prefix || configuringNonChassis.partNumber || `${configuringNonChassis.name}-001`}
            selectedAccessories={selectedAccessories}
            onToggleAccessory={toggleAccessory}
            onAddToBOM={handleAddNonChassisToBOM}
            canOverridePartNumber={canForcePN}
          />
        </div>
      );
    }

    // For other Level 1 products, only show Level 2 options selector
    // Level 1 products should not have direct "Add to BOM" buttons
    return (
      <div className="space-y-6">
        <Level2OptionsSelector
          level1Product={product}
          selectedOptions={selectedLevel2Options}
          onOptionToggle={handleLevel2OptionToggle}
          onChassisSelect={handleChassisSelect}
          onAddToBOM={handleAddToBOM}
          canSeePrices={canSeePrices}
        />
      </div>
    );
  };

  // Show loading state while data is being fetched
  if (level1Loading) {
    return (
      <div className="flex items-center justify-center p-8">
        <div className="text-center">
          <div className="animate-spin rounded-full h-8 w-8 border-b-2 border-primary mx-auto mb-4"></div>
          <p>Loading product catalog...</p>
        </div>
      </div>
    );
  }

  // Check authentication
  if (loading) {
    return (
      <div className="flex items-center justify-center p-8">
        <div className="text-center">
          <div className="animate-spin rounded-full h-8 w-8 border-b-2 border-primary mx-auto mb-4"></div>
          <p>Checking authentication...</p>
        </div>
      </div>
    );
  }

  if (!user) {
    return (
      <Card>
        <CardContent className="p-6">
          <div className="text-center">
            <h3 className="text-lg font-medium text-gray-900 mb-2">Authentication Required</h3>
            <p className="text-gray-600">Please log in to access the BOM Builder.</p>
          </div>
        </CardContent>
      </Card>
    );
  }

  return (
    <div className="space-y-6">
      {/* Level 4 Configuration Modal handled via configuringLevel4Item */}
      
      {/* Quote Fields Section */}
      <QuoteFieldsSection
        quoteFields={quoteFields}
        onFieldChange={handleQuoteFieldChange}
      />

      {/* Main Layout: Product Selection (Left) and BOM Display (Right) */}
      <div className="grid grid-cols-1 lg:grid-cols-3 gap-6">
        {/* Product Selection - Left Side (2/3 width) */}
        <div className="lg:col-span-2">
          <Card>
            <CardHeader>
              <CardTitle>Product Selection</CardTitle>
              <CardDescription>
                Select products to add to your Bill of Materials
              </CardDescription>
            </CardHeader>
            <CardContent>
              <Tabs value={activeTab} onValueChange={(value) => {
                setIsLoading(true);
                
                setActiveTab(value);
                const selectedProduct = level1Products.find(p => p.id === value);
                setSelectedLevel1Product(selectedProduct || null);
                
                // Clear relevant state when switching tabs
                setSelectedChassis(null);
                setSlotAssignments({});
                setSelectedSlot(null);
                setHasRemoteDisplay(false);
                
                console.log('Tab switching to:', value, 'Product:', selectedProduct);
                
                setTimeout(() => setIsLoading(false), 100);
              }}>
                <TabsList className="grid w-full grid-cols-3">
                  {level1Products.map(product => (
                    <TabsTrigger key={product.id} value={product.id}>
                      {product.name}
                    </TabsTrigger>
                  ))}
                </TabsList>

                {level1Products.map(product => (
                  <TabsContent key={product.id} value={product.id}>
                    {renderProductContent(product.id)}
                  </TabsContent>
                ))}
              </Tabs>
            </CardContent>
          </Card>
        </div>

        {/* BOM Display - Right Side (1/3 width, sticky) */}
        <div className="lg:col-span-1">
          <div className="sticky top-4">
            <EnhancedBOMDisplay
              bomItems={bomItems}
              onUpdateBOM={handleBOMUpdate}
              onEditConfiguration={handleBOMConfigurationEdit}
              onSubmitQuote={submitQuoteRequest}
              onSaveDraft={handleSaveAsDraft}
              canSeePrices={canSeePrices}
              canSeeCosts={canSeeCosts}
              canEditPartNumber={canEditPN}
              productMap={productMap}
              isSubmitting={isSubmitting}
              isDraftMode={isDraftMode}
              currentQuoteId={currentQuoteId}
              draftName={currentQuote?.status === 'draft' ? currentQuote?.customer_name : null}
              quoteFields={quoteFields}
              quoteMetadata={currentQuote}
              discountPercentage={discountPercentage}
              discountJustification={discountJustification}
              onDiscountChange={(percentage, justification) => {
                setDiscountPercentage(percentage);
                setDiscountJustification(justification);
              }}
            />
          </div>
        </div>
      </div>


      {configuringLevel4Item && (
        <Level4RuntimeModal
          bomItem={configuringLevel4Item}
          level3ProductId={configuringLevel4Item.product.id}
          onSave={handleLevel4Save}
          onCancel={handleLevel4Cancel}
        />
      )}

      {editingQTMS && (
        <QTMSConfigurationEditor
          consolidatedQTMS={editingQTMS}
          onSave={handleQTMSConfigurationSave}
          onClose={() => setEditingQTMS(null)}
          canSeePrices={canSeePrices}
        />
      )}
    </div>
  );
};

export default BOMBuilder;<|MERGE_RESOLUTION|>--- conflicted
+++ resolved
@@ -409,11 +409,8 @@
           // Use stored values from draft_bom, fallback to unit_price/unit_cost, then fetch if needed
           let price = item.product?.price || item.unit_price || item.total_price || 0;
           let cost = item.product?.cost || item.unit_cost || item.total_cost || 0;
-<<<<<<< HEAD
-
-=======
         main
->>>>>>> c0d2f26f
+        main
           const rawConfiguration =
             (typeof item.configuration_data === 'object' && item.configuration_data) ||
             (typeof item.configurationData === 'object' && item.configurationData) ||
@@ -422,8 +419,6 @@
 
           const productSource = (typeof item.product === 'object' && item.product) || {};
           const mergedConfigurationData = { ...productSource, ...rawConfiguration };
-<<<<<<< HEAD
-
           const rawSlotAssignments =
             item.slotAssignments ||
             item.slot_assignments ||
@@ -431,7 +426,6 @@
             rawConfiguration.slot_assignments ||
             mergedConfigurationData.slotAssignments ||
             (mergedConfigurationData as any)?.slot_assignments;
-=======
           const configurationData = { ...productSource, ...rawConfiguration };
         main
 
@@ -441,7 +435,7 @@
             mergedConfigurationData.slotAssignments;
             configurationData.slotAssignments;
         main
->>>>>>> c0d2f26f
+        main
 
           const normalizedSlotAssignments: SerializedSlotAssignment[] | undefined = Array.isArray(rawSlotAssignments)
             ? rawSlotAssignments
@@ -469,8 +463,6 @@
                   } as SerializedSlotAssignment;
                 })
               : undefined;
-<<<<<<< HEAD
-
           const slotAssignmentsMap =
             deserializeSlotAssignments(normalizedSlotAssignments) ||
             convertRackLayoutToAssignments(
@@ -481,12 +473,12 @@
               mergedConfigurationData.rackConfiguration ||
               (mergedConfigurationData as any)?.rack_configuration
             );
-=======
+
           const configurationData = item.configuration_data || item.product || {};
           main
          main
 
->>>>>>> c0d2f26f
+        main
           // If price or cost is 0, fetch fresh product data
           if ((price === 0 || cost === 0) && (item.productId || item.product_id)) {
             try {
@@ -505,7 +497,6 @@
             }
           }
           
-<<<<<<< HEAD
           const rackLayout =
             item.rackConfiguration ||
             item.rack_configuration ||
@@ -513,7 +504,7 @@
             (rawConfiguration as any)?.rack_configuration ||
             mergedConfigurationData.rackConfiguration ||
             (mergedConfigurationData as any)?.rack_configuration ||
-=======
+
           const slotAssignmentsMap = deserializeSlotAssignments(normalizedSlotAssignments);
           const rackLayout =
             item.rackConfiguration ||
@@ -521,38 +512,32 @@
             mergedConfigurationData.rackConfiguration ||
             configurationData.rackConfiguration ||
         main
->>>>>>> c0d2f26f
+        main
             buildRackLayoutFromAssignments(normalizedSlotAssignments);
           const level4Config =
             item.level4Config ??
             rawConfiguration.level4Config ??
             mergedConfigurationData.level4Config ??
-<<<<<<< HEAD
-=======
             configurationData.level4Config ??
         main
->>>>>>> c0d2f26f
+        main
             null;
           const level4Selections =
             item.level4Selections ??
             rawConfiguration.level4Selections ??
             mergedConfigurationData.level4Selections ??
-<<<<<<< HEAD
-=======
             configurationData.level4Selections ??
         main
->>>>>>> c0d2f26f
+        main
             null;
           const configuration =
             item.configuration ??
             rawConfiguration.configuration ??
             mergedConfigurationData.configuration ??
-<<<<<<< HEAD
             (item.configuration_data as any)?.configuration ??
-=======
             configurationData.configuration ??
         main
->>>>>>> c0d2f26f
+        main
             null;
 
           return {
@@ -563,16 +548,15 @@
               partNumber: item.partNumber || item.part_number || item.product?.partNumber,
               description: item.description || item.product?.description || mergedConfigurationData.description || '',
               ...mergedConfigurationData,
-<<<<<<< HEAD
               price: price,
               cost: cost,
-=======
+
               description: item.description || item.product?.description || configurationData.description || '',
               ...configurationData,
         main
               price,
               cost,
->>>>>>> c0d2f26f
+        main
             },
             quantity: item.quantity || 1,
             enabled: item.enabled !== false,
@@ -588,12 +572,10 @@
             level4Selections: level4Selections || undefined,
             displayName: item.displayName || mergedConfigurationData.displayName || mergedConfigurationData.name,
             isAccessory: item.isAccessory ?? mergedConfigurationData.isAccessory,
-<<<<<<< HEAD
-=======
             displayName: item.displayName || configurationData.displayName || configurationData.name,
             isAccessory: item.isAccessory ?? configurationData.isAccessory,
        main
->>>>>>> c0d2f26f
+        main
           };
         }));
         
