import { useState, useEffect, useMemo } from 'react';
import { Card, CardContent, CardDescription, CardHeader, CardTitle } from '@/components/ui/card';
import { Tabs, TabsContent, TabsList, TabsTrigger } from '@/components/ui/tabs';
import { Badge } from '@/components/ui/badge';
import { Button } from '@/components/ui/button';
import { BOMItem, Level1Product, Level2Product, Level3Product, Level3Customization } from '@/types/product';
import Level2OptionsSelector from './Level2OptionsSelector';
import ChassisSelector from './ChassisSelector';
import RackVisualizer from './RackVisualizer';
import AccessoryList from './AccessoryList';
import SlotCardSelector from './SlotCardSelector';
import BOMDisplay from './BOMDisplay';
import { EnhancedBOMDisplay } from './EnhancedBOMDisplay';
import AnalogCardConfigurator from './AnalogCardConfigurator';
import BushingCardConfigurator from './BushingCardConfigurator';
import NonChassisConfigurator from './NonChassisConfigurator';

import { Level4RuntimePayload } from "@/types/level4";
import { Level4RuntimeModal } from "../level4/Level4RuntimeModal";

import { productDataService } from '@/services/productDataService';
import QuoteFieldsSection from './QuoteFieldsSection';

import { getSupabaseClient, getSupabaseAdminClient, isAdminAvailable } from "@/integrations/supabase/client";

const supabase = getSupabaseClient();
const supabaseAdmin = getSupabaseAdminClient();;
import { toast } from '@/components/ui/use-toast';
import QTMSConfigurationEditor from './QTMSConfigurationEditor';
import { consolidateQTMSConfiguration, createQTMSBOMItem, ConsolidatedQTMS, QTMSConfiguration } from '@/utils/qtmsConsolidation';
import { buildQTMSPartNumber } from '@/utils/qtmsPartNumberBuilder';
import { findOptimalBushingPlacement, findExistingBushingSlots, isBushingCard } from '@/utils/bushingValidation';
import { useAuth } from '@/hooks/useAuth';
import { useQuoteValidation } from './QuoteFieldValidation';
import { usePermissions, FEATURES } from '@/hooks/usePermissions';
import {
  serializeSlotAssignments,
  deserializeSlotAssignments,
  buildRackLayoutFromAssignments,
  type SerializedSlotAssignment,
} from '@/utils/slotAssignmentUtils';

interface BOMBuilderProps {
  onBOMUpdate: (items: BOMItem[]) => void;
  canSeePrices: boolean;
  canSeeCosts?: boolean;
  quoteId?: string;
  mode?: 'new' | 'edit' | 'view';
}

const SLOT_LEVEL4_FLAG = '__slotLevel4Session';

const BOMBuilder = ({ onBOMUpdate, canSeePrices, canSeeCosts = false, quoteId, mode = 'new' }: BOMBuilderProps) => {
  // ALL HOOKS MUST BE AT THE TOP - NO CONDITIONAL RETURNS BEFORE HOOKS
  const { user, loading } = useAuth();
  const { has } = usePermissions();

  // Compute permissions
  const canEditPN = has(FEATURES.BOM_EDIT_PART_NUMBER);
  const canForcePN = has(FEATURES.BOM_FORCE_PART_NUMBER);

  const [selectedLevel1Product, setSelectedLevel1Product] = useState<Level1Product | null>(null);
  const [selectedLevel2Options, setSelectedLevel2Options] = useState<Level2Product[]>([]);
  const [selectedChassis, setSelectedChassis] = useState<Level2Product | null>(null);
  const [slotAssignments, setSlotAssignments] = useState<Record<number, Level3Product>>({});
  const [selectedSlot, setSelectedSlot] = useState<number | null>(null);
  const [bomItems, setBomItems] = useState<BOMItem[]>([]);
  const [activeTab, setActiveTab] = useState<string>('');
  const [hasRemoteDisplay, setHasRemoteDisplay] = useState<boolean>(false);
  const [configuringLevel4Item, setConfiguringLevel4Item] = useState<BOMItem | null>(null);
  const [quoteFields, setQuoteFields] = useState<Record<string, any>>({});
  const [discountPercentage, setDiscountPercentage] = useState<number>(0);
  const [discountJustification, setDiscountJustification] = useState<string>('');
  const [isSubmitting, setIsSubmitting] = useState(false);
  const [editingQTMS, setEditingQTMS] = useState<ConsolidatedQTMS | null>(null);
  const [configuringChassis, setConfiguringChassis] = useState<Level2Product | null>(null);
  const [editingOriginalItem, setEditingOriginalItem] = useState<BOMItem | null>(null);
  const [configuringNonChassis, setConfiguringNonChassis] = useState<Level2Product | null>(null);
  
  // Draft quote functionality
  const [currentQuoteId, setCurrentQuoteId] = useState<string | null>(quoteId || null);
  const [currentQuote, setCurrentQuote] = useState<any>(null);
  const [isDraftMode, setIsDraftMode] = useState(mode === 'edit' || mode === 'new');

  // Admin-driven part number config and codes for the selected chassis
  const [pnConfig, setPnConfig] = useState<any | null>(null);
  const [codeMap, setCodeMap] = useState<Record<string, { template: string; slot_span: number; is_standard?: boolean; standard_position?: number | null; designated_only?: boolean; designated_positions?: number[]; outside_chassis?: boolean; notes?: string | null; exclusive_in_slots?: boolean; color?: string | null }>>({});
  const [level3Products, setLevel3Products] = useState<Level3Product[]>([]);
  const [autoPlaced, setAutoPlaced] = useState(false);
  const [selectedAccessories, setSelectedAccessories] = useState<Set<string>>(new Set());

  // Hints for standard slot positions not yet filled (top-level to avoid conditional hooks)
  const standardSlotHints = useMemo(() => {
    const hints: Record<number, string[]> = {};
    const nameById = Object.fromEntries(level3Products.map(p => [p.id, p.name] as const));
    Object.entries(codeMap).forEach(([l3Id, def]) => {
      if (!def?.is_standard || def?.outside_chassis) return;
      const pos = def.standard_position;
      // Skip CPU std position (0) and ignore outside-chassis items
      if (pos === 0 || pos === null || pos === undefined) return;
      if (!slotAssignments[pos]) {
        const name = nameById[l3Id] || 'Standard Item';
        hints[pos] = hints[pos] ? [...hints[pos], name] : [name];
      }
    });
    return hints;
  }, [codeMap, level3Products, slotAssignments]);

  // Map configured colors by Level3 id from admin codeMap
  const colorByProductId = useMemo(() => {
    const map: Record<string, string> = {};
    Object.entries(codeMap).forEach(([id, def]) => {
      if (def && def.color) map[id] = def.color as string;
    });
    return map;
  }, [codeMap]);

  // Accessories list from admin config (outside_chassis)
  const accessories = useMemo(() => {
    return level3Products
      .filter(p => codeMap[p.id]?.outside_chassis)
      .map(p => {
        const template = codeMap[p.id]?.template as string | undefined;
        const pn = template ? String(template).replace(/\{[^}]+\}/g, '') : (p.partNumber || undefined);
        return {
          product: p,
          selected: selectedAccessories.has(p.id),
          color: (codeMap[p.id]?.color as string | null) || null,
          pn,
        };
      });
  }, [level3Products, codeMap, selectedAccessories]);

  const toggleAccessory = (id: string) => {
    setSelectedAccessories(prev => {
      const next = new Set(prev);
      if (next.has(id)) next.delete(id);
      else next.add(id);
      return next;
    });
  };

  // Get available quote fields for validation
  const [availableQuoteFields, setAvailableQuoteFields] = useState<any[]>([]);
  
  useEffect(() => {
    const fetchQuoteFields = async () => {
      try {
        const { data: fields, error } = await supabase
          .from('quote_fields')
          .select('*')
          .eq('enabled', true)
          .order('display_order');
        
        if (error) throw error;
        setAvailableQuoteFields(fields || []);
      } catch (error) {
        console.error('Error fetching quote fields:', error);
      }
    };

    fetchQuoteFields();
  }, []);

  // Initialize or load quote on component mount  
  useEffect(() => {
    if (quoteId && mode === 'edit') {
      console.log('BOMBuilder: Loading existing quote for editing:', quoteId);
      setCurrentQuoteId(quoteId);
      loadQuote(quoteId);
    } else if (mode === 'new') {
      console.log('BOMBuilder: Starting new quote');
      setCurrentQuoteId(null);
      setIsDraftMode(true);
    }
  }, [quoteId, mode]);

  // Existing initialization from URL params (legacy support)
  useEffect(() => {
    const urlParams = new URLSearchParams(window.location.search);
    const quoteIdFromUrl = urlParams.get('quoteId');
    
    // Only use URL params if no props are provided
    if (!quoteId && quoteIdFromUrl) {
      console.log('Quote ID found in URL:', quoteIdFromUrl);
      setCurrentQuoteId(quoteIdFromUrl);
      loadQuote(quoteIdFromUrl);
    } else if (!quoteId && !quoteIdFromUrl) {
      console.log('No quote ID provided, starting fresh');
    }
  }, [quoteId]);

  // Generate unique draft name function with timestamp to prevent duplicates
  const generateUniqueDraftName = async (): Promise<string> => {
    if (!user?.email) return 'Draft 1';
    
    try {
      // Use timestamp-based approach to prevent race conditions
      const timestamp = Date.now();
      const timestampSuffix = timestamp.toString().slice(-6); // Last 6 digits for uniqueness
      
      // Count existing drafts for this user to get sequence number
      const { count, error } = await supabase
        .from('quotes')
        .select('*', { count: 'exact', head: true })
        .eq('user_id', user.id)
        .eq('status', 'draft');

      if (error) {
        console.error('Error counting drafts:', error);
        return `Draft ${timestampSuffix}`;
      }

      const draftNumber = (count || 0) + 1;
      return `${user.email?.split('@')[0] || 'User'} Draft ${draftNumber}`;
    } catch (error) {
      console.error('Error generating draft name:', error);
      const fallback = Date.now().toString().slice(-6);
      return `Draft ${fallback}`;
    }
  };

  const createDraftQuote = async () => {
    if (!user?.id) {
      console.error('No user ID available for draft quote creation');
      toast({
        title: 'Authentication Error',
        description: 'You must be logged in to create a quote',
        variant: 'destructive'
      });
      return;
    }
    
    try {
      console.log('Creating draft quote for user:', user.id);
      
      // Generate unique customer name for draft
      const draftCustomerName = await generateUniqueDraftName();
      
      // Use simple UUID for draft quotes - no complex ID generation
      const draftQuoteId = crypto.randomUUID();
      
      console.log('Generated simple draft quote ID:', draftQuoteId);
      
      // Create draft quote with proper field mapping
      const quoteData = {
        id: draftQuoteId,
        user_id: user.id,
        customer_name: draftCustomerName,
        oracle_customer_id: quoteFields.oracle_customer_id || 'TBD',
        sfdc_opportunity: quoteFields.sfdc_opportunity || 'TBD',
        priority: (quoteFields.priority as any) || 'Medium',
        shipping_terms: quoteFields.shipping_terms || 'TBD',
        payment_terms: quoteFields.payment_terms || 'TBD',
        currency: quoteFields.currency || 'USD',
        is_rep_involved: quoteFields.is_rep_involved || false,
        status: 'draft' as const,
        quote_fields: quoteFields,
        original_quote_value: 0,
        discounted_value: 0,
        total_cost: 0,
        requested_discount: 0,
        original_margin: 0,
        discounted_margin: 0,
        gross_profit: 0,
        submitted_by_email: user.email || '',
        submitted_by_name: user.email || 'Unknown User'
      };

      console.log('Inserting quote with data:', quoteData);
      
      const { error: createError } = await supabase
        .from('quotes')
        .insert(quoteData);
        
      if (createError) {
        console.error('Quote creation error:', createError);
        throw new Error(`Failed to create quote: ${createError.message}`);
      }
      
      setCurrentQuoteId(draftQuoteId);
      setCurrentQuote({ 
        id: draftQuoteId, 
        customer_name: draftCustomerName, 
        status: 'draft' 
      });
      setIsDraftMode(true);
      
      // Update URL without page reload
      window.history.replaceState({}, '', `/#configure?quoteId=${draftQuoteId}`);
      
      toast({
        title: 'Quote Created',
        description: `${currentQuote?.customer_name || draftCustomerName} ready for configuration. Your progress will be automatically saved.`
      });
      
      console.log('Draft quote created successfully:', draftQuoteId);
    } catch (error) {
      console.error('Error creating draft quote:', error);
      toast({
        title: 'Error Creating Draft',
        description: error instanceof Error ? error.message : 'Unknown error occurred',
        variant: 'destructive'
      });
    }
  };

  const loadQuote = async (quoteId: string) => {
    if (!quoteId) {
      console.log('No quote ID provided');
      setIsLoading(false);
      return;
    }
    
    try {
      setIsLoading(true);
      console.log('Loading quote:', quoteId);
      
      // Show loading toast
      toast({
        title: "Loading Quote",
        description: `Loading quote data for ${quoteId}...`,
      });
      
      // Load quote data
      const { data: quote, error: quoteError } = await supabase
        .from('quotes')
        .select('*')
        .eq('id', quoteId)
        .single();
        
      if (quoteError) {
        console.error('Error loading quote:', quoteError);
        toast({
          title: "Error Loading Quote",
          description: `Failed to load quote ${quoteId}: ${quoteError.message}`,
          variant: "destructive"
        });
        throw quoteError;
      }
      
      if (!quote) {
        console.log('No quote found with ID:', quoteId);
        toast({
          title: 'Quote Not Found',
          description: `Quote ${quoteId} could not be found`,
          variant: 'destructive'
        });
        return;
      }
      
      console.log('Successfully loaded quote:', quote);
      setCurrentQuote(quote); // Store the loaded quote data
      
      let loadedItems: BOMItem[] = [];
      
      // Check if this is a draft with data in draft_bom field
      if (quote.status === 'draft' && quote.draft_bom && quote.draft_bom.items && Array.isArray(quote.draft_bom.items)) {
        console.log('Loading BOM data from draft_bom field');
        loadedItems = await Promise.all(quote.draft_bom.items.map(async (item: any) => {
          // Use stored values from draft_bom, fallback to unit_price/unit_cost, then fetch if needed
          let price = item.product?.price || item.unit_price || item.total_price || 0;
          let cost = item.product?.cost || item.unit_cost || item.total_cost || 0;
<<<<<<< HEAD

=======
>>>>>>> b834ee98
          const rawConfiguration =
            (typeof item.configuration_data === 'object' && item.configuration_data) ||
            (typeof item.configurationData === 'object' && item.configurationData) ||
            (typeof item.product?.configuration_data === 'object' && item.product.configuration_data) ||
            {};

          const productSource = (typeof item.product === 'object' && item.product) || {};
<<<<<<< HEAD
          const mergedConfigurationData = { ...productSource, ...rawConfiguration };
=======
          const configurationData = { ...productSource, ...rawConfiguration };
>>>>>>> b834ee98

          const rawSlotAssignments =
            item.slotAssignments ||
            rawConfiguration.slotAssignments ||
<<<<<<< HEAD
            mergedConfigurationData.slotAssignments;
=======
            configurationData.slotAssignments;
>>>>>>> b834ee98

          const normalizedSlotAssignments: SerializedSlotAssignment[] | undefined = Array.isArray(rawSlotAssignments)
            ? rawSlotAssignments
            : rawSlotAssignments && typeof rawSlotAssignments === 'object'
              ? Object.entries(rawSlotAssignments).map(([slotKey, cardData]) => {
                  const slotNumber = Number.parseInt(slotKey, 10);
                  const card = (cardData || {}) as Record<string, any>;
                  return {
                    slot: Number.isNaN(slotNumber) ? 0 : slotNumber,
                    productId: card.id,
                    name: card.name,
                    displayName: card.displayName,
                    partNumber: card.partNumber,
                    hasLevel4Configuration:
                      Boolean(card.hasLevel4Configuration) ||
                      Boolean(card.has_level4) ||
                      Boolean(card.requires_level4_config),
                    level4BomItemId: card.level4BomItemId,
                    level4TempQuoteId: card.level4TempQuoteId,
                    level4Config: card.level4Config ?? null,
                    level4Selections: card.level4Selections ?? null,
                    isBushingPrimary: card.isBushingPrimary ?? false,
                    isBushingSecondary: card.isBushingSecondary ?? false,
                    bushingPairSlot: card.bushingPairSlot ?? card.bushing_pair_slot ?? null,
                  } as SerializedSlotAssignment;
                })
              : undefined;
<<<<<<< HEAD
=======
          const configurationData = item.configuration_data || item.product || {};
          main
>>>>>>> b834ee98

          // If price or cost is 0, fetch fresh product data
          if ((price === 0 || cost === 0) && (item.productId || item.product_id)) {
            try {
              const { data: productData } = await supabase
                .from('products')
                .select('price, cost')
                .eq('id', item.productId || item.product_id)
                .single();
              
              if (productData) {
                if (price === 0) price = productData.price || 0;
                if (cost === 0) cost = productData.cost || 0;
              }
            } catch (error) {
              console.warn('Failed to fetch product pricing:', error);
            }
          }
          
          const slotAssignmentsMap = deserializeSlotAssignments(normalizedSlotAssignments);
          const rackLayout =
            item.rackConfiguration ||
            rawConfiguration.rackConfiguration ||
<<<<<<< HEAD
            mergedConfigurationData.rackConfiguration ||
=======
            configurationData.rackConfiguration ||
>>>>>>> b834ee98
            buildRackLayoutFromAssignments(normalizedSlotAssignments);
          const level4Config =
            item.level4Config ??
            rawConfiguration.level4Config ??
<<<<<<< HEAD
            mergedConfigurationData.level4Config ??
=======
            configurationData.level4Config ??
>>>>>>> b834ee98
            null;
          const level4Selections =
            item.level4Selections ??
            rawConfiguration.level4Selections ??
<<<<<<< HEAD
            mergedConfigurationData.level4Selections ??
=======
            configurationData.level4Selections ??
>>>>>>> b834ee98
            null;
          const configuration =
            item.configuration ??
            rawConfiguration.configuration ??
<<<<<<< HEAD
            mergedConfigurationData.configuration ??
=======
            configurationData.configuration ??
>>>>>>> b834ee98
            null;

          return {
            id: item.id || crypto.randomUUID(),
            product: {
              id: item.productId || item.product_id || item.product?.id,
              name: item.name || item.product?.name,
              partNumber: item.partNumber || item.part_number || item.product?.partNumber,
<<<<<<< HEAD
              description: item.description || item.product?.description || mergedConfigurationData.description || '',
              ...mergedConfigurationData,
=======
              description: item.description || item.product?.description || configurationData.description || '',
              ...configurationData,
>>>>>>> b834ee98
              price,
              cost,
            },
            quantity: item.quantity || 1,
            enabled: item.enabled !== false,
            partNumber: item.partNumber || item.part_number || item.product?.partNumber,
            level4Values: item.level4Values || [],
            original_unit_price: item.original_unit_price || price,
            approved_unit_price: item.approved_unit_price || price,
            priceHistory: item.priceHistory || [],
            slotAssignments: slotAssignmentsMap,
            rackConfiguration: rackLayout,
            configuration: configuration || undefined,
            level4Config: level4Config || undefined,
            level4Selections: level4Selections || undefined,
<<<<<<< HEAD
            displayName: item.displayName || mergedConfigurationData.displayName || mergedConfigurationData.name,
            isAccessory: item.isAccessory ?? mergedConfigurationData.isAccessory,
=======
            displayName: item.displayName || configurationData.displayName || configurationData.name,
            isAccessory: item.isAccessory ?? configurationData.isAccessory,
>>>>>>> b834ee98
          };
        }));
        
        console.log(`Loaded ${loadedItems.length} items from draft_bom`);
      } else {
        console.log('Loading BOM data from bom_items table');
        // Load BOM items with Level 4 configurations from database table
        const { data: bomData, error: bomError } = await supabase
          .from('bom_items')
          .select(`
            *,
            bom_level4_values (
              id,
              level4_config_id,
              entries
            )
          `)
          .eq('quote_id', quoteId);
          
        if (bomError) {
          console.error('Error loading BOM items:', bomError);
          toast({
            title: "Error Loading BOM Items",
            description: `Failed to load BOM items: ${bomError.message}`,
            variant: "destructive"
          });
          throw bomError;
        }
        
        console.log(`Successfully loaded ${bomData?.length || 0} BOM items from database`);
        
        // Convert BOM items back to local format with proper structure
        loadedItems = (bomData || []).map(item => {
          const configData = item.configuration_data || {};
          const storedSlotAssignments = configData.slotAssignments as SerializedSlotAssignment[] | undefined;
          const slotAssignmentsMap = deserializeSlotAssignments(storedSlotAssignments);
          const rackLayout = configData.rackConfiguration || buildRackLayoutFromAssignments(storedSlotAssignments);
          const directLevel4 = configData.level4Config ?? null;
          const slotLevel4 = storedSlotAssignments?.filter(assign => assign.level4Config || assign.level4Selections) || [];
          const mergedLevel4 = directLevel4 || (slotLevel4.length > 0 ? { slots: slotLevel4 } : null);

          return {
            id: item.id,
            product: {
              id: item.product_id,
              name: item.name,
              partNumber: item.part_number,
              price: item.unit_price,
              cost: item.unit_cost,
              description: item.description,
              ...configData
            },
            quantity: item.quantity,
            enabled: true,
            partNumber: item.part_number,
            level4Values: item.bom_level4_values || [],
            original_unit_price: item.original_unit_price || item.unit_price,
            approved_unit_price: item.approved_unit_price || item.unit_price,
            priceHistory: item.price_adjustment_history || [],
            slotAssignments: slotAssignmentsMap,
            rackConfiguration: rackLayout,
            level4Config: mergedLevel4 || undefined,
            level4Selections: configData.level4Selections || undefined,
          };
        });
      }
      
      setBomItems(loadedItems);
      
      // Restore quote fields
      if (quote.quote_fields) {
        setQuoteFields(quote.quote_fields);
      }
      
      // Restore discount settings
      if (quote.requested_discount) {
        setDiscountPercentage(quote.requested_discount);
      }
      
      if (quote.discount_justification) {
        setDiscountJustification(quote.discount_justification);
      }
      
      // Set draft mode based on quote status
      setIsDraftMode(quote.status === 'draft');
      
      // For draft quotes loaded from draft_bom, recalculate totals from loaded items
      if (quote.status === 'draft' && loadedItems.length > 0) {
        const totalValue = loadedItems.reduce((sum, item) => sum + (item.product.price * item.quantity), 0);
        const totalCost = loadedItems.reduce((sum, item) => sum + ((item.product.cost || 0) * item.quantity), 0);
        
        console.log(`Recalculated totals - Value: ${totalValue}, Cost: ${totalCost}`);
        
        // Trigger BOM update to recalculate all totals
        setTimeout(() => {
          onBOMUpdate(loadedItems);
        }, 100);
      }
      
      // Show success message
      const statusText = quote.status === 'draft' ? 'Draft' : 'Quote';
      toast({
        title: `${statusText} Loaded Successfully`,
        description: `Loaded ${statusText.toLowerCase()} with ${loadedItems.length} items`
      });
      
      console.log('Quote loading completed successfully');
    } catch (error) {
      console.error('Error loading quote:', error);
      const errorMessage = error instanceof Error ? error.message : 'Unknown error occurred';
      toast({
        title: 'Error Loading Quote',
        description: `Failed to load quote ${quoteId}: ${errorMessage}`,
        variant: 'destructive'
      });
    } finally {
      setIsLoading(false);
    }
  };

  // Manual save as draft function with better error handling and feedback
  const handleSaveAsDraft = async () => {
    if (!user?.id) {
      toast({
        title: 'Authentication Required',
        description: 'Please log in to save your draft. Your work is temporarily stored locally.',
        variant: 'destructive'
      });
      return;
    }

    if (bomItems.length === 0) {
      toast({
        title: 'Nothing to Save',
        description: 'Add some items to your BOM before saving as draft',
        variant: 'destructive'
      });
      return;
    }

    try {
      console.log('Starting draft save process...');
      let quoteId = currentQuoteId;
      
      // Create new draft if none exists
      if (!quoteId) {
        console.log('No current quote ID, creating new draft quote');
        
        // Use simple UUID for draft quotes - no complex ID generation
        const newQuoteId = crypto.randomUUID();
        
        console.log('Generated new draft quote ID:', newQuoteId);
        
        const draftName = await generateUniqueDraftName();
        
        // Calculate totals from BOM items
        const totalValue = bomItems.reduce((sum, item) => sum + (item.product.price * item.quantity), 0);
        const totalCost = bomItems.reduce((sum, item) => sum + ((item.product.cost || 0) * item.quantity), 0);
        const grossProfit = totalValue - totalCost;
        const originalMargin = totalValue > 0 ? ((totalValue - totalCost) / totalValue) * 100 : 0;

        const quoteData = {
          id: newQuoteId,
          user_id: user.id,
          customer_name: draftName,
          oracle_customer_id: quoteFields.oracleCustomerId || 'DRAFT',
          sfdc_opportunity: quoteFields.sfdcOpportunity || `DRAFT-${Date.now()}`,
          priority: (quoteFields.priority as any) || 'Medium',
          shipping_terms: quoteFields.shippingTerms || 'Ex-Works',
          payment_terms: quoteFields.paymentTerms || 'Net 30',
          currency: quoteFields.quoteCurrency || 'USD',
          is_rep_involved: quoteFields.isRepInvolved || false,
          status: 'draft' as const,
          quote_fields: quoteFields,
          draft_bom: {
            items: bomItems,
            lastSaved: new Date().toISOString()
          },
          original_quote_value: totalValue,
          discounted_value: totalValue,
          total_cost: totalCost,
          requested_discount: 0,
          original_margin: originalMargin,
          discounted_margin: originalMargin,
          gross_profit: grossProfit,
          submitted_by_email: user.email || '',
          submitted_by_name: user.email || 'Unknown User'
        };
        
        const { error: createError } = await supabase
          .from('quotes')
          .insert(quoteData);
          
        if (createError) {
          console.error('Quote creation error:', createError);
          throw new Error(`Failed to create quote: ${createError.message}`);
        }
        
        setCurrentQuoteId(newQuoteId);
        setCurrentQuote({ 
          id: newQuoteId, 
          customer_name: draftName, 
          status: 'draft' 
        });
        quoteId = newQuoteId;
        
        console.log('Draft quote created successfully:', quoteId);
      } else {
        // Update existing draft - also calculate and update totals
        const totalValue = bomItems.reduce((sum, item) => sum + (item.product.price * item.quantity), 0);
        const totalCost = bomItems.reduce((sum, item) => sum + ((item.product.cost || 0) * item.quantity), 0);
        const grossProfit = totalValue - totalCost;
        const originalMargin = totalValue > 0 ? ((totalValue - totalCost) / totalValue) * 100 : 0;
        
        const { error: updateError } = await supabase
          .from('quotes')
          .update({
            quote_fields: quoteFields,
            draft_bom: {
              items: bomItems,
              lastSaved: new Date().toISOString()
            },
            original_quote_value: totalValue,
            discounted_value: totalValue,
            total_cost: totalCost,
            original_margin: originalMargin,
            discounted_margin: originalMargin,
            gross_profit: grossProfit,
            updated_at: new Date().toISOString()
          })
          .eq('id', quoteId)
          .eq('status', 'draft'); // Safety check
          
        if (updateError) {
          console.error('Quote update error:', updateError);
          throw new Error(`Failed to update draft: ${updateError.message}`);
        }
        
        console.log('Draft quote updated successfully:', quoteId);
      }
      
      toast({
        title: 'Draft Saved',
        description: `Draft ${currentQuote?.customer_name || 'Quote'} saved successfully with ${bomItems.length} items`,
      });
      
    } catch (error) {
      console.error('Error saving draft:', error);
      const errorMessage = error instanceof Error ? error.message : 'Unknown error occurred';
      toast({
        title: 'Save Failed',
        description: errorMessage,
        variant: 'destructive'
      });
    }
  };

  const saveDraftQuote = async (autoSave = false) => {
    if (!currentQuoteId || !user?.id) return;
    
    try {
      // Calculate totals
      const totalValue = bomItems.reduce((sum, item) => 
        sum + (item.product.price * item.quantity), 0
      );
      
      const totalCost = bomItems.reduce((sum, item) => 
        sum + ((item.product.cost || 0) * item.quantity), 0
      );
      
      // Validate and prepare draft BOM data
      const rackLayoutSummaries: Array<Record<string, any>> = [];
      const level4Summaries: Array<Record<string, any>> = [];

      const draftBomData = {
        items: bomItems.map(item => {
          const price = item.product.price || 0;
          const cost = item.product.cost || 0;

          // Log warning if prices are missing
          if (price === 0) {
            console.warn(`Item ${item.product.name} has 0 price - this may cause issues`);
          }

          const serializedSlots = item.slotAssignments ? serializeSlotAssignments(item.slotAssignments) : undefined;
          const rackLayout = item.rackConfiguration || buildRackLayoutFromAssignments(serializedSlots);

          if (rackLayout?.slots && rackLayout.slots.length > 0) {
            rackLayoutSummaries.push({
              productId: item.product.id,
              productName: item.product.name,
              partNumber: item.partNumber || item.product.partNumber,
              layout: rackLayout,
            });
          }

          const slotLevel4 = serializedSlots?.filter(slot => slot.level4Config || slot.level4Selections) || [];
          if (slotLevel4.length > 0) {
            level4Summaries.push({
              productId: item.product.id,
              productName: item.product.name,
              partNumber: item.partNumber || item.product.partNumber,
              slots: slotLevel4.map(slot => ({
                slot: slot.slot,
                cardName: slot.displayName || slot.name,
                configuration: slot.level4Config || slot.level4Selections,
              })),
            });
          }

          if (item.level4Config) {
            level4Summaries.push({
              productId: item.product.id,
              productName: item.product.name,
              partNumber: item.partNumber || item.product.partNumber,
              configuration: item.level4Config,
            });
          }

          return {
            product_id: item.product.id,
            name: item.product.name,
            description: item.product.description,
            part_number: item.partNumber || item.product.partNumber,
            quantity: item.quantity,
            unit_price: price,
            unit_cost: cost,
            total_price: price * item.quantity,
            total_cost: cost * item.quantity,
            margin: cost > 0
              ? ((price - cost) / price) * 100
              : 100,
            configuration_data: {
              ...item.product,
              price,
              cost
            },
            product_type: 'standard',
            slotAssignments: serializedSlots,
            rackConfiguration: rackLayout,
            level4Config: item.level4Config || null,
            level4Selections: item.level4Selections || null,
          };
        }),
        quoteFields,
        discountPercentage,
        discountJustification,
        totals: {
          totalValue,
          totalCost,
          grossProfit: totalValue - totalCost,
          originalMargin: totalCost > 0 ? ((totalValue - totalCost) / totalValue) * 100 : 100,
          discountedValue: totalValue * (1 - discountPercentage / 100),
          discountedMargin: totalCost > 0 ? (((totalValue * (1 - discountPercentage / 100)) - totalCost) / (totalValue * (1 - discountPercentage / 100))) * 100 : 100
        },
        rackLayouts: rackLayoutSummaries,
        level4Configurations: level4Summaries,
      };

      // Update quote with draft BOM data
      const draftCustomerName = quoteFields.customerName || await generateUniqueDraftName();
      
      const { error: quoteError } = await supabase
        .from('quotes')
        .update({
          customer_name: draftCustomerName,
          oracle_customer_id: quoteFields.oracleCustomerId || 'DRAFT',
          sfdc_opportunity: quoteFields.sfdcOpportunity || `DRAFT-${Date.now()}`,
          original_quote_value: totalValue,
          discounted_value: totalValue * (1 - discountPercentage / 100),
          requested_discount: discountPercentage,
          total_cost: totalCost,
          gross_profit: totalValue - totalCost,
          original_margin: totalCost > 0 ? ((totalValue - totalCost) / totalValue) * 100 : 100,
          discounted_margin: totalCost > 0 ? (((totalValue * (1 - discountPercentage / 100)) - totalCost) / (totalValue * (1 - discountPercentage / 100))) * 100 : 100,
          quote_fields: quoteFields,
          discount_justification: discountJustification,
          draft_bom: draftBomData,
          status: 'draft',
          updated_at: new Date().toISOString()
        })
        .eq('id', currentQuoteId);
        
      if (quoteError) throw quoteError;
      
      if (!autoSave) {
        toast({
          title: 'Draft Saved',
          description: 'Your quote has been saved as a draft'
        });
      }
    } catch (error) {
      console.error('Error saving draft:', error);
      if (!autoSave) {
        toast({
          title: 'Error',
          description: 'Failed to save draft',
          variant: 'destructive'
        });
      }
    }
  };

  // Auto-save draft every 30 seconds (only if draft already exists)
  useEffect(() => {
    if (!currentQuoteId || !isDraftMode || bomItems.length === 0) return;
    
    const autoSaveInterval = setInterval(() => {
      saveDraftQuote(true);
    }, 30000); // 30 seconds
    
    return () => clearInterval(autoSaveInterval);
  }, [currentQuoteId, isDraftMode, bomItems, quoteFields]);

  // Use quote validation hook
  const { validation, validateFields } = useQuoteValidation(quoteFields, availableQuoteFields);

  // Fixed field change handler to match expected signature
  const handleQuoteFieldChange = (fieldId: string, value: any) => {
    setQuoteFields(prev => ({ ...prev, [fieldId]: value }));
  };

  // Load Level 1 products for dynamic tabs - use real Supabase data
  const [level1Products, setLevel1Products] = useState<Level1Product[]>([]);
  const [allLevel2Products, setAllLevel2Products] = useState<Level2Product[]>([]);
  const [allLevel3Products, setAllLevel3Products] = useState<Level3Product[]>([]);
  const [level1Loading, setLevel1Loading] = useState(true);
  const [isLoading, setIsLoading] = useState(false);

  useEffect(() => {
    const loadAllProducts = async () => {
      try {
        const [l1, l2, l3] = await Promise.all([
          productDataService.getLevel1Products(),
          productDataService.getLevel2Products(),
          productDataService.getLevel3Products(),
        ]);
        setLevel1Products(l1.filter(p => p.enabled));
        setAllLevel2Products(l2);
        setAllLevel3Products(l3);
      } catch (error) {
        console.error('Error loading all products:', error);
        setLevel1Products([]);
        setAllLevel2Products([]);
        setAllLevel3Products([]);
      } finally {
        setLevel1Loading(false);
      }
    };

    loadAllProducts();
  }, []);

  useEffect(() => {
    // TODO: Add logic here if this useEffect was intended to perform an action
  }, [level3Products, codeMap, selectedAccessories]);

  const productMap = useMemo(() => {
    const map = new Map<string, string>();
    [...level1Products, ...allLevel2Products, ...allLevel3Products].forEach(p => {
      map.set(p.id, p.displayName || p.name);
    });
    return map;
  }, [level1Products, allLevel2Products, allLevel3Products]);

  // Set default active tab when products are loaded
  useEffect(() => {
    if (level1Products.length > 0 && !activeTab) {
      console.log('Setting default active tab. Available products:', level1Products.map(p => ({ id: p.id, name: p.name })));
      setActiveTab(level1Products[0].id);
    }
  }, [level1Products.length, activeTab]);

  // Update selected product when tab changes
  useEffect(() => {
    if (activeTab && activeTab !== 'additional-config') {
      console.log('Active tab changed to:', activeTab);
      const product = level1Products.find(p => p.id === activeTab);
      console.log('Found product for tab:', product);
      
      if (product && selectedLevel1Product?.id !== activeTab) {
        console.log('Setting selectedLevel1Product to:', product);
        setSelectedLevel1Product(product);
        setSelectedLevel2Options([]);
        setSelectedChassis(null);
        setSlotAssignments({});
        setSelectedSlot(null);
      }
    }
  }, [activeTab, level1Products, selectedLevel1Product?.id]);

  const handleAddToBOM = (product: Level1Product | Level2Product | Level3Product, customPartNumber?: string) => {
    console.log('Adding product to BOM:', product.name);
    
    let partNumber = customPartNumber || product.partNumber;
    
    // For Level 2 products with "Not Applicable" chassis type, use the Admin-configured prefix as part number
    if (!partNumber && 'chassisType' in product && product.chassisType === 'N/A' && 'partNumberPrefix' in product && product.partNumberPrefix) {
      partNumber = String(product.partNumberPrefix);
    } else if (!partNumber && 'partNumberPrefix' in product && product.partNumberPrefix) {
      partNumber = String(product.partNumberPrefix);
    }
    
    const newItem: BOMItem = {
      id: `${product.id}-${Date.now()}`,
      product: product,
      quantity: 1,
      enabled: true,
      partNumber: partNumber
    };
    
    // Add to BOM
    setBomItems(prev => [...prev, newItem]);
    onBOMUpdate([...bomItems, newItem]);
    
    // Show success message
    toast({
      title: 'Added to BOM',
      description: `${product.name} has been added to your bill of materials.`,
    });
  };

  // Handle adding a non-chassis product with its accessories to the BOM
  const handleAddNonChassisToBOM = (customPartNumber?: string) => {
    if (!configuringNonChassis) return;
    
    // Create the main product BOM item
    const mainProduct: BOMItem = {
      id: `${configuringNonChassis.id}-${Date.now()}`,
      product: configuringNonChassis,
      quantity: 1,
      enabled: true,
      partNumber: customPartNumber || 
                  pnConfig?.prefix || 
                  configuringNonChassis.partNumber || 
                  `${configuringNonChassis.name}-001`
    };

    // Create BOM items for selected accessories
    const accessoryItems: BOMItem[] = [];
    
    // Process each selected accessory
    Array.from(selectedAccessories).forEach(accessoryId => {
      const accessory = level3Products.find(p => p.id === accessoryId);
      if (!accessory) return;
      
      const accessoryItem: BOMItem = {
        id: `${accessory.id}-${Date.now()}`,
        product: accessory,
        quantity: 1,
        enabled: true,
        partNumber: accessory.partNumber || `${accessory.name}-001`,
        isAccessory: true
      };
      
      accessoryItems.push(accessoryItem);
    });

    // Add main product and accessories to BOM
    const newBomItems = [...bomItems, mainProduct, ...accessoryItems];
    setBomItems(newBomItems);
    onBOMUpdate(newBomItems);
    
    // Reset state
    setConfiguringNonChassis(null);
    setSelectedAccessories(new Set());
    
    // Show success message
    toast({
      title: 'Added to BOM',
      description: `${mainProduct.product.name} and ${accessoryItems.length} accessories have been added to your bill of materials.`,
    });
  };

  const handleLevel2OptionToggle = (option: Level2Product) => {
    console.log('Level2OptionToggle called with option:', option.name, 'chassisType:', option.chassisType);
    
    // Check if this is a single-selection context (clear other selections first)
    setSelectedLevel2Options([]);
    
    // Normalize chassis type for comparison (case and whitespace insensitive)
    const normalizedChassisType = option.chassisType?.trim().toUpperCase();
    const isNonChassis = !normalizedChassisType || 
                        normalizedChassisType === 'N/A' || 
                        normalizedChassisType === 'NA' || 
                        normalizedChassisType === 'NONE';
    
    // If the option has a chassis type and it's not 'N/A', show chassis config
    if (!isNonChassis) {
      console.log('Showing chassis configuration for:', option.name);
      setConfiguringChassis(option);
      setSelectedChassis(option);
      setSlotAssignments({});
      setSelectedSlot(null);
      return;
    }

    // For non-chassis products, show non-chassis configurator
    console.log('Showing non-chassis configuration for:', option.name);
    setConfiguringNonChassis(option);
    
    // Load admin config and codes for this product
    (async () => {
      try {
        const [cfg, codes, l3] = await Promise.all([
          productDataService.getPartNumberConfig(option.id),
          productDataService.getPartNumberCodesForLevel2(option.id),
          productDataService.getLevel3ProductsForLevel2(option.id)
        ]);
        
        setPnConfig(cfg);
        setCodeMap(codes);
        
        // Filter accessories marked as outside_chassis
        const accessories = l3.filter(p => codes[p.id]?.outside_chassis);
        setLevel3Products(accessories);
        
        // Auto-select standard accessories
        const standardAccessories = accessories
          .filter(p => codes[p.id]?.is_standard)
          .map(p => p.id);
        
        if (standardAccessories.length > 0) {
          setSelectedAccessories(new Set(standardAccessories));
        }
        
      } catch (e) {
        console.error('Failed to load PN config/codes for non-chassis product:', e);
        toast({
          title: 'Error',
          description: 'Failed to load product configuration. Please try again.',
          variant: 'destructive',
        });
      }
    })();
  };

  const handleChassisSelect = (chassis: Level2Product) => {
    console.log('Chassis selected:', chassis.name, 'chassisType:', chassis.chassisType);
    setSelectedChassis(chassis);

    if (chassis.chassisType && chassis.chassisType !== 'N/A') {
      console.log('Setting up chassis configuration for:', chassis.name);
      setConfiguringChassis(chassis);
      setSlotAssignments({});
      setSelectedSlot(null);

      // Load admin config and codes for this chassis
      (async () => {
        try {
          const [cfg, codes, l3] = await Promise.all([
            productDataService.getPartNumberConfig(chassis.id),
            productDataService.getPartNumberCodesForLevel2(chassis.id),
            productDataService.getLevel3ProductsForLevel2(chassis.id)
          ]);
          setPnConfig(cfg);
          setCodeMap(codes);
          setLevel3Products(l3);
          setAutoPlaced(false);
          
          // Auto-include standard items based on admin configuration
          const autoIncludeAssignments: Record<number, Level3Product> = {};
          
          // Check for standard items to auto-include
          Object.entries(codes).forEach(([l3Id, def]: [string, any]) => {
            if (def?.is_standard && !def?.outside_chassis) {
              const standardProduct = l3.find(p => p.id === l3Id);
              if (standardProduct && def.standard_position !== null && def.standard_position !== undefined) {
                // Use the exact position from admin config - no remapping needed
                const position = def.standard_position;
                autoIncludeAssignments[position] = standardProduct;
                console.log(`Auto-including standard item "${standardProduct.name}" at position ${position}`);
              }
            }
          });
          
          if (Object.keys(autoIncludeAssignments).length > 0) {
            setSlotAssignments(autoIncludeAssignments);
            toast({
              title: 'Standard Items Added',
              description: `${Object.keys(autoIncludeAssignments).length} standard items have been automatically included.`,
            });
          }
          
        } catch (e) {
          console.error('Failed to load PN config/codes for chassis:', e);
        }
      })();

      setTimeout(() => {
        const configSection = document.getElementById('chassis-configuration');
        if (configSection) {
          configSection.scrollIntoView({ behavior: 'smooth' });
        }
      }, 100);
    } else {
      handleAddToBOM(chassis);
    }
  };

  const handleSlotClick = (slot: number) => {
    setSelectedSlot(slot);
  };

  const cleanupLevel4BomItem = async (bomItemId: string) => {
    if (!bomItemId) return;

    try {
      const { Level4Service } = await import('@/services/level4Service');

      try {
        Level4Service.unregisterActiveSession(bomItemId);
      } catch (error) {
        console.warn('Failed to unregister Level 4 session during cleanup:', error);
      }

      try {
        await Level4Service.deleteTempBOMItem(bomItemId, true);
      } catch (error) {
        console.warn('Failed to delete Level 4 BOM item during cleanup:', error);
      }
    } catch (error) {
      console.error('Error cleaning up Level 4 BOM item:', error);
    }
  };

  const handleSlotClear = (slot: number) => {
    const bomItemsToCleanup = new Set<string>();

    setSlotAssignments(prev => {
      const updated = { ...prev };
      const card = updated[slot];

      if (card && isBushingCard(card)) {
        const bushingSlots = findExistingBushingSlots(updated);
        bushingSlots.forEach(bushingSlot => {
          const bushingCard = updated[bushingSlot];
          const bomItemId = (bushingCard as any)?.level4BomItemId as string | undefined;
          if (bomItemId) {
            bomItemsToCleanup.add(bomItemId);
          }
          delete updated[bushingSlot];
        });
      } else {
        const bomItemId = (card as any)?.level4BomItemId as string | undefined;
        if (bomItemId) {
          bomItemsToCleanup.add(bomItemId);
        }
        delete updated[slot];
      }

      return updated;
    });

    if (bomItemsToCleanup.size > 0) {
      bomItemsToCleanup.forEach(bomItemId => {
        void cleanupLevel4BomItem(bomItemId);
      });
    }
  };

  const handleCardSelect = (card: any, slot: number) => {
    const updatedAssignments = { ...slotAssignments };
    const displayName = (card as any).displayName || card.name;

    const bomItemsToCleanup = new Set<string>();

    const removeExistingAssignment = (targetSlot: number) => {
      const existing = updatedAssignments[targetSlot];
      if (!existing) return;

      const existingBomId = (existing as any)?.level4BomItemId as string | undefined;
      if (existingBomId) {
        bomItemsToCleanup.add(existingBomId);
      }

      delete updatedAssignments[targetSlot];
    };

    const existingAtSlot = updatedAssignments[slot];
    if (existingAtSlot) {
      if (isBushingCard(existingAtSlot)) {
        const pairSlot = (existingAtSlot as any)?.bushingPairSlot as number | undefined;
        if (pairSlot) {
          removeExistingAssignment(pairSlot);
        }
      }
      removeExistingAssignment(slot);
    }

    // Create card with display name
    const requiresLevel4Configuration = Boolean(
      (card as any).has_level4 ||
      (card as any).requires_level4_config
    );

    const cardWithDisplayName = {
      ...card,
      displayName: displayName,
      hasLevel4Configuration: requiresLevel4Configuration
    };
    
    // Handle bushing cards
    if (isBushingCard(card)) {
      // For bushing cards, always assign to the primary slot (6 or 13) and the next slot
      // Ensure we're using the correct primary slot (6 or 13)
      const primarySlot = slot === 7 ? 6 : (slot === 14 ? 13 : slot);
      const secondarySlot = primarySlot + 1;
      
      // Assign to primary slot
      updatedAssignments[primarySlot] = {
        ...cardWithDisplayName,
        isBushingPrimary: true,
        bushingPairSlot: secondarySlot,
        displayName: displayName, // Use the display name from level 3 config
        hasLevel4Configuration: requiresLevel4Configuration
      };

      // Assign to secondary slot
      updatedAssignments[secondarySlot] = {
        ...cardWithDisplayName,
        isBushingSecondary: true,
        bushingPairSlot: primarySlot,
        displayName: displayName, // Use the same display name as primary slot
        hasLevel4Configuration: requiresLevel4Configuration
      };
    } else {
      // Regular card assignment
      updatedAssignments[slot] = cardWithDisplayName;
    }

    // Only set state once after all updates
    setSlotAssignments(updatedAssignments);

    if (bomItemsToCleanup.size > 0) {
      bomItemsToCleanup.forEach(id => {
        void cleanupLevel4BomItem(id);
      });
    }

    // Check if this card requires level 4 configuration
    console.log('Card level 4 check:', {
      card: card.name,
      has_level4: (card as any).has_level4,
      requires_level4_config: (card as any).requires_level4_config
    });
    
    if ((card as any).has_level4 || (card as any).requires_level4_config) {
      console.log('Triggering Level 4 modal for:', card.name);
      
      // Create BOM item that will be saved to database
      const newItem = {
        id: crypto.randomUUID(), // Temporary ID, will be replaced with database ID
        product: cardWithDisplayName,
        quantity: 1,
        enabled: true,
        partNumber: card.partNumber,
        displayName: displayName,
        slot: slot,
        [SLOT_LEVEL4_FLAG]: true,
      } as BOMItem & { [SLOT_LEVEL4_FLAG]: true };
      
      // Save BOM item to database immediately to enable Level 4 configuration
      handleLevel4Setup(newItem);
    } else {
      // Removed the call to updateBOMItems here
    }
    
    setSelectedSlot(null);
  };
  
  // Helper function to update BOM items from slot assignments
  const updateBOMItems = (assignments: Record<number, any>) => {
    const slotItems = Object.entries(assignments).map(([slot, product]) => ({
      id: `slot-${slot}-${product.id}`,
      product: {
        ...product,
        displayName: product.displayName || product.name
      },
      quantity: 1,
      enabled: true,
      partNumber: product.partNumber,
      displayName: product.displayName || product.name,
      slot: Number(slot)
    }));

    const nonSlotItems = bomItems.filter(item => item.slot === undefined);
    const updatedItems = [...nonSlotItems, ...slotItems];
    
    setBomItems(updatedItems);
    onBOMUpdate(updatedItems);
  };


  // Setup Level 4 configuration by creating BOM item in database first
  const handleLevel4Setup = async (newItem: BOMItem) => {
    try {
      setIsLoading(true);

      // Import Level4Service dynamically to avoid circular imports
      const { Level4Service } = await import('@/services/level4Service');
      
      // Try to use the active user when available (the service will validate/fetch as needed)
      const activeUserId = user?.id;

      console.log('Setting up Level 4 config for user:', activeUserId);
      
      // Create temporary quote and BOM item in database
      const { bomItemId, tempQuoteId } = await Level4Service.createBOMItemForLevel4Config(newItem, activeUserId);
      
      // Update the item with database ID
      const itemWithDbId: BOMItem = {
        ...newItem,
        id: bomItemId
      };
      
      // Store temp quote ID separately for cleanup
      (itemWithDbId as any).tempQuoteId = tempQuoteId;
      
      // Register the session immediately to prevent cleanup
      Level4Service.registerActiveSession(bomItemId);
      
      setConfiguringLevel4Item(itemWithDbId);
      
    } catch (error) {
      console.error('Error setting up Level 4 configuration:', error);

      let description = 'Failed to prepare Level 4 configuration. Please try again.';
      if (error instanceof Error && error.message.includes('authenticated')) {
        description = 'You must be signed in to configure Level 4 options. Please log in and try again.';
      }

      toast({
        title: 'Error',
        description,
        variant: 'destructive',
      });
    } finally {
      setIsLoading(false);
    }
  };

  const handleSlotLevel4Reconfigure = (slot: number) => {
    const card = slotAssignments[slot];
    if (!card) return;

    const displayName = (card as any).displayName || card.name;
    const partNumber = (card as any).partNumber || card.partNumber || '';
    const level4BomItemId = (card as any)?.level4BomItemId as string | undefined;
    const tempQuoteId = (card as any)?.level4TempQuoteId as string | undefined;

    if (!level4BomItemId) {
      setSelectedSlot(slot);

      const newItem: BOMItem = {
        id: crypto.randomUUID(),
        product: {
          ...card,
          displayName,
        },
        quantity: 1,
        enabled: true,
        partNumber,
        displayName,
        slot,
        [SLOT_LEVEL4_FLAG]: true,
      } as BOMItem & { [SLOT_LEVEL4_FLAG]: true };

      handleLevel4Setup(newItem);
      return;
    }

    const reconfigureItem = {
      id: level4BomItemId,
      product: {
        ...card,
        displayName,
      },
      quantity: 1,
      enabled: true,
      partNumber,
      displayName,
      slot,
      level4Config: (card as any)?.level4Config,
      [SLOT_LEVEL4_FLAG]: true,
    } as BOMItem & { isReconfigureSession?: boolean; [SLOT_LEVEL4_FLAG]: true };

    if (tempQuoteId) {
      (reconfigureItem as any).tempQuoteId = tempQuoteId;
    }

    reconfigureItem.isReconfigureSession = true;

    setConfiguringLevel4Item(reconfigureItem);
    setSelectedSlot(slot);
  };

  const handleLevel4Save = (payload: Level4RuntimePayload) => {
    console.log('Saving Level 4 configuration:', payload);

    const isSlotLevelSession = Boolean((configuringLevel4Item as any)?.[SLOT_LEVEL4_FLAG]);

    if (isSlotLevelSession) {
      const slot = configuringLevel4Item.slot;
      const tempQuoteId = (configuringLevel4Item as any)?.tempQuoteId as string | undefined;
      const displayName = (configuringLevel4Item as any).displayName || configuringLevel4Item.product.name;

      setSlotAssignments(prev => {
        const updated = { ...prev };
        const primaryCard = updated[slot];

        // For bushing cards, only apply the Level 4 configuration to the primary slot
        // The secondary slot will share the configuration but not have its own Level 4 BOM item
        if (primaryCard && isBushingCard(primaryCard)) {
          const isPrimarySlot = (primaryCard as any)?.isBushingPrimary;
          
          if (isPrimarySlot) {
            // Apply to primary slot only
            updated[slot] = {
              ...primaryCard,
              displayName: (primaryCard as any).displayName || primaryCard.name,
              level4Config: payload,
              level4BomItemId: payload.bomItemId,
              level4TempQuoteId: tempQuoteId,
              hasLevel4Configuration: true
            } as Level3Product;

            // Update the secondary slot to reference the primary's configuration but don't create a separate BOM item
            const pairedSlot = (primaryCard as any)?.bushingPairSlot as number | undefined;
            if (pairedSlot && updated[pairedSlot]) {
              updated[pairedSlot] = {
                ...updated[pairedSlot],
                displayName: (updated[pairedSlot] as any).displayName || updated[pairedSlot].name,
                level4Config: payload, // Share the same configuration
                level4BomItemId: payload.bomItemId, // Reference the same BOM item
                level4TempQuoteId: tempQuoteId,
                hasLevel4Configuration: true,
                isSharedLevel4Config: true // Flag to indicate this is a shared config
              } as Level3Product;
            }
          } else {
            // If this is a secondary slot being configured, find the primary and update it
            const pairedSlot = (primaryCard as any)?.bushingPairSlot as number | undefined;
            if (pairedSlot && updated[pairedSlot]) {
              // Apply configuration to the primary slot
              updated[pairedSlot] = {
                ...updated[pairedSlot],
                displayName: (updated[pairedSlot] as any).displayName || updated[pairedSlot].name,
                level4Config: payload,
                level4BomItemId: payload.bomItemId,
                level4TempQuoteId: tempQuoteId,
                hasLevel4Configuration: true
              } as Level3Product;

              // Update the secondary slot to reference the primary's configuration
              updated[slot] = {
                ...primaryCard,
                displayName: (primaryCard as any).displayName || primaryCard.name,
                level4Config: payload,
                level4BomItemId: payload.bomItemId,
                level4TempQuoteId: tempQuoteId,
                hasLevel4Configuration: true,
                isSharedLevel4Config: true
              } as Level3Product;
            }
          }
        } else {
          // For non-bushing cards, apply normally
          updated[slot] = {
            ...primaryCard,
            displayName: (primaryCard as any).displayName || primaryCard.name,
            level4Config: payload,
            level4BomItemId: payload.bomItemId,
            level4TempQuoteId: tempQuoteId,
            hasLevel4Configuration: true
          } as Level3Product;
        }

        return updated;
      });

      // Clean up temporary BOM items - avoid duplicates by only removing the specific item
      setBomItems(prev => {
        const filtered = prev.filter(item => item.id !== payload.bomItemId);
        if (filtered.length !== prev.length) {
          onBOMUpdate(filtered);
        }
        return filtered;
      });

      toast({
        title: 'Configuration Saved',
        description: `${displayName} configuration has been saved.`,
      });

      setConfiguringLevel4Item(null);
      setSelectedSlot(null);
      return;
    }

    if (configuringLevel4Item) {
      const updatedItem: BOMItem = {
        ...configuringLevel4Item,
        id: payload.bomItemId,
        level4Config: payload,
        product: {
          ...configuringLevel4Item.product,
          displayName: (configuringLevel4Item as any).displayName || configuringLevel4Item.product.name
        },
        displayName: (configuringLevel4Item as any).displayName || configuringLevel4Item.product.name
      };

      if ((configuringLevel4Item as any).tempQuoteId) {
        (updatedItem as any).tempQuoteId = (configuringLevel4Item as any).tempQuoteId;
      }

      const existingIndex = bomItems.findIndex(item =>
        item.id === configuringLevel4Item.id || item.id === payload.bomItemId
      );
      const updatedItems = existingIndex >= 0
        ? bomItems.map(item =>
            (item.id === configuringLevel4Item.id || item.id === payload.bomItemId) ? updatedItem : item
          )
        : [...bomItems, updatedItem];

      setBomItems(updatedItems);
      onBOMUpdate(updatedItems);

      toast({
        title: 'Configuration Saved',
        description: `Level 4 configuration for ${configuringLevel4Item.product.name} has been saved.`,
      });
    }

    setConfiguringLevel4Item(null);
    setSelectedSlot(null);
  };

  const handleLevel4Cancel = async () => {
    if (configuringLevel4Item) {
      try {
        // Import Level4Service dynamically to avoid circular imports
        const { Level4Service } = await import('@/services/level4Service');

        console.log('Canceling Level 4 configuration for item:', configuringLevel4Item.id);

        // Unregister the active session and force cleanup on cancel
        Level4Service.unregisterActiveSession(configuringLevel4Item.id);

        const isReconfigureSession = Boolean((configuringLevel4Item as any)?.isReconfigureSession);

        // Clean up temporary data immediately on cancel when this is a new configuration session
        if (!isReconfigureSession) {
          try {
            await Level4Service.deleteTempBOMItem(configuringLevel4Item.id, true); // Force cleanup
          } catch (error) {
            console.error('Error cleaning up Level 4 configuration:', error);
          }
        }

      } catch (error) {
        console.error('Error preparing Level 4 cleanup:', error);
        // Don't block the cancel operation
      }
    }
    
    setConfiguringLevel4Item(null);
    setSelectedSlot(null);
  };

  const handleRemoteDisplayToggle = (enabled: boolean) => {
    setHasRemoteDisplay(enabled);
  };

  const handleAddChassisToBOM = () => {
    if (editingOriginalItem) {
      handleUpdateChassisInBOM();
      return;
    }
    if (!selectedChassis) return;

    // Generate the part number for this configuration
    const partNumber = buildQTMSPartNumber({ 
      chassis: selectedChassis, 
      slotAssignments, 
      hasRemoteDisplay, 
      pnConfig, 
      codeMap, 
      includeSuffix: true 
    });

    // Create a new BOM item for the chassis with its configuration
    const newItem: BOMItem = {
      id: `chassis-${Date.now()}`,
      product: {
        ...selectedChassis,
        displayName: selectedChassis.name,
        partNumber: partNumber
      },
      quantity: 1,
      enabled: true,
      partNumber: partNumber,
      displayName: selectedChassis.name,
      slotAssignments: { ...slotAssignments },
      configuration: {
        hasRemoteDisplay,
      }
    };

    // Add chassis to BOM
    const updatedItems = [...bomItems, newItem];
    
    // Add selected accessories to BOM with proper part numbers from codeMap
    const accessoryItems = level3Products
      .filter(p => selectedAccessories.has(p.id))
      .map(accessory => {
        const def = codeMap[accessory.id];
        const template = def?.template;
        const partNumber = template ? String(template).replace(/\{[^}]+\}/g, '') : (accessory.partNumber || undefined);
        
        return {
          id: `accessory-${accessory.id}-${Date.now()}`,
          product: {
            ...accessory,
            displayName: accessory.name,
            partNumber: partNumber
          },
          quantity: 1,
          enabled: true,
          partNumber: partNumber,
          displayName: accessory.name,
          isAccessory: true
        };
      });

    const allItems = [...updatedItems, ...accessoryItems];
    
    setBomItems(allItems);
    onBOMUpdate(allItems);

    // Reset chassis configuration state
    setSelectedChassis(null);
    setConfiguringChassis(null);
    setSlotAssignments({});
    setSelectedSlot(null);
    setHasRemoteDisplay(false);
    setSelectedAccessories(new Set());

    // Show success message
    toast({
      title: 'Configuration Added',
      description: `${selectedChassis.name} and selected accessories have been added to your bill of materials.`,
    });
  };

  const handleUpdateChassisInBOM = () => {
    if (!selectedChassis || !editingOriginalItem) return;

    const partNumber = buildQTMSPartNumber({
      chassis: selectedChassis,
      slotAssignments,
      hasRemoteDisplay,
      pnConfig,
      codeMap,
      includeSuffix: true,
    });

    const updatedItem: BOMItem = {
      ...editingOriginalItem,
      product: {
        ...selectedChassis,
        displayName: selectedChassis.name,
        partNumber: partNumber,
      },
      partNumber: partNumber,
      displayName: selectedChassis.name,
      slotAssignments: { ...slotAssignments },
      configuration: {
        hasRemoteDisplay,
      },
    };

    

    const chassisIndex = bomItems.findIndex(item => item.id === editingOriginalItem.id);

    if (chassisIndex === -1) return;

    

    const newAccessoryItems = Array.from(selectedAccessories).map(accessoryId => {
      const accessory = level3Products.find(p => p.id === accessoryId);
      if (!accessory) return null;
      const def = codeMap[accessory.id];
      const template = def?.template;
      const partNumber = template ? String(template).replace(/\{[^}]+\}/g, '') : (accessory.partNumber || undefined);
      return {
        id: `accessory-${accessory.id}-${Date.now()}`,
        product: {
          ...accessory,
          displayName: accessory.name,
          partNumber: partNumber
        },
        quantity: 1,
        enabled: true,
        partNumber: partNumber,
        displayName: accessory.name,
        isAccessory: true
      };
    }).filter((item) => item !== null) as BOMItem[];

    // Find the end of the original chassis item's accessories
    let endOfOriginalAccessoriesIndex = chassisIndex + 1;
    while (endOfOriginalAccessoriesIndex < bomItems.length && bomItems[endOfOriginalAccessoriesIndex].isAccessory) {
      endOfOriginalAccessoriesIndex++;
    }

    const finalBomItems = [
      ...bomItems.slice(0, chassisIndex), // Items before the edited chassis
      updatedItem,                        // The updated chassis
      ...newAccessoryItems,               // Currently selected accessories (newly created or updated)
      ...bomItems.slice(endOfOriginalAccessoriesIndex) // Items after the original chassis and its accessories
    ];

    setBomItems(finalBomItems);
    onBOMUpdate(finalBomItems);

    // Reset state
    setSelectedChassis(null);
    setConfiguringChassis(null);
    setSlotAssignments({});
    setSelectedSlot(null);
    setHasRemoteDisplay(false);
    setEditingOriginalItem(null);
    setSelectedAccessories(new Set());

    toast({
      title: "Configuration Updated",
      description: `${selectedChassis.name} has been updated in your bill of materials.`,
    });
  };

  const handleBOMConfigurationEdit = (item: BOMItem) => {
    console.log('Editing BOM item configuration:', item);
    
    // FIRST: Check for Level 4 configuration
    if ((item.product as any).has_level4) {
      console.log('Opening Level 4 configuration for:', item.product.name);
      setConfiguringLevel4Item(item);
      return;
    }
    
    // Check if this is a chassis-configured item (has slot assignments)
    if (item.slotAssignments || (item.product as any).chassisType && (item.product as any).chassisType !== 'N/A') {
      console.log('Editing chassis configuration for:', item.product.name);
      
      // Set up the chassis for editing
      setSelectedChassis(item.product as Level2Product);
      setSlotAssignments(item.slotAssignments || {});
      setConfiguringChassis(item.product as Level2Product);
      
      // Store the original item for restoration if edit is cancelled
      setEditingOriginalItem(item);
      
      const chassisIndex = bomItems.findIndex(bomItem => bomItem.id === item.id);

      if (chassisIndex !== -1) {
        const accessoriesToSelect = new Set<string>();
        for (let i = chassisIndex + 1; i < bomItems.length; i++) {
          const currentItem = bomItems[i];
          if (currentItem.isAccessory) {
            accessoriesToSelect.add(currentItem.product.id);
          } else {
            break; 
          }
        }
        setSelectedAccessories(accessoriesToSelect);
      }
      
      setHasRemoteDisplay(item.configuration?.hasRemoteDisplay || false);
      setTimeout(() => {
        const configSection = document.getElementById('chassis-configuration');
        if (configSection) {
          configSection.scrollIntoView({ behavior: 'smooth' });
        }
      }, 100);
      
    } else if (item.product.name?.includes('QTMS') && item.configuration) {
      // Handle QTMS-specific configuration
      const consolidatedQTMS: ConsolidatedQTMS = {
        id: item.id || `qtms-${Date.now()}`,
        name: item.product.name,
        description: item.product.description || '',
        partNumber: item.partNumber || item.product.partNumber || '',
        price: item.product.price || 0,
        cost: item.unit_cost || item.product.cost || 0,
        configuration: item.configuration as QTMSConfiguration,
        components: []
      };
      setEditingQTMS(consolidatedQTMS);
    } else {
      // For other configurable items (analog cards, bushing cards, etc.)
      setConfiguringLevel4Item(item);
    }
  };

  const handleQTMSConfigurationSave = (updatedQTMS: ConsolidatedQTMS) => {
    console.log('Saving QTMS configuration:', updatedQTMS);
    
    if (editingQTMS) {
      // Update existing QTMS item instead of creating a new one
      const updatedBOMItems = bomItems.map(item => {
        if (item.id === editingQTMS.id) {
          return {
            ...item,
            product: {
              ...item.product,
              name: updatedQTMS.name,
              description: updatedQTMS.description,
              partNumber: updatedQTMS.partNumber,
              price: updatedQTMS.price,
              cost: updatedQTMS.cost // Add this line
            },
            configuration: updatedQTMS.configuration,
            partNumber: updatedQTMS.partNumber
          };
        }
        return item;
      });
      
      setBomItems(updatedBOMItems);
      onBOMUpdate(updatedBOMItems);
      
      toast({
        title: 'Configuration Updated',
        description: `${updatedQTMS.name} configuration has been updated successfully.`,
      });
    } else {
      // Create new QTMS item (existing logic)
      const qtmsItem = createQTMSBOMItem(updatedQTMS);
      setBomItems(prev => [...prev, qtmsItem]);
      onBOMUpdate([...bomItems, qtmsItem]);
      
      toast({
        title: 'Configuration Added',
        description: `${updatedQTMS.name} has been added to your bill of materials.`,
      });
    }
    
    setEditingQTMS(null);
  };

  const handleSubmitQuote = (quoteId: string) => {
    console.log('Quote submitted with ID:', quoteId);
    setBomItems([]);
    setQuoteFields({});
    setDiscountPercentage(0);
    setDiscountJustification('');
    onBOMUpdate([]);
  };

  const handleBOMUpdate = (updatedItems: BOMItem[]) => {
    setBomItems(updatedItems);
    onBOMUpdate(updatedItems);
  };

  const handleDiscountChange = (discount: number, justification: string) => {
    setDiscountPercentage(discount);
    setDiscountJustification(justification);
  };

  const submitQuoteRequest = async () => {
    if (isSubmitting) return;

    // Validate required fields before submission
    const { isValid, missingFields } = validateFields();
    
    if (!isValid) {
      toast({
        title: 'Missing Required Fields',
        description: `Please fill in the following required fields: ${missingFields.join(', ')}`,
        variant: 'destructive',
      });
      return;
    }

    if (bomItems.length === 0) {
      toast({
        title: 'No Items in BOM',
        description: 'Please add at least one item to the Bill of Materials before submitting.',
        variant: 'destructive',
      });
      return;
    }

    setIsSubmitting(true);

    try {
      // Generate or finalize quote ID based on whether we're submitting a draft
      let quoteId: string;
      let isSubmittingExistingDraft = false;
      
      if (currentQuoteId && currentQuoteId.includes('-Draft')) {
        // We're submitting an existing draft - finalize the ID
        const { data: finalizedId, error: finalizeError } = await supabase
          .rpc('finalize_draft_quote_id', { draft_quote_id: currentQuoteId });
        
        if (finalizeError) {
          console.error('Error finalizing draft quote ID:', finalizeError);
          throw finalizeError;
        }
        
        quoteId = finalizedId;
        isSubmittingExistingDraft = true;
      } else {
        // Generate new quote ID for final submission
        const { data: newQuoteId, error: generateError } = await supabase
          .rpc('generate_quote_id', { user_email: user.email, is_draft: false });
        
        if (generateError) {
          console.error('Error generating quote ID:', generateError);
          throw generateError;
        }
        
        quoteId = newQuoteId;
      }

      const originalQuoteValue = bomItems.reduce(
        (sum, item) => sum + item.product.price * item.quantity,
        0
      );
      const discountedValue =
        originalQuoteValue * (1 - discountPercentage / 100);
      const totalCost = bomItems.reduce(
        (sum, item) => sum + (item.product.cost || 0) * item.quantity,
        0
      );
      const grossProfit = discountedValue - totalCost;
      const discountedMargin =
        discountedValue > 0 ? (grossProfit / discountedValue) * 100 : 0;

      let quoteError: any = null;
      
      if (isSubmittingExistingDraft) {
        // Update existing draft quote to final status
        const { error } = await supabase
          .from('quotes')
          .update({
            id: quoteId,
            status: 'pending_approval',
            customer_name: quoteFields.customerName,
            oracle_customer_id: quoteFields.oracleCustomerId,
            sfdc_opportunity: quoteFields.sfdcOpportunity,
            original_quote_value: originalQuoteValue,
            requested_discount: discountPercentage,
            discount_justification: discountJustification,
            discounted_value: discountedValue,
            total_cost: totalCost,
            gross_profit: grossProfit,
            original_margin:
              originalQuoteValue > 0
                ? ((originalQuoteValue - totalCost) / originalQuoteValue) * 100
                : 0,
            discounted_margin: discountedMargin,
            quote_fields: quoteFields,
            updated_at: new Date().toISOString()
          })
          .eq('id', currentQuoteId);
        quoteError = error;
      } else {
        // Insert new quote
        const { error } = await supabase
          .from('quotes').insert({
            id: quoteId,
            customer_name: quoteFields.customerName,
            oracle_customer_id: quoteFields.oracleCustomerId,
            sfdc_opportunity: quoteFields.sfdcOpportunity,
            status: 'pending_approval',
            user_id: user!.id,
            submitted_by_name: user!.name,
            submitted_by_email: user!.email,
            original_quote_value: originalQuoteValue,
            requested_discount: discountPercentage,
            discount_justification: discountJustification,
            discounted_value: discountedValue,
            total_cost: totalCost,
            gross_profit: grossProfit,
            original_margin:
              originalQuoteValue > 0
                ? ((originalQuoteValue - totalCost) / originalQuoteValue) * 100
                : 0,
            discounted_margin: discountedMargin,
            quote_fields: quoteFields,
            priority: 'Medium',
            currency: 'USD',
            payment_terms: 'Net 30',
            shipping_terms: 'FOB Origin',
          });
        quoteError = error;
      }

      if (quoteError) {
        console.error('SUPABASE ERROR:', quoteError);
        toast({
          title: 'Submission Failed',
          description:
            quoteError.message || 'Unknown error. Check console for more info.',
          variant: 'destructive',
        });
        setIsSubmitting(false);
        return;
      }

      if (isSubmittingExistingDraft) {
        // Update existing BOM items with new quote ID
        const { error: updateBomError } = await supabase
          .from('bom_items')
          .update({ quote_id: quoteId })
          .eq('quote_id', currentQuoteId);
        
        if (updateBomError) {
          console.error('SUPABASE BOM UPDATE ERROR:', updateBomError);
          toast({
            title: 'BOM Update Error',
            description: updateBomError.message || 'Failed to update BOM items',
            variant: 'destructive',
          });
          throw updateBomError;
        }
      } else {
        // Insert new BOM items
        for (const item of bomItems) {
          const { error: bomError } = await supabase.from('bom_items').insert({
            quote_id: quoteId,
            product_id: item.product.id,
            name: item.product.name,
            description: item.product.description || '',
            part_number: item.product.partNumber || item.partNumber || '',
            quantity: item.quantity,
            unit_price: item.product.price,
            unit_cost: item.product.cost || 0,
            total_price: item.product.price * item.quantity,
            total_cost: (item.product.cost || 0) * item.quantity,
            margin:
              item.product.price > 0
                ? ((item.product.price - (item.product.cost || 0)) /
                    item.product.price) *
                  100
                : 0,
            original_unit_price: item.original_unit_price || item.product.price,
            approved_unit_price: item.approved_unit_price || item.product.price,
            configuration_data: item.configuration || {},
            product_type: 'standard',
          });

          if (bomError) {
            console.error('SUPABASE BOM ERROR:', bomError);
            toast({
              title: 'BOM Item Error',
              description: bomError.message || 'Failed to create BOM item',
              variant: 'destructive',
            });
            throw bomError;
          }
        }
      }

      try {
        const { data: adminIds } = await supabase.rpc('get_admin_user_ids');
        if (adminIds && adminIds.length > 0) {
          await supabase.from('admin_notifications').insert({
            quote_id: quoteId,
            notification_type: 'quote_pending_approval',
            sent_to: adminIds,
            message_content: {
              title: 'New Quote Pending Approval',
              message: `Quote ${quoteId} from ${user!.name} is pending approval`,
              quote_value: originalQuoteValue,
              requested_discount: discountPercentage
            }
          });
        }
      } catch (notificationError) {
        console.warn('Failed to send admin notifications:', notificationError);
      }

      toast({
        title: 'Quote Submitted Successfully',
        description: `Your quote ${quoteId} has been submitted for approval.`,
      });

      handleSubmitQuote(quoteId);
    } catch (error) {
      console.error('Error submitting quote:', error);
      toast({
        title: 'Submission Failed',
        description: 'Failed to submit quote. Please try again.',
        variant: 'destructive',
      });
    } finally {
      setIsSubmitting(false);
    }
  };

  const renderProductContent = (productId: string) => {
    console.group(`[BOMBuilder] Rendering product content for: ${productId}`);
    const product = level1Products.find(p => p.id === productId);
    if (!product) {
      console.error(`Product not found for ID: ${productId}`);
      console.groupEnd();
      return null;
    }

    // If we're configuring a chassis, show the chassis configuration UI
    if (configuringChassis) {
      console.log('Rendering chassis configuration for:', configuringChassis.name);
      return (
        <div id="chassis-configuration" className="space-y-6">
          <div className="flex items-center justify-between">
            <h3 className="text-xl font-semibold text-white">
              Configure {configuringChassis.name}
            </h3>
            <Button 
              variant="outline" 
              size="sm"
              onClick={() => {
                setEditingOriginalItem(null);
                setConfiguringChassis(null);
                setSelectedChassis(null);
                setSlotAssignments({});
                setSelectedSlot(null);
              }}
            >
              Back to Products
            </Button>
          </div>
          
          <RackVisualizer
            chassis={{
              ...configuringChassis,
              type: configuringChassis.chassisType || configuringChassis.type || 'chassis',
              height: configuringChassis.specifications?.height || '6U',
              slots: configuringChassis.specifications?.slots || 0
            }}
            slotAssignments={slotAssignments}
            selectedSlot={selectedSlot}
            onSlotClick={handleSlotClick}
            onSlotClear={handleSlotClear}
            hasRemoteDisplay={hasRemoteDisplay}
            onRemoteDisplayToggle={handleRemoteDisplayToggle}
            standardSlotHints={standardSlotHints}
            colorByProductId={colorByProductId}
            level3Products={level3Products}
            codeMap={codeMap}
            selectedAccessories={selectedAccessories}
            onAccessoryToggle={toggleAccessory}
            partNumber={buildQTMSPartNumber({ chassis: configuringChassis, slotAssignments, hasRemoteDisplay, pnConfig, codeMap, includeSuffix: false })}
            onSlotReconfigure={handleSlotLevel4Reconfigure}

          />
          
          {selectedSlot !== null && (
            <SlotCardSelector
              chassis={configuringChassis}
              slot={selectedSlot}
              onCardSelect={handleCardSelect}
              onClose={() => setSelectedSlot(null)}
              canSeePrices={canSeePrices}
              currentSlotAssignments={slotAssignments}
              codeMap={codeMap}
              pnConfig={pnConfig}
            />
          )}

          <div className="flex justify-end space-x-4">
            <Button 
              variant="outline"
              onClick={() => {
                setConfiguringChassis(null);
                setSelectedChassis(null);
                setSlotAssignments({});
                setSelectedSlot(null);
              }}
              className="text-gray-300 border-gray-600 hover:text-white hover:border-gray-400"
            >
              Cancel
            </Button>
            <Button 
              onClick={handleAddChassisToBOM}
              disabled={Object.keys(slotAssignments).length === 0}
              className="bg-green-600 hover:bg-green-700 text-white disabled:opacity-50"
            >
              {editingOriginalItem ? 'Update BOM' : 'Add to BOM'}
            </Button>
          </div>
        </div>
      );
    }

    // QTMS tab - show chassis selector or configuration
    if (productId.toLowerCase() === 'qtms') {
      console.log('Rendering QTMS tab content, configuringChassis:', configuringChassis);
      
      // If configuring a chassis, show rack visualizer
      if (configuringChassis && selectedChassis) {
        return (
          <div className="space-y-6">
            <div className="bg-gray-800 p-6 rounded-lg border border-gray-700">
              <div className="flex items-center justify-between mb-6">
                <h3 className="text-xl font-semibold text-white">Configure {selectedChassis.name}</h3>
                <Button
                  variant="outline"
                  onClick={() => {
                    setEditingOriginalItem(null);
                    setConfiguringChassis(null);
                    setSelectedChassis(null);
                    setSlotAssignments({});
                    setSelectedSlot(null);
                  }}
                  className="text-gray-300 border-gray-600 hover:text-white hover:border-gray-400"
                >
                  Back to Products
                </Button>
              </div>

              <RackVisualizer
                chassis={{
                  ...selectedChassis,
                  type: selectedChassis.chassisType || selectedChassis.type || 'chassis',
                  height: selectedChassis.specifications?.height || '6U',
                  slots: selectedChassis.specifications?.slots || 0
                }}
                slotAssignments={slotAssignments}
                onSlotClick={handleSlotClick}
                onSlotClear={handleSlotClear}
                selectedSlot={selectedSlot}
                hasRemoteDisplay={hasRemoteDisplay}
                onRemoteDisplayToggle={handleRemoteDisplayToggle}
                standardSlotHints={standardSlotHints}
                colorByProductId={colorByProductId}
                level3Products={level3Products}
                codeMap={codeMap}
                selectedAccessories={selectedAccessories}
                onAccessoryToggle={toggleAccessory}
                partNumber={buildQTMSPartNumber({ chassis: selectedChassis, slotAssignments, hasRemoteDisplay, pnConfig, codeMap, includeSuffix: false })}
                onSlotReconfigure={handleSlotLevel4Reconfigure}
              />
            
              {selectedSlot !== null && (
                <SlotCardSelector
                  chassis={selectedChassis}
                  slot={selectedSlot}
                  onCardSelect={handleCardSelect}
                  onClose={() => setSelectedSlot(null)}
                  canSeePrices={canSeePrices}
                  currentSlotAssignments={slotAssignments}
                  codeMap={codeMap}
                  pnConfig={pnConfig}
                />
              )}

              <div className="flex gap-4 justify-end">
                <Button
                  variant="outline"
                  onClick={() => {
                    setEditingOriginalItem(null);
                    setConfiguringChassis(null);
                    setSelectedChassis(null);
                    setSlotAssignments({});
                    setSelectedSlot(null);
                  }}
                  className="text-gray-300 border-gray-600 hover:text-white hover:border-gray-400"
                >
                  Cancel
                </Button>
                <Button 
                  onClick={handleAddChassisToBOM}
                  disabled={Object.keys(slotAssignments).length === 0}
                  className="bg-green-600 hover:bg-green-700 text-white disabled:opacity-50"
                >
                  {editingOriginalItem ? 'Update BOM' : 'Add to BOM'}
                </Button>
              </div>
            </div>
          </div>
        );
      }

      // Otherwise, show chassis selector
      return (
        <div className="space-y-6">
          <ChassisSelector
            onChassisSelect={handleChassisSelect}
            selectedChassis={selectedChassis}
            onAddToBOM={handleAddToBOM}
            canSeePrices={canSeePrices}
          />
        </div>
      );
    }

    // If we're configuring a non-chassis product, show the non-chassis configurator
    if (configuringNonChassis) {
      console.log('Rendering non-chassis configuration for:', configuringNonChassis.name);
      return (
        <div className="space-y-6">
          <div className="flex items-center justify-between">
            <h3 className="text-xl font-semibold">
              Configure {configuringNonChassis.name}
            </h3>
            <Button 
              variant="outline" 
              size="sm"
              onClick={() => {
                setConfiguringNonChassis(null);
                setSelectedAccessories(new Set());
              }}
            >
              Back to Products
            </Button>
          </div>
          
          <NonChassisConfigurator
            level2Product={configuringNonChassis}
            level3Products={level3Products}
            codeMap={codeMap}
            partNumberPrefix={pnConfig?.prefix || configuringNonChassis.partNumber || `${configuringNonChassis.name}-001`}
            selectedAccessories={selectedAccessories}
            onToggleAccessory={toggleAccessory}
            onAddToBOM={handleAddNonChassisToBOM}
            canOverridePartNumber={canForcePN}
          />
        </div>
      );
    }

    // For other Level 1 products, only show Level 2 options selector
    // Level 1 products should not have direct "Add to BOM" buttons
    return (
      <div className="space-y-6">
        <Level2OptionsSelector
          level1Product={product}
          selectedOptions={selectedLevel2Options}
          onOptionToggle={handleLevel2OptionToggle}
          onChassisSelect={handleChassisSelect}
          onAddToBOM={handleAddToBOM}
          canSeePrices={canSeePrices}
        />
      </div>
    );
  };

  // Show loading state while data is being fetched
  if (level1Loading) {
    return (
      <div className="flex items-center justify-center p-8">
        <div className="text-center">
          <div className="animate-spin rounded-full h-8 w-8 border-b-2 border-primary mx-auto mb-4"></div>
          <p>Loading product catalog...</p>
        </div>
      </div>
    );
  }

  // Check authentication
  if (loading) {
    return (
      <div className="flex items-center justify-center p-8">
        <div className="text-center">
          <div className="animate-spin rounded-full h-8 w-8 border-b-2 border-primary mx-auto mb-4"></div>
          <p>Checking authentication...</p>
        </div>
      </div>
    );
  }

  if (!user) {
    return (
      <Card>
        <CardContent className="p-6">
          <div className="text-center">
            <h3 className="text-lg font-medium text-gray-900 mb-2">Authentication Required</h3>
            <p className="text-gray-600">Please log in to access the BOM Builder.</p>
          </div>
        </CardContent>
      </Card>
    );
  }

  return (
    <div className="space-y-6">
      {/* Level 4 Configuration Modal handled via configuringLevel4Item */}
      
      {/* Quote Fields Section */}
      <QuoteFieldsSection
        quoteFields={quoteFields}
        onFieldChange={handleQuoteFieldChange}
      />

      {/* Main Layout: Product Selection (Left) and BOM Display (Right) */}
      <div className="grid grid-cols-1 lg:grid-cols-3 gap-6">
        {/* Product Selection - Left Side (2/3 width) */}
        <div className="lg:col-span-2">
          <Card>
            <CardHeader>
              <CardTitle>Product Selection</CardTitle>
              <CardDescription>
                Select products to add to your Bill of Materials
              </CardDescription>
            </CardHeader>
            <CardContent>
              <Tabs value={activeTab} onValueChange={(value) => {
                setIsLoading(true);
                
                setActiveTab(value);
                const selectedProduct = level1Products.find(p => p.id === value);
                setSelectedLevel1Product(selectedProduct || null);
                
                // Clear relevant state when switching tabs
                setSelectedChassis(null);
                setSlotAssignments({});
                setSelectedSlot(null);
                setHasRemoteDisplay(false);
                
                console.log('Tab switching to:', value, 'Product:', selectedProduct);
                
                setTimeout(() => setIsLoading(false), 100);
              }}>
                <TabsList className="grid w-full grid-cols-3">
                  {level1Products.map(product => (
                    <TabsTrigger key={product.id} value={product.id}>
                      {product.name}
                    </TabsTrigger>
                  ))}
                </TabsList>

                {level1Products.map(product => (
                  <TabsContent key={product.id} value={product.id}>
                    {renderProductContent(product.id)}
                  </TabsContent>
                ))}
              </Tabs>
            </CardContent>
          </Card>
        </div>

        {/* BOM Display - Right Side (1/3 width, sticky) */}
        <div className="lg:col-span-1">
          <div className="sticky top-4">
            <EnhancedBOMDisplay
              bomItems={bomItems}
              onUpdateBOM={handleBOMUpdate}
              onEditConfiguration={handleBOMConfigurationEdit}
              onSubmitQuote={submitQuoteRequest}
              onSaveDraft={handleSaveAsDraft}
              canSeePrices={canSeePrices}
              canSeeCosts={canSeeCosts}
              canEditPartNumber={canEditPN}
              productMap={productMap}
              isSubmitting={isSubmitting}
              isDraftMode={isDraftMode}
              currentQuoteId={currentQuoteId}
              draftName={currentQuote?.status === 'draft' ? currentQuote?.customer_name : null}
              quoteFields={quoteFields}
              quoteMetadata={currentQuote}
              discountPercentage={discountPercentage}
              discountJustification={discountJustification}
              onDiscountChange={(percentage, justification) => {
                setDiscountPercentage(percentage);
                setDiscountJustification(justification);
              }}
            />
          </div>
        </div>
      </div>


      {configuringLevel4Item && (
        <Level4RuntimeModal
          bomItem={configuringLevel4Item}
          level3ProductId={configuringLevel4Item.product.id}
          onSave={handleLevel4Save}
          onCancel={handleLevel4Cancel}
        />
      )}

      {editingQTMS && (
        <QTMSConfigurationEditor
          consolidatedQTMS={editingQTMS}
          onSave={handleQTMSConfigurationSave}
          onClose={() => setEditingQTMS(null)}
          canSeePrices={canSeePrices}
        />
      )}
    </div>
  );
};

export default BOMBuilder;<|MERGE_RESOLUTION|>--- conflicted
+++ resolved
@@ -361,10 +361,7 @@
           // Use stored values from draft_bom, fallback to unit_price/unit_cost, then fetch if needed
           let price = item.product?.price || item.unit_price || item.total_price || 0;
           let cost = item.product?.cost || item.unit_cost || item.total_cost || 0;
-<<<<<<< HEAD
-
-=======
->>>>>>> b834ee98
+        main
           const rawConfiguration =
             (typeof item.configuration_data === 'object' && item.configuration_data) ||
             (typeof item.configurationData === 'object' && item.configurationData) ||
@@ -372,20 +369,16 @@
             {};
 
           const productSource = (typeof item.product === 'object' && item.product) || {};
-<<<<<<< HEAD
           const mergedConfigurationData = { ...productSource, ...rawConfiguration };
-=======
           const configurationData = { ...productSource, ...rawConfiguration };
->>>>>>> b834ee98
+        main
 
           const rawSlotAssignments =
             item.slotAssignments ||
             rawConfiguration.slotAssignments ||
-<<<<<<< HEAD
             mergedConfigurationData.slotAssignments;
-=======
             configurationData.slotAssignments;
->>>>>>> b834ee98
+        main
 
           const normalizedSlotAssignments: SerializedSlotAssignment[] | undefined = Array.isArray(rawSlotAssignments)
             ? rawSlotAssignments
@@ -413,11 +406,9 @@
                   } as SerializedSlotAssignment;
                 })
               : undefined;
-<<<<<<< HEAD
-=======
           const configurationData = item.configuration_data || item.product || {};
           main
->>>>>>> b834ee98
+         main
 
           // If price or cost is 0, fetch fresh product data
           if ((price === 0 || cost === 0) && (item.productId || item.product_id)) {
@@ -441,38 +432,30 @@
           const rackLayout =
             item.rackConfiguration ||
             rawConfiguration.rackConfiguration ||
-<<<<<<< HEAD
             mergedConfigurationData.rackConfiguration ||
-=======
             configurationData.rackConfiguration ||
->>>>>>> b834ee98
+        main
             buildRackLayoutFromAssignments(normalizedSlotAssignments);
           const level4Config =
             item.level4Config ??
             rawConfiguration.level4Config ??
-<<<<<<< HEAD
             mergedConfigurationData.level4Config ??
-=======
             configurationData.level4Config ??
->>>>>>> b834ee98
+        main
             null;
           const level4Selections =
             item.level4Selections ??
             rawConfiguration.level4Selections ??
-<<<<<<< HEAD
             mergedConfigurationData.level4Selections ??
-=======
             configurationData.level4Selections ??
->>>>>>> b834ee98
+        main
             null;
           const configuration =
             item.configuration ??
             rawConfiguration.configuration ??
-<<<<<<< HEAD
             mergedConfigurationData.configuration ??
-=======
             configurationData.configuration ??
->>>>>>> b834ee98
+        main
             null;
 
           return {
@@ -481,13 +464,11 @@
               id: item.productId || item.product_id || item.product?.id,
               name: item.name || item.product?.name,
               partNumber: item.partNumber || item.part_number || item.product?.partNumber,
-<<<<<<< HEAD
               description: item.description || item.product?.description || mergedConfigurationData.description || '',
               ...mergedConfigurationData,
-=======
               description: item.description || item.product?.description || configurationData.description || '',
               ...configurationData,
->>>>>>> b834ee98
+        main
               price,
               cost,
             },
@@ -503,13 +484,11 @@
             configuration: configuration || undefined,
             level4Config: level4Config || undefined,
             level4Selections: level4Selections || undefined,
-<<<<<<< HEAD
             displayName: item.displayName || mergedConfigurationData.displayName || mergedConfigurationData.name,
             isAccessory: item.isAccessory ?? mergedConfigurationData.isAccessory,
-=======
             displayName: item.displayName || configurationData.displayName || configurationData.name,
             isAccessory: item.isAccessory ?? configurationData.isAccessory,
->>>>>>> b834ee98
+       main
           };
         }));
         
