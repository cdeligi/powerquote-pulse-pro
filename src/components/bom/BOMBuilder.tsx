--- conflicted
+++ resolved
@@ -82,78 +82,78 @@
       return acc;
     }
 
-<<<<<<< HEAD
-    const rawSlot = slot as Record<string, any>;
-    const cardRecord = (rawSlot.card as Record<string, any> | undefined) || undefined;
-    const nestedProduct =
-      (cardRecord?.product as Record<string, any> | undefined) ||
-      (cardRecord?.card as Record<string, any> | undefined) ||
-      (cardRecord?.level3Product as Record<string, any> | undefined) ||
-      undefined;
-
-    const productSource =
-      (slot.product as Record<string, any> | null | undefined) ||
-      cardRecord ||
-      nestedProduct ||
-      undefined;
-
-    const productId =
-      rawSlot.productId ||
-      rawSlot.product_id ||
-      rawSlot.cardId ||
-      rawSlot.card_id ||
-      rawSlot.level3ProductId ||
-      rawSlot.level3_product_id ||
-      cardRecord?.id ||
-      cardRecord?.productId ||
-      cardRecord?.product_id ||
-      cardRecord?.cardId ||
-      cardRecord?.card_id ||
-      cardRecord?.level3ProductId ||
-      cardRecord?.level3_product_id ||
-      nestedProduct?.id ||
-      nestedProduct?.productId ||
-      nestedProduct?.product_id ||
-=======
-    const productSource =
-      (slot.product as Record<string, any> | null | undefined) ||
-      ((slot as Record<string, any>).card as Record<string, any> | undefined) ||
-      undefined;
-
-    const productId =
-      (slot as any).productId ||
-      (slot as any).product_id ||
-      (slot as any).cardId ||
-      (slot as any).card_id ||
->>>>>>> 877be30a
-      productSource?.id ||
-      undefined;
-
-    const name =
-      slot.cardName ||
-      productSource?.displayName ||
-      productSource?.name ||
-      `Slot ${position} Card`;
-
-    const partNumber =
-      slot.partNumber ||
-<<<<<<< HEAD
-      rawSlot.part_number ||
-      rawSlot.cardPartNumber ||
-      rawSlot.card_part_number ||
-      cardRecord?.partNumber ||
-      cardRecord?.part_number ||
-      cardRecord?.cardPartNumber ||
-      cardRecord?.card_part_number ||
-      (typeof cardRecord?.pn === 'string' ? cardRecord?.pn : undefined) ||
-      nestedProduct?.partNumber ||
-      nestedProduct?.part_number ||
-=======
-      (slot as any).part_number ||
->>>>>>> 877be30a
-      productSource?.partNumber ||
-      productSource?.part_number ||
-      undefined;
+const rawSlot = slot as Record<string, any>;
+
+const cardRecord =
+  (rawSlot.card as Record<string, any> | undefined) || undefined;
+
+const nestedProduct =
+  (cardRecord?.product as Record<string, any> | undefined) ||
+  (cardRecord?.card as Record<string, any> | undefined) ||
+  (cardRecord?.level3Product as Record<string, any> | undefined) ||
+  undefined;
+
+// Prefer explicit product on the slot, then card/nested fallbacks
+const productSource =
+  (rawSlot.product as Record<string, any> | null | undefined) ||
+  cardRecord ||
+  nestedProduct ||
+  // keep main-branch fallback (equivalent to cardRecord but safe if rawSlot not used)
+  ((slot as Record<string, any>).card as Record<string, any> | undefined) ||
+  undefined;
+
+// Exhaustive product ID resolution across known shapes/keys
+const productId =
+  rawSlot.productId ??
+  rawSlot.product_id ??
+  rawSlot.cardId ??
+  rawSlot.card_id ??
+  rawSlot.level3ProductId ??
+  rawSlot.level3_product_id ??
+  cardRecord?.id ??
+  (cardRecord as any)?.productId ??
+  (cardRecord as any)?.product_id ??
+  (cardRecord as any)?.cardId ??
+  (cardRecord as any)?.card_id ??
+  (cardRecord as any)?.level3ProductId ??
+  (cardRecord as any)?.level3_product_id ??
+  (nestedProduct as any)?.id ??
+  (nestedProduct as any)?.productId ??
+  (nestedProduct as any)?.product_id ??
+  (slot as any).productId ??
+  (slot as any).product_id ??
+  (slot as any).cardId ??
+  (slot as any).card_id ??
+  productSource?.id ??
+  undefined;
+
+// Friendly display name with fallbacks
+const name =
+  (slot as any).cardName ||
+  productSource?.displayName ||
+  productSource?.name ||
+  `Slot ${position} Card`;
+
+// Resolve part number from multiple possible shapes/keys
+const partNumber =
+  (slot as any).partNumber ||
+  rawSlot.part_number ||
+  rawSlot.cardPartNumber ||
+  rawSlot.card_part_number ||
+  cardRecord?.partNumber ||
+  (cardRecord as any)?.part_number ||
+  (cardRecord as any)?.cardPartNumber ||
+  (cardRecord as any)?.card_part_number ||
+  (typeof (cardRecord as any)?.pn === 'string'
+    ? (cardRecord as any).pn
+    : undefined) ||
+  (nestedProduct as any)?.partNumber ||
+  (nestedProduct as any)?.part_number ||
+  (slot as any).part_number ||
+  productSource?.partNumber ||
+  (productSource as any)?.part_number ||
+  undefined;
+
 
     acc[position] = {
       id: productId || `slot-${position}`,
