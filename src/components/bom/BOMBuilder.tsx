import { useState, useEffect, useMemo } from 'react';
import { Card, CardContent, CardDescription, CardHeader, CardTitle } from '@/components/ui/card';
import { Tabs, TabsContent, TabsList, TabsTrigger } from '@/components/ui/tabs';
import { Badge } from '@/components/ui/badge';
import { Button } from '@/components/ui/button';
import { BOMItem, Level1Product, Level2Product, Level3Product, Level3Customization } from '@/types/product';
import Level2OptionsSelector from './Level2OptionsSelector';
import ChassisSelector from './ChassisSelector';
import RackVisualizer from './RackVisualizer';
import AccessoryList from './AccessoryList';
import SlotCardSelector from './SlotCardSelector';
import BOMDisplay from './BOMDisplay';
import { EnhancedBOMDisplay } from './EnhancedBOMDisplay';
import AnalogCardConfigurator from './AnalogCardConfigurator';
import BushingCardConfigurator from './BushingCardConfigurator';
import NonChassisConfigurator from './NonChassisConfigurator';

import { Level4RuntimePayload } from "@/types/level4";
import { Level4RuntimeModal } from "../level4/Level4RuntimeModal";

import { productDataService } from '@/services/productDataService';
import QuoteFieldsSection from './QuoteFieldsSection';

import { toast } from '@/components/ui/use-toast';
import { getSupabaseClient, getSupabaseAdminClient, isAdminAvailable } from "@/integrations/supabase/client";
import QTMSConfigurationEditor from './QTMSConfigurationEditor';
import { consolidateQTMSConfiguration, createQTMSBOMItem, ConsolidatedQTMS, QTMSConfiguration } from '@/utils/qtmsConsolidation';
import { buildQTMSPartNumber } from '@/utils/qtmsPartNumberBuilder';
import { findOptimalBushingPlacement, findExistingBushingSlots, isBushingCard } from '@/utils/bushingValidation';
import { useAuth } from '@/hooks/useAuth';
import { useQuoteValidation } from './QuoteFieldValidation';
import { usePermissions, FEATURES } from '@/hooks/usePermissions';
import {
  serializeSlotAssignments,
  deserializeSlotAssignments,
  buildRackLayoutFromAssignments,
  type SerializedSlotAssignment,
} from '@/utils/slotAssignmentUtils';

const supabase = getSupabaseClient();
const supabaseAdmin = getSupabaseAdminClient();

interface BOMBuilderProps {
  onBOMUpdate: (items: BOMItem[]) => void;
  canSeePrices: boolean;
  canSeeCosts?: boolean;
  quoteId?: string;
  mode?: 'new' | 'edit' | 'view';
}

const SLOT_LEVEL4_FLAG = '__slotLevel4Session';

const convertRackLayoutToAssignments = (
  layout?: {
    slots?: Array<{
      slot?: number | null;
      slotNumber?: number | null;
      cardName?: string | null;
      partNumber?: string | null;
      product?: { id?: string | null; name?: string | null; displayName?: string | null } | null;
      level4Config?: any;
      level4Selections?: any;
    }>;
  }
): Record<number, Level3Product & Record<string, any>> | undefined => {
  if (!layout?.slots || layout.slots.length === 0) {
    return undefined;
  }

  return layout.slots.reduce<Record<number, Level3Product & Record<string, any>>>((acc, slot) => {
    const position = typeof slot.slot === 'number'
      ? slot.slot
      : typeof slot.slotNumber === 'number'
        ? slot.slotNumber
        : undefined;

    if (position === undefined) {
      return acc;
    }

    const name = slot.cardName || slot.product?.displayName || slot.product?.name || `Slot ${position} Card`;

    acc[position] = {
      id: slot.product?.id || `slot-${position}`,
      name,
      displayName: name,
      description: '',
      price: 0,
      enabled: true,
      parent_product_id: '',
      product_level: 3,
      partNumber: slot.partNumber || undefined,
      level4Config: slot.level4Config ?? null,
      level4Selections: slot.level4Selections ?? null,
    } as Level3Product & Record<string, any>;

    return acc;
  }, {});
};

const BOMBuilder = ({ onBOMUpdate, canSeePrices, canSeeCosts = false, quoteId, mode = 'new' }: BOMBuilderProps) => {
  // ALL HOOKS MUST BE AT THE TOP - NO CONDITIONAL RETURNS BEFORE HOOKS
  const { user, loading } = useAuth();
  const { has } = usePermissions();

  // Compute permissions
  const canEditPN = has(FEATURES.BOM_EDIT_PART_NUMBER);
  const canForcePN = has(FEATURES.BOM_FORCE_PART_NUMBER);

  const [selectedLevel1Product, setSelectedLevel1Product] = useState<Level1Product | null>(null);
  const [selectedLevel2Options, setSelectedLevel2Options] = useState<Level2Product[]>([]);
  const [selectedChassis, setSelectedChassis] = useState<Level2Product | null>(null);
  const [slotAssignments, setSlotAssignments] = useState<Record<number, Level3Product>>({});
  const [selectedSlot, setSelectedSlot] = useState<number | null>(null);
  const [bomItems, setBomItems] = useState<BOMItem[]>([]);
  const [activeTab, setActiveTab] = useState<string>('');
  const [hasRemoteDisplay, setHasRemoteDisplay] = useState<boolean>(false);
  const [configuringLevel4Item, setConfiguringLevel4Item] = useState<BOMItem | null>(null);
  const [quoteFields, setQuoteFields] = useState<Record<string, any>>({});
  const [discountPercentage, setDiscountPercentage] = useState<number>(0);
  const [discountJustification, setDiscountJustification] = useState<string>('');
  const [isSubmitting, setIsSubmitting] = useState(false);
  const [editingQTMS, setEditingQTMS] = useState<ConsolidatedQTMS | null>(null);
  const [configuringChassis, setConfiguringChassis] = useState<Level2Product | null>(null);
  const [editingOriginalItem, setEditingOriginalItem] = useState<BOMItem | null>(null);
  const [configuringNonChassis, setConfiguringNonChassis] = useState<Level2Product | null>(null);
  
  // Draft quote functionality
  const [currentQuoteId, setCurrentQuoteId] = useState<string | null>(quoteId || null);
  const [currentQuote, setCurrentQuote] = useState<any>(null);
  const [isDraftMode, setIsDraftMode] = useState(mode === 'edit' || mode === 'new');

  // Admin-driven part number config and codes for the selected chassis
  const [pnConfig, setPnConfig] = useState<any | null>(null);
  const [codeMap, setCodeMap] = useState<Record<string, { template: string; slot_span: number; is_standard?: boolean; standard_position?: number | null; designated_only?: boolean; designated_positions?: number[]; outside_chassis?: boolean; notes?: string | null; exclusive_in_slots?: boolean; color?: string | null }>>({});
  const [level3Products, setLevel3Products] = useState<Level3Product[]>([]);
  const [autoPlaced, setAutoPlaced] = useState(false);
  const [selectedAccessories, setSelectedAccessories] = useState<Set<string>>(new Set());

  // Hints for standard slot positions not yet filled (top-level to avoid conditional hooks)
  const standardSlotHints = useMemo(() => {
    const hints: Record<number, string[]> = {};
    const nameById = Object.fromEntries(level3Products.map(p => [p.id, p.name] as const));
    Object.entries(codeMap).forEach(([l3Id, def]) => {
      if (!def?.is_standard || def?.outside_chassis) return;
      const pos = def.standard_position;
      // Skip CPU std position (0) and ignore outside-chassis items
      if (pos === 0 || pos === null || pos === undefined) return;
      if (!slotAssignments[pos]) {
        const name = nameById[l3Id] || 'Standard Item';
        hints[pos] = hints[pos] ? [...hints[pos], name] : [name];
      }
    });
    return hints;
  }, [codeMap, level3Products, slotAssignments]);

  // Map configured colors by Level3 id from admin codeMap
  const colorByProductId = useMemo(() => {
    const map: Record<string, string> = {};
    Object.entries(codeMap).forEach(([id, def]) => {
      if (def && def.color) map[id] = def.color as string;
    });
    return map;
  }, [codeMap]);

  // Accessories list from admin config (outside_chassis)
  const accessories = useMemo(() => {
    return level3Products
      .filter(p => codeMap[p.id]?.outside_chassis)
      .map(p => {
        const template = codeMap[p.id]?.template as string | undefined;
        const pn = template ? String(template).replace(/\{[^}]+\}/g, '') : (p.partNumber || undefined);
        return {
          product: p,
          selected: selectedAccessories.has(p.id),
          color: (codeMap[p.id]?.color as string | null) || null,
          pn,
        };
      });
  }, [level3Products, codeMap, selectedAccessories]);

  const toggleAccessory = (id: string) => {
    setSelectedAccessories(prev => {
      const next = new Set(prev);
      if (next.has(id)) next.delete(id);
      else next.add(id);
      return next;
    });
  };

  // Get available quote fields for validation
  const [availableQuoteFields, setAvailableQuoteFields] = useState<any[]>([]);
  
  useEffect(() => {
    const fetchQuoteFields = async () => {
      try {
        const { data: fields, error } = await supabase
          .from('quote_fields')
          .select('*')
          .eq('enabled', true)
          .order('display_order');
        
        if (error) throw error;
        setAvailableQuoteFields(fields || []);
      } catch (error) {
        console.error('Error fetching quote fields:', error);
      }
    };

    fetchQuoteFields();
  }, []);

  // Initialize or load quote on component mount  
  useEffect(() => {
    if (quoteId && mode === 'edit') {
      console.log('BOMBuilder: Loading existing quote for editing:', quoteId);
      setCurrentQuoteId(quoteId);
      loadQuote(quoteId);
    } else if (mode === 'new') {
      console.log('BOMBuilder: Starting new quote');
      setCurrentQuoteId(null);
      setIsDraftMode(true);
    }
  }, [quoteId, mode]);

  // Existing initialization from URL params (legacy support)
  useEffect(() => {
    const urlParams = new URLSearchParams(window.location.search);
    const quoteIdFromUrl = urlParams.get('quoteId');
    
    // Only use URL params if no props are provided
    if (!quoteId && quoteIdFromUrl) {
      console.log('Quote ID found in URL:', quoteIdFromUrl);
      setCurrentQuoteId(quoteIdFromUrl);
      loadQuote(quoteIdFromUrl);
    } else if (!quoteId && !quoteIdFromUrl) {
      console.log('No quote ID provided, starting fresh');
    }
  }, [quoteId]);

  // Generate unique draft name function with timestamp to prevent duplicates
  const generateUniqueDraftName = async (): Promise<string> => {
    if (!user?.email) return 'Draft 1';
    
    try {
      // Use timestamp-based approach to prevent race conditions
      const timestamp = Date.now();
      const timestampSuffix = timestamp.toString().slice(-6); // Last 6 digits for uniqueness
      
      // Count existing drafts for this user to get sequence number
      const { count, error } = await supabase
        .from('quotes')
        .select('*', { count: 'exact', head: true })
        .eq('user_id', user.id)
        .eq('status', 'draft');

      if (error) {
        console.error('Error counting drafts:', error);
        return `Draft ${timestampSuffix}`;
      }

      const draftNumber = (count || 0) + 1;
      return `${user.email?.split('@')[0] || 'User'} Draft ${draftNumber}`;
    } catch (error) {
      console.error('Error generating draft name:', error);
      const fallback = Date.now().toString().slice(-6);
      return `Draft ${fallback}`;
    }
  };

  const createDraftQuote = async () => {
    if (!user?.id) {
      console.error('No user ID available for draft quote creation');
      toast({
        title: 'Authentication Error',
        description: 'You must be logged in to create a quote',
        variant: 'destructive'
      });
      return;
    }
    
    try {
      console.log('Creating draft quote for user:', user.id);
      
      // Generate unique customer name for draft
      const draftCustomerName = await generateUniqueDraftName();
      
      // Use simple UUID for draft quotes - no complex ID generation
      const draftQuoteId = crypto.randomUUID();
      
      console.log('Generated simple draft quote ID:', draftQuoteId);
      
      // Create draft quote with proper field mapping
      const quoteData = {
        id: draftQuoteId,
        user_id: user.id,
        customer_name: draftCustomerName,
        oracle_customer_id: quoteFields.oracle_customer_id || 'TBD',
        sfdc_opportunity: quoteFields.sfdc_opportunity || 'TBD',
        priority: (quoteFields.priority as any) || 'Medium',
        shipping_terms: quoteFields.shipping_terms || 'TBD',
        payment_terms: quoteFields.payment_terms || 'TBD',
        currency: quoteFields.currency || 'USD',
        is_rep_involved: quoteFields.is_rep_involved || false,
        status: 'draft' as const,
        quote_fields: quoteFields,
        original_quote_value: 0,
        discounted_value: 0,
        total_cost: 0,
        requested_discount: 0,
        original_margin: 0,
        discounted_margin: 0,
        gross_profit: 0,
        submitted_by_email: user.email || '',
        submitted_by_name: user.email || 'Unknown User'
      };

      console.log('Inserting quote with data:', quoteData);
      
      const { error: createError } = await supabase
        .from('quotes')
        .insert(quoteData);
        
      if (createError) {
        console.error('Quote creation error:', createError);
        throw new Error(`Failed to create quote: ${createError.message}`);
      }
      
      setCurrentQuoteId(draftQuoteId);
      setCurrentQuote({ 
        id: draftQuoteId, 
        customer_name: draftCustomerName, 
        status: 'draft' 
      });
      setIsDraftMode(true);
      
      // Update URL without page reload
      window.history.replaceState({}, '', `/#configure?quoteId=${draftQuoteId}`);
      
      toast({
        title: 'Quote Created',
        description: `${currentQuote?.customer_name || draftCustomerName} ready for configuration. Your progress will be automatically saved.`
      });
      
      console.log('Draft quote created successfully:', draftQuoteId);
    } catch (error) {
      console.error('Error creating draft quote:', error);
      toast({
        title: 'Error Creating Draft',
        description: error instanceof Error ? error.message : 'Unknown error occurred',
        variant: 'destructive'
      });
    }
  };

  const loadQuote = async (quoteId: string) => {
    if (!quoteId) {
      console.log('No quote ID provided');
      setIsLoading(false);
      return;
    }
    
    try {
      setIsLoading(true);
      console.log('Loading quote:', quoteId);
      
      // Show loading toast
      toast({
        title: "Loading Quote",
        description: `Loading quote data for ${quoteId}...`,
      });
      
      // Load quote data
      const { data: quote, error: quoteError } = await supabase
        .from('quotes')
        .select('*')
        .eq('id', quoteId)
        .single();
        
      if (quoteError) {
        console.error('Error loading quote:', quoteError);
        toast({
          title: "Error Loading Quote",
          description: `Failed to load quote ${quoteId}: ${quoteError.message}`,
          variant: "destructive"
        });
        throw quoteError;
      }
      
      if (!quote) {
        console.log('No quote found with ID:', quoteId);
        toast({
          title: 'Quote Not Found',
          description: `Quote ${quoteId} could not be found`,
          variant: 'destructive'
        });
        return;
      }
      
      console.log('Successfully loaded quote:', quote);
      setCurrentQuote(quote); // Store the loaded quote data
      
      let loadedItems: BOMItem[] = [];
      
      // Check if this is a draft with data in draft_bom field
      if (quote.status === 'draft' && quote.draft_bom && quote.draft_bom.items && Array.isArray(quote.draft_bom.items)) {
        console.log('Loading BOM data from draft_bom field');
        loadedItems = await Promise.all(quote.draft_bom.items.map(async (item: any) => {
          // Use stored values from draft_bom, fallback to unit_price/unit_cost, then fetch if needed
          let price = item.product?.price || item.unit_price || item.total_price || 0;
          let cost = item.product?.cost || item.unit_cost || item.total_cost || 0;
<<<<<<< HEAD

          const productSource = (typeof item.product === 'object' && item.product) || {};
          const configurationSources = [
            typeof (productSource as any)?.configuration === 'object' ? (productSource as any).configuration : null,
            typeof (productSource as any)?.configuration_data === 'object' ? (productSource as any).configuration_data : null,
            typeof item.configuration === 'object' ? item.configuration : null,
            typeof item.configuration_data === 'object' ? item.configuration_data : null,
            typeof item.configurationData === 'object' ? item.configurationData : null,
          ].filter(Boolean) as Record<string, any>[];

          const rawConfiguration = Object.assign({}, ...configurationSources);
          const nestedConfiguration =
            typeof rawConfiguration.configuration === 'object' ? rawConfiguration.configuration : undefined;

          const mergedConfigurationData = { ...productSource, ...rawConfiguration };

=======
        main
        main
          const rawConfiguration =
            (typeof item.configuration_data === 'object' && item.configuration_data) ||
            (typeof item.configurationData === 'object' && item.configurationData) ||
            (typeof item.product?.configuration_data === 'object' && item.product.configuration_data) ||
            {};

          const productSource = (typeof item.product === 'object' && item.product) || {};
          const mergedConfigurationData = { ...productSource, ...rawConfiguration };
>>>>>>> 64292b8d
          const rawSlotAssignments =
            item.slotAssignments ||
            item.slot_assignments ||
            rawConfiguration.slotAssignments ||
            rawConfiguration.slot_assignments ||
<<<<<<< HEAD
            nestedConfiguration?.slotAssignments ||
            nestedConfiguration?.slot_assignments ||
            productSource.slotAssignments ||
            (productSource as any)?.slot_assignments ||
            mergedConfigurationData.slotAssignments ||
            (mergedConfigurationData as any)?.slot_assignments;

          const storedRackConfiguration =
            item.rackConfiguration ||
            item.rack_configuration ||
            rawConfiguration.rackConfiguration ||
            rawConfiguration.rack_configuration ||
            nestedConfiguration?.rackConfiguration ||
            nestedConfiguration?.rack_configuration ||
            productSource.rackConfiguration ||
            (productSource as any)?.rack_configuration ||
            mergedConfigurationData.rackConfiguration ||
            (mergedConfigurationData as any)?.rack_configuration;
=======
            mergedConfigurationData.slotAssignments ||
            (mergedConfigurationData as any)?.slot_assignments;
          const configurationData = { ...productSource, ...rawConfiguration };
        main

          const rawSlotAssignments =
            item.slotAssignments ||
            rawConfiguration.slotAssignments ||
            mergedConfigurationData.slotAssignments;
            configurationData.slotAssignments;
        main
        main
>>>>>>> 64292b8d

          const normalizedSlotAssignments: SerializedSlotAssignment[] | undefined = Array.isArray(rawSlotAssignments)
            ? rawSlotAssignments
            : rawSlotAssignments && typeof rawSlotAssignments === 'object'
              ? Object.entries(rawSlotAssignments).map(([slotKey, cardData]) => {
                  const slotNumber = Number.parseInt(slotKey, 10);
                  const card = (cardData || {}) as Record<string, any>;
                  return {
                    slot: Number.isNaN(slotNumber) ? 0 : slotNumber,
                    productId: card.id,
                    name: card.name,
                    displayName: card.displayName,
                    partNumber: card.partNumber,
                    hasLevel4Configuration:
                      Boolean(card.hasLevel4Configuration) ||
                      Boolean(card.has_level4) ||
                      Boolean(card.requires_level4_config),
                    level4BomItemId: card.level4BomItemId,
                    level4TempQuoteId: card.level4TempQuoteId,
                    level4Config: card.level4Config ?? null,
                    level4Selections: card.level4Selections ?? null,
                    isBushingPrimary: card.isBushingPrimary ?? false,
                    isBushingSecondary: card.isBushingSecondary ?? false,
                    bushingPairSlot: card.bushingPairSlot ?? card.bushing_pair_slot ?? null,
                  } as SerializedSlotAssignment;
                })
              : undefined;
<<<<<<< HEAD

          const slotAssignmentsMap =
            deserializeSlotAssignments(normalizedSlotAssignments) ||
            convertRackLayoutToAssignments(storedRackConfiguration);

          const serializedAssignments =
            normalizedSlotAssignments ||
            (slotAssignmentsMap ? serializeSlotAssignments(slotAssignmentsMap) : undefined);
=======
          const slotAssignmentsMap =
            deserializeSlotAssignments(normalizedSlotAssignments) ||
            convertRackLayoutToAssignments(
              item.rackConfiguration ||
              item.rack_configuration ||
              rawConfiguration.rackConfiguration ||
              (rawConfiguration as any)?.rack_configuration ||
              mergedConfigurationData.rackConfiguration ||
              (mergedConfigurationData as any)?.rack_configuration
            );

          const configurationData = item.configuration_data || item.product || {};
          main
         main

        main
>>>>>>> 64292b8d
          // If price or cost is 0, fetch fresh product data
          if ((price === 0 || cost === 0) && (item.productId || item.product_id)) {
            try {
              const { data: productData } = await supabase
                .from('products')
                .select('price, cost')
                .eq('id', item.productId || item.product_id)
                .single();
              
              if (productData) {
                if (price === 0) price = productData.price || 0;
                if (cost === 0) cost = productData.cost || 0;
              }
            } catch (error) {
              console.warn('Failed to fetch product pricing:', error);
            }
          }
          
          const rackLayout =
<<<<<<< HEAD
            storedRackConfiguration ||
            buildRackLayoutFromAssignments(serializedAssignments);
          const level4Config =
            item.level4Config ??
            rawConfiguration.level4Config ??
            nestedConfiguration?.level4Config ??
            mergedConfigurationData.level4Config ??
=======
            item.rackConfiguration ||
            item.rack_configuration ||
            rawConfiguration.rackConfiguration ||
            (rawConfiguration as any)?.rack_configuration ||
            mergedConfigurationData.rackConfiguration ||
            (mergedConfigurationData as any)?.rack_configuration ||

          const slotAssignmentsMap = deserializeSlotAssignments(normalizedSlotAssignments);
          const rackLayout =
            item.rackConfiguration ||
            rawConfiguration.rackConfiguration ||
            mergedConfigurationData.rackConfiguration ||
            configurationData.rackConfiguration ||
        main
        main
            buildRackLayoutFromAssignments(normalizedSlotAssignments);
          const level4Config =
            item.level4Config ??
            rawConfiguration.level4Config ??
            mergedConfigurationData.level4Config ??
            configurationData.level4Config ??
        main
        main
>>>>>>> 64292b8d
            null;
          const level4Selections =
            item.level4Selections ??
            rawConfiguration.level4Selections ??
<<<<<<< HEAD
            nestedConfiguration?.level4Selections ??
            mergedConfigurationData.level4Selections ??
            null;
          const configuration =
            (typeof item.configuration === 'object' && item.configuration) ||
            nestedConfiguration ||
            rawConfiguration.configuration ||
=======
            mergedConfigurationData.level4Selections ??
            configurationData.level4Selections ??
        main
        main
            null;
          const configuration =
            item.configuration ??
            rawConfiguration.configuration ??
            mergedConfigurationData.configuration ??
            (item.configuration_data as any)?.configuration ??
            configurationData.configuration ??
        main
        main
>>>>>>> 64292b8d
            null;

          return {
            id: item.id || crypto.randomUUID(),
            product: {
              id: item.productId || item.product_id || item.product?.id,
              name: item.name || item.product?.name,
              partNumber: item.partNumber || item.part_number || item.product?.partNumber,
              description: item.description || item.product?.description || mergedConfigurationData.description || '',
              ...mergedConfigurationData,
              price: price,
              cost: cost,
<<<<<<< HEAD
=======

              description: item.description || item.product?.description || configurationData.description || '',
              ...configurationData,
        main
              price,
              cost,
        main
>>>>>>> 64292b8d
            },
            quantity: item.quantity || 1,
            enabled: item.enabled !== false,
            partNumber: item.partNumber || item.part_number || item.product?.partNumber,
            level4Values: item.level4Values || [],
            original_unit_price: item.original_unit_price || price,
            approved_unit_price: item.approved_unit_price || price,
            priceHistory: item.priceHistory || [],
<<<<<<< HEAD
            slotAssignments: slotAssignmentsMap ? { ...slotAssignmentsMap } : {},
=======
            slotAssignments: slotAssignmentsMap ?? {},
>>>>>>> 64292b8d
            rackConfiguration: rackLayout,
            configuration: configuration || undefined,
            level4Config: level4Config || undefined,
            level4Selections: level4Selections || undefined,
            displayName: item.displayName || mergedConfigurationData.displayName || mergedConfigurationData.name,
            isAccessory: item.isAccessory ?? mergedConfigurationData.isAccessory,
<<<<<<< HEAD
=======
            displayName: item.displayName || configurationData.displayName || configurationData.name,
            isAccessory: item.isAccessory ?? configurationData.isAccessory,
       main
        main
>>>>>>> 64292b8d
          };
        }));
        
        console.log(`Loaded ${loadedItems.length} items from draft_bom`);
      } else {
        console.log('Loading BOM data from bom_items table');
        // Load BOM items with Level 4 configurations from database table
        const { data: bomData, error: bomError } = await supabase
          .from('bom_items')
          .select(`
            *,
            bom_level4_values (
              id,
              level4_config_id,
              entries
            )
          `)
          .eq('quote_id', quoteId);
          
        if (bomError) {
          console.error('Error loading BOM items:', bomError);
          toast({
            title: "Error Loading BOM Items",
            description: `Failed to load BOM items: ${bomError.message}`,
            variant: "destructive"
          });
          throw bomError;
        }
        
        console.log(`Successfully loaded ${bomData?.length || 0} BOM items from database`);
        
        // Convert BOM items back to local format with proper structure
        loadedItems = (bomData || []).map(item => {
          const configData = item.configuration_data || {};
          const storedSlotAssignments = configData.slotAssignments as SerializedSlotAssignment[] | undefined;
          const slotAssignmentsMap = deserializeSlotAssignments(storedSlotAssignments);
          const rackLayout = configData.rackConfiguration || buildRackLayoutFromAssignments(storedSlotAssignments);
          const directLevel4 = configData.level4Config ?? null;
          const slotLevel4 = storedSlotAssignments?.filter(assign => assign.level4Config || assign.level4Selections) || [];
          const mergedLevel4 = directLevel4 || (slotLevel4.length > 0 ? { slots: slotLevel4 } : null);

          return {
            id: item.id,
            product: {
              id: item.product_id,
              name: item.name,
              partNumber: item.part_number,
              price: item.unit_price,
              cost: item.unit_cost,
              description: item.description,
              ...configData
            },
            quantity: item.quantity,
            enabled: true,
            partNumber: item.part_number,
            level4Values: item.bom_level4_values || [],
            original_unit_price: item.original_unit_price || item.unit_price,
            approved_unit_price: item.approved_unit_price || item.unit_price,
            priceHistory: item.price_adjustment_history || [],
            slotAssignments: slotAssignmentsMap,
            rackConfiguration: rackLayout,
            level4Config: mergedLevel4 || undefined,
            level4Selections: configData.level4Selections || undefined,
          };
        });
      }
      
      setBomItems(loadedItems);
      
      // Restore quote fields
      if (quote.quote_fields) {
        setQuoteFields(quote.quote_fields);
      }
      
      // Restore discount settings
      if (quote.requested_discount) {
        setDiscountPercentage(quote.requested_discount);
      }
      
      if (quote.discount_justification) {
        setDiscountJustification(quote.discount_justification);
      }
      
      // Set draft mode based on quote status
      setIsDraftMode(quote.status === 'draft');
      
      // For draft quotes loaded from draft_bom, recalculate totals from loaded items
      if (quote.status === 'draft' && loadedItems.length > 0) {
        const totalValue = loadedItems.reduce((sum, item) => sum + (item.product.price * item.quantity), 0);
        const totalCost = loadedItems.reduce((sum, item) => sum + ((item.product.cost || 0) * item.quantity), 0);
        
        console.log(`Recalculated totals - Value: ${totalValue}, Cost: ${totalCost}`);
        
        // Trigger BOM update to recalculate all totals
        setTimeout(() => {
          onBOMUpdate(loadedItems);
        }, 100);
      }
      
      // Show success message
      const statusText = quote.status === 'draft' ? 'Draft' : 'Quote';
      toast({
        title: `${statusText} Loaded Successfully`,
        description: `Loaded ${statusText.toLowerCase()} with ${loadedItems.length} items`
      });
      
      console.log('Quote loading completed successfully');
    } catch (error) {
      console.error('Error loading quote:', error);
      const errorMessage = error instanceof Error ? error.message : 'Unknown error occurred';
      toast({
        title: 'Error Loading Quote',
        description: `Failed to load quote ${quoteId}: ${errorMessage}`,
        variant: 'destructive'
      });
    } finally {
      setIsLoading(false);
    }
  };

  // Manual save as draft function with better error handling and feedback
  const handleSaveAsDraft = async () => {
    if (!user?.id) {
      toast({
        title: 'Authentication Required',
        description: 'Please log in to save your draft. Your work is temporarily stored locally.',
        variant: 'destructive'
      });
      return;
    }

    if (bomItems.length === 0) {
      toast({
        title: 'Nothing to Save',
        description: 'Add some items to your BOM before saving as draft',
        variant: 'destructive'
      });
      return;
    }

    try {
      console.log('Starting draft save process...');
      let quoteId = currentQuoteId;
      
      // Create new draft if none exists
      if (!quoteId) {
        console.log('No current quote ID, creating new draft quote');
        
        // Use simple UUID for draft quotes - no complex ID generation
        const newQuoteId = crypto.randomUUID();
        
        console.log('Generated new draft quote ID:', newQuoteId);
        
        const draftName = await generateUniqueDraftName();
        
        // Calculate totals from BOM items
        const totalValue = bomItems.reduce((sum, item) => sum + (item.product.price * item.quantity), 0);
        const totalCost = bomItems.reduce((sum, item) => sum + ((item.product.cost || 0) * item.quantity), 0);
        const grossProfit = totalValue - totalCost;
        const originalMargin = totalValue > 0 ? ((totalValue - totalCost) / totalValue) * 100 : 0;

        const quoteData = {
          id: newQuoteId,
          user_id: user.id,
          customer_name: draftName,
          oracle_customer_id: quoteFields.oracleCustomerId || 'DRAFT',
          sfdc_opportunity: quoteFields.sfdcOpportunity || `DRAFT-${Date.now()}`,
          priority: (quoteFields.priority as any) || 'Medium',
          shipping_terms: quoteFields.shippingTerms || 'Ex-Works',
          payment_terms: quoteFields.paymentTerms || 'Net 30',
          currency: quoteFields.quoteCurrency || 'USD',
          is_rep_involved: quoteFields.isRepInvolved || false,
          status: 'draft' as const,
          quote_fields: quoteFields,
          draft_bom: {
            items: bomItems,
            lastSaved: new Date().toISOString()
          },
          original_quote_value: totalValue,
          discounted_value: totalValue,
          total_cost: totalCost,
          requested_discount: 0,
          original_margin: originalMargin,
          discounted_margin: originalMargin,
          gross_profit: grossProfit,
          submitted_by_email: user.email || '',
          submitted_by_name: user.email || 'Unknown User'
        };
        
        const { error: createError } = await supabase
          .from('quotes')
          .insert(quoteData);
          
        if (createError) {
          console.error('Quote creation error:', createError);
          throw new Error(`Failed to create quote: ${createError.message}`);
        }
        
        setCurrentQuoteId(newQuoteId);
        setCurrentQuote({ 
          id: newQuoteId, 
          customer_name: draftName, 
          status: 'draft' 
        });
        quoteId = newQuoteId;
        
        console.log('Draft quote created successfully:', quoteId);
      } else {
        // Update existing draft - also calculate and update totals
        const totalValue = bomItems.reduce((sum, item) => sum + (item.product.price * item.quantity), 0);
        const totalCost = bomItems.reduce((sum, item) => sum + ((item.product.cost || 0) * item.quantity), 0);
        const grossProfit = totalValue - totalCost;
        const originalMargin = totalValue > 0 ? ((totalValue - totalCost) / totalValue) * 100 : 0;
        
        const { error: updateError } = await supabase
          .from('quotes')
          .update({
            quote_fields: quoteFields,
            draft_bom: {
              items: bomItems,
              lastSaved: new Date().toISOString()
            },
            original_quote_value: totalValue,
            discounted_value: totalValue,
            total_cost: totalCost,
            original_margin: originalMargin,
            discounted_margin: originalMargin,
            gross_profit: grossProfit,
            updated_at: new Date().toISOString()
          })
          .eq('id', quoteId)
          .eq('status', 'draft'); // Safety check
          
        if (updateError) {
          console.error('Quote update error:', updateError);
          throw new Error(`Failed to update draft: ${updateError.message}`);
        }
        
        console.log('Draft quote updated successfully:', quoteId);
      }
      
      toast({
        title: 'Draft Saved',
        description: `Draft ${currentQuote?.customer_name || 'Quote'} saved successfully with ${bomItems.length} items`,
      });
      
    } catch (error) {
      console.error('Error saving draft:', error);
      const errorMessage = error instanceof Error ? error.message : 'Unknown error occurred';
      toast({
        title: 'Save Failed',
        description: errorMessage,
        variant: 'destructive'
      });
    }
  };

  const saveDraftQuote = async (autoSave = false) => {
    if (!currentQuoteId || !user?.id) return;
    
    try {
      // Calculate totals
      const totalValue = bomItems.reduce((sum, item) => 
        sum + (item.product.price * item.quantity), 0
      );
      
      const totalCost = bomItems.reduce((sum, item) => 
        sum + ((item.product.cost || 0) * item.quantity), 0
      );
      
      // Validate and prepare draft BOM data
      const rackLayoutSummaries: Array<Record<string, any>> = [];
      const level4Summaries: Array<Record<string, any>> = [];

      const draftBomData = {
        items: bomItems.map(item => {
          const price = item.product.price || 0;
          const cost = item.product.cost || 0;

          // Log warning if prices are missing
          if (price === 0) {
            console.warn(`Item ${item.product.name} has 0 price - this may cause issues`);
          }

          const serializedSlots = item.slotAssignments ? serializeSlotAssignments(item.slotAssignments) : undefined;
          const rackLayout = item.rackConfiguration || buildRackLayoutFromAssignments(serializedSlots);

          if (rackLayout?.slots && rackLayout.slots.length > 0) {
            rackLayoutSummaries.push({
              productId: item.product.id,
              productName: item.product.name,
              partNumber: item.partNumber || item.product.partNumber,
              layout: rackLayout,
            });
          }

          const slotLevel4 = serializedSlots?.filter(slot => slot.level4Config || slot.level4Selections) || [];
          if (slotLevel4.length > 0) {
            level4Summaries.push({
              productId: item.product.id,
              productName: item.product.name,
              partNumber: item.partNumber || item.product.partNumber,
              slots: slotLevel4.map(slot => ({
                slot: slot.slot,
                cardName: slot.displayName || slot.name,
                configuration: slot.level4Config || slot.level4Selections,
              })),
            });
          }

          if (item.level4Config) {
            level4Summaries.push({
              productId: item.product.id,
              productName: item.product.name,
              partNumber: item.partNumber || item.product.partNumber,
              configuration: item.level4Config,
            });
          }

          return {
            product_id: item.product.id,
            name: item.product.name,
            description: item.product.description,
            part_number: item.partNumber || item.product.partNumber,
            quantity: item.quantity,
            unit_price: price,
            unit_cost: cost,
            total_price: price * item.quantity,
            total_cost: cost * item.quantity,
            margin: cost > 0
              ? ((price - cost) / price) * 100
              : 100,
            configuration_data: {
              ...item.product,
              price,
              cost
            },
            product_type: 'standard',
            slotAssignments: serializedSlots,
            rackConfiguration: rackLayout,
            level4Config: item.level4Config || null,
            level4Selections: item.level4Selections || null,
          };
        }),
        quoteFields,
        discountPercentage,
        discountJustification,
        totals: {
          totalValue,
          totalCost,
          grossProfit: totalValue - totalCost,
          originalMargin: totalCost > 0 ? ((totalValue - totalCost) / totalValue) * 100 : 100,
          discountedValue: totalValue * (1 - discountPercentage / 100),
          discountedMargin: totalCost > 0 ? (((totalValue * (1 - discountPercentage / 100)) - totalCost) / (totalValue * (1 - discountPercentage / 100))) * 100 : 100
        },
        rackLayouts: rackLayoutSummaries,
        level4Configurations: level4Summaries,
      };

      // Update quote with draft BOM data
      const draftCustomerName = quoteFields.customerName || await generateUniqueDraftName();
      
      const { error: quoteError } = await supabase
        .from('quotes')
        .update({
          customer_name: draftCustomerName,
          oracle_customer_id: quoteFields.oracleCustomerId || 'DRAFT',
          sfdc_opportunity: quoteFields.sfdcOpportunity || `DRAFT-${Date.now()}`,
          original_quote_value: totalValue,
          discounted_value: totalValue * (1 - discountPercentage / 100),
          requested_discount: discountPercentage,
          total_cost: totalCost,
          gross_profit: totalValue - totalCost,
          original_margin: totalCost > 0 ? ((totalValue - totalCost) / totalValue) * 100 : 100,
          discounted_margin: totalCost > 0 ? (((totalValue * (1 - discountPercentage / 100)) - totalCost) / (totalValue * (1 - discountPercentage / 100))) * 100 : 100,
          quote_fields: quoteFields,
          discount_justification: discountJustification,
          draft_bom: draftBomData,
          status: 'draft',
          updated_at: new Date().toISOString()
        })
        .eq('id', currentQuoteId);
        
      if (quoteError) throw quoteError;
      
      if (!autoSave) {
        toast({
          title: 'Draft Saved',
          description: 'Your quote has been saved as a draft'
        });
      }
    } catch (error) {
      console.error('Error saving draft:', error);
      if (!autoSave) {
        toast({
          title: 'Error',
          description: 'Failed to save draft',
          variant: 'destructive'
        });
      }
    }
  };

  // Auto-save draft every 30 seconds (only if draft already exists)
  useEffect(() => {
    if (!currentQuoteId || !isDraftMode || bomItems.length === 0) return;
    
    const autoSaveInterval = setInterval(() => {
      saveDraftQuote(true);
    }, 30000); // 30 seconds
    
    return () => clearInterval(autoSaveInterval);
  }, [currentQuoteId, isDraftMode, bomItems, quoteFields]);

  // Use quote validation hook
  const { validation, validateFields } = useQuoteValidation(quoteFields, availableQuoteFields);

  // Fixed field change handler to match expected signature
  const handleQuoteFieldChange = (fieldId: string, value: any) => {
    setQuoteFields(prev => ({ ...prev, [fieldId]: value }));
  };

  // Load Level 1 products for dynamic tabs - use real Supabase data
  const [level1Products, setLevel1Products] = useState<Level1Product[]>([]);
  const [allLevel2Products, setAllLevel2Products] = useState<Level2Product[]>([]);
  const [allLevel3Products, setAllLevel3Products] = useState<Level3Product[]>([]);
  const [level1Loading, setLevel1Loading] = useState(true);
  const [isLoading, setIsLoading] = useState(false);

  useEffect(() => {
    const loadAllProducts = async () => {
      try {
        const [l1, l2, l3] = await Promise.all([
          productDataService.getLevel1Products(),
          productDataService.getLevel2Products(),
          productDataService.getLevel3Products(),
        ]);
        setLevel1Products(l1.filter(p => p.enabled));
        setAllLevel2Products(l2);
        setAllLevel3Products(l3);
      } catch (error) {
        console.error('Error loading all products:', error);
        setLevel1Products([]);
        setAllLevel2Products([]);
        setAllLevel3Products([]);
      } finally {
        setLevel1Loading(false);
      }
    };

    loadAllProducts();
  }, []);

  useEffect(() => {
    // TODO: Add logic here if this useEffect was intended to perform an action
  }, [level3Products, codeMap, selectedAccessories]);

  const productMap = useMemo(() => {
    const map = new Map<string, string>();
    [...level1Products, ...allLevel2Products, ...allLevel3Products].forEach(p => {
      map.set(p.id, p.displayName || p.name);
    });
    return map;
  }, [level1Products, allLevel2Products, allLevel3Products]);

  // Set default active tab when products are loaded
  useEffect(() => {
    if (level1Products.length > 0 && !activeTab) {
      console.log('Setting default active tab. Available products:', level1Products.map(p => ({ id: p.id, name: p.name })));
      setActiveTab(level1Products[0].id);
    }
  }, [level1Products.length, activeTab]);

  // Update selected product when tab changes
  useEffect(() => {
    if (activeTab && activeTab !== 'additional-config') {
      console.log('Active tab changed to:', activeTab);
      const product = level1Products.find(p => p.id === activeTab);
      console.log('Found product for tab:', product);
      
      if (product && selectedLevel1Product?.id !== activeTab) {
        console.log('Setting selectedLevel1Product to:', product);
        setSelectedLevel1Product(product);
        setSelectedLevel2Options([]);
        setSelectedChassis(null);
        setSlotAssignments({});
        setSelectedSlot(null);
      }
    }
  }, [activeTab, level1Products, selectedLevel1Product?.id]);

  const handleAddToBOM = (product: Level1Product | Level2Product | Level3Product, customPartNumber?: string) => {
    console.log('Adding product to BOM:', product.name);
    
    let partNumber = customPartNumber || product.partNumber;
    
    // For Level 2 products with "Not Applicable" chassis type, use the Admin-configured prefix as part number
    if (!partNumber && 'chassisType' in product && product.chassisType === 'N/A' && 'partNumberPrefix' in product && product.partNumberPrefix) {
      partNumber = String(product.partNumberPrefix);
    } else if (!partNumber && 'partNumberPrefix' in product && product.partNumberPrefix) {
      partNumber = String(product.partNumberPrefix);
    }
    
    const newItem: BOMItem = {
      id: `${product.id}-${Date.now()}`,
      product: product,
      quantity: 1,
      enabled: true,
      partNumber: partNumber
    };
    
    // Add to BOM
    setBomItems(prev => [...prev, newItem]);
    onBOMUpdate([...bomItems, newItem]);
    
    // Show success message
    toast({
      title: 'Added to BOM',
      description: `${product.name} has been added to your bill of materials.`,
    });
  };

  // Handle adding a non-chassis product with its accessories to the BOM
  const handleAddNonChassisToBOM = (customPartNumber?: string) => {
    if (!configuringNonChassis) return;
    
    // Create the main product BOM item
    const mainProduct: BOMItem = {
      id: `${configuringNonChassis.id}-${Date.now()}`,
      product: configuringNonChassis,
      quantity: 1,
      enabled: true,
      partNumber: customPartNumber || 
                  pnConfig?.prefix || 
                  configuringNonChassis.partNumber || 
                  `${configuringNonChassis.name}-001`
    };

    // Create BOM items for selected accessories
    const accessoryItems: BOMItem[] = [];
    
    // Process each selected accessory
    Array.from(selectedAccessories).forEach(accessoryId => {
      const accessory = level3Products.find(p => p.id === accessoryId);
      if (!accessory) return;
      
      const accessoryItem: BOMItem = {
        id: `${accessory.id}-${Date.now()}`,
        product: accessory,
        quantity: 1,
        enabled: true,
        partNumber: accessory.partNumber || `${accessory.name}-001`,
        isAccessory: true
      };
      
      accessoryItems.push(accessoryItem);
    });

    // Add main product and accessories to BOM
    const newBomItems = [...bomItems, mainProduct, ...accessoryItems];
    setBomItems(newBomItems);
    onBOMUpdate(newBomItems);
    
    // Reset state
    setConfiguringNonChassis(null);
    setSelectedAccessories(new Set());
    
    // Show success message
    toast({
      title: 'Added to BOM',
      description: `${mainProduct.product.name} and ${accessoryItems.length} accessories have been added to your bill of materials.`,
    });
  };

  const handleLevel2OptionToggle = (option: Level2Product) => {
    console.log('Level2OptionToggle called with option:', option.name, 'chassisType:', option.chassisType);
    
    // Check if this is a single-selection context (clear other selections first)
    setSelectedLevel2Options([]);
    
    // Normalize chassis type for comparison (case and whitespace insensitive)
    const normalizedChassisType = option.chassisType?.trim().toUpperCase();
    const isNonChassis = !normalizedChassisType || 
                        normalizedChassisType === 'N/A' || 
                        normalizedChassisType === 'NA' || 
                        normalizedChassisType === 'NONE';
    
    // If the option has a chassis type and it's not 'N/A', show chassis config
    if (!isNonChassis) {
      console.log('Showing chassis configuration for:', option.name);
      setConfiguringChassis(option);
      setSelectedChassis(option);
      setSlotAssignments({});
      setSelectedSlot(null);
      return;
    }

    // For non-chassis products, show non-chassis configurator
    console.log('Showing non-chassis configuration for:', option.name);
    setConfiguringNonChassis(option);
    
    // Load admin config and codes for this product
    (async () => {
      try {
        const [cfg, codes, l3] = await Promise.all([
          productDataService.getPartNumberConfig(option.id),
          productDataService.getPartNumberCodesForLevel2(option.id),
          productDataService.getLevel3ProductsForLevel2(option.id)
        ]);
        
        setPnConfig(cfg);
        setCodeMap(codes);
        
        // Filter accessories marked as outside_chassis
        const accessories = l3.filter(p => codes[p.id]?.outside_chassis);
        setLevel3Products(accessories);
        
        // Auto-select standard accessories
        const standardAccessories = accessories
          .filter(p => codes[p.id]?.is_standard)
          .map(p => p.id);
        
        if (standardAccessories.length > 0) {
          setSelectedAccessories(new Set(standardAccessories));
        }
        
      } catch (e) {
        console.error('Failed to load PN config/codes for non-chassis product:', e);
        toast({
          title: 'Error',
          description: 'Failed to load product configuration. Please try again.',
          variant: 'destructive',
        });
      }
    })();
  };

  const handleChassisSelect = (chassis: Level2Product) => {
    console.log('Chassis selected:', chassis.name, 'chassisType:', chassis.chassisType);
    setSelectedChassis(chassis);

    if (chassis.chassisType && chassis.chassisType !== 'N/A') {
      console.log('Setting up chassis configuration for:', chassis.name);
      setConfiguringChassis(chassis);
      setSlotAssignments({});
      setSelectedSlot(null);

      // Load admin config and codes for this chassis
      (async () => {
        try {
          const [cfg, codes, l3] = await Promise.all([
            productDataService.getPartNumberConfig(chassis.id),
            productDataService.getPartNumberCodesForLevel2(chassis.id),
            productDataService.getLevel3ProductsForLevel2(chassis.id)
          ]);
          setPnConfig(cfg);
          setCodeMap(codes);
          setLevel3Products(l3);
          setAutoPlaced(false);
          
          // Auto-include standard items based on admin configuration
          const autoIncludeAssignments: Record<number, Level3Product> = {};
          
          // Check for standard items to auto-include
          Object.entries(codes).forEach(([l3Id, def]: [string, any]) => {
            if (def?.is_standard && !def?.outside_chassis) {
              const standardProduct = l3.find(p => p.id === l3Id);
              if (standardProduct && def.standard_position !== null && def.standard_position !== undefined) {
                // Use the exact position from admin config - no remapping needed
                const position = def.standard_position;
                autoIncludeAssignments[position] = standardProduct;
                console.log(`Auto-including standard item "${standardProduct.name}" at position ${position}`);
              }
            }
          });
          
          if (Object.keys(autoIncludeAssignments).length > 0) {
            setSlotAssignments(autoIncludeAssignments);
            toast({
              title: 'Standard Items Added',
              description: `${Object.keys(autoIncludeAssignments).length} standard items have been automatically included.`,
            });
          }
          
        } catch (e) {
          console.error('Failed to load PN config/codes for chassis:', e);
        }
      })();

      setTimeout(() => {
        const configSection = document.getElementById('chassis-configuration');
        if (configSection) {
          configSection.scrollIntoView({ behavior: 'smooth' });
        }
      }, 100);
    } else {
      handleAddToBOM(chassis);
    }
  };

  const handleSlotClick = (slot: number) => {
    setSelectedSlot(slot);
  };

  const cleanupLevel4BomItem = async (bomItemId: string) => {
    if (!bomItemId) return;

    try {
      const { Level4Service } = await import('@/services/level4Service');

      try {
        Level4Service.unregisterActiveSession(bomItemId);
      } catch (error) {
        console.warn('Failed to unregister Level 4 session during cleanup:', error);
      }

      try {
        await Level4Service.deleteTempBOMItem(bomItemId, true);
      } catch (error) {
        console.warn('Failed to delete Level 4 BOM item during cleanup:', error);
      }
    } catch (error) {
      console.error('Error cleaning up Level 4 BOM item:', error);
    }
  };

  const handleSlotClear = (slot: number) => {
    const bomItemsToCleanup = new Set<string>();

    setSlotAssignments(prev => {
      const updated = { ...prev };
      const card = updated[slot];

      if (card && isBushingCard(card)) {
        const bushingSlots = findExistingBushingSlots(updated);
        bushingSlots.forEach(bushingSlot => {
          const bushingCard = updated[bushingSlot];
          const bomItemId = (bushingCard as any)?.level4BomItemId as string | undefined;
          if (bomItemId) {
            bomItemsToCleanup.add(bomItemId);
          }
          delete updated[bushingSlot];
        });
      } else {
        const bomItemId = (card as any)?.level4BomItemId as string | undefined;
        if (bomItemId) {
          bomItemsToCleanup.add(bomItemId);
        }
        delete updated[slot];
      }

      return updated;
    });

    if (bomItemsToCleanup.size > 0) {
      bomItemsToCleanup.forEach(bomItemId => {
        void cleanupLevel4BomItem(bomItemId);
      });
    }
  };

  const handleCardSelect = (card: any, slot: number) => {
    const updatedAssignments = { ...slotAssignments };
    const displayName = (card as any).displayName || card.name;

    const bomItemsToCleanup = new Set<string>();

    const removeExistingAssignment = (targetSlot: number) => {
      const existing = updatedAssignments[targetSlot];
      if (!existing) return;

      const existingBomId = (existing as any)?.level4BomItemId as string | undefined;
      if (existingBomId) {
        bomItemsToCleanup.add(existingBomId);
      }

      delete updatedAssignments[targetSlot];
    };

    const existingAtSlot = updatedAssignments[slot];
    if (existingAtSlot) {
      if (isBushingCard(existingAtSlot)) {
        const pairSlot = (existingAtSlot as any)?.bushingPairSlot as number | undefined;
        if (pairSlot) {
          removeExistingAssignment(pairSlot);
        }
      }
      removeExistingAssignment(slot);
    }

    // Create card with display name
    const requiresLevel4Configuration = Boolean(
      (card as any).has_level4 ||
      (card as any).requires_level4_config
    );

    const cardWithDisplayName = {
      ...card,
      displayName: displayName,
      hasLevel4Configuration: requiresLevel4Configuration
    };
    
    // Handle bushing cards
    if (isBushingCard(card)) {
      // For bushing cards, always assign to the primary slot (6 or 13) and the next slot
      // Ensure we're using the correct primary slot (6 or 13)
      const primarySlot = slot === 7 ? 6 : (slot === 14 ? 13 : slot);
      const secondarySlot = primarySlot + 1;
      
      // Assign to primary slot
      updatedAssignments[primarySlot] = {
        ...cardWithDisplayName,
        isBushingPrimary: true,
        bushingPairSlot: secondarySlot,
        displayName: displayName, // Use the display name from level 3 config
        hasLevel4Configuration: requiresLevel4Configuration
      };

      // Assign to secondary slot
      updatedAssignments[secondarySlot] = {
        ...cardWithDisplayName,
        isBushingSecondary: true,
        bushingPairSlot: primarySlot,
        displayName: displayName, // Use the same display name as primary slot
        hasLevel4Configuration: requiresLevel4Configuration
      };
    } else {
      // Regular card assignment
      updatedAssignments[slot] = cardWithDisplayName;
    }

    // Only set state once after all updates
    setSlotAssignments(updatedAssignments);

    if (bomItemsToCleanup.size > 0) {
      bomItemsToCleanup.forEach(id => {
        void cleanupLevel4BomItem(id);
      });
    }

    // Check if this card requires level 4 configuration
    console.log('Card level 4 check:', {
      card: card.name,
      has_level4: (card as any).has_level4,
      requires_level4_config: (card as any).requires_level4_config
    });
    
    if ((card as any).has_level4 || (card as any).requires_level4_config) {
      console.log('Triggering Level 4 modal for:', card.name);
      
      // Create BOM item that will be saved to database
      const newItem = {
        id: crypto.randomUUID(), // Temporary ID, will be replaced with database ID
        product: cardWithDisplayName,
        quantity: 1,
        enabled: true,
        partNumber: card.partNumber,
        displayName: displayName,
        slot: slot,
        [SLOT_LEVEL4_FLAG]: true,
      } as BOMItem & { [SLOT_LEVEL4_FLAG]: true };
      
      // Save BOM item to database immediately to enable Level 4 configuration
      handleLevel4Setup(newItem);
    } else {
      // Removed the call to updateBOMItems here
    }
    
    setSelectedSlot(null);
  };
  
  // Helper function to update BOM items from slot assignments
  const updateBOMItems = (assignments: Record<number, any>) => {
    const slotItems = Object.entries(assignments).map(([slot, product]) => ({
      id: `slot-${slot}-${product.id}`,
      product: {
        ...product,
        displayName: product.displayName || product.name
      },
      quantity: 1,
      enabled: true,
      partNumber: product.partNumber,
      displayName: product.displayName || product.name,
      slot: Number(slot)
    }));

    const nonSlotItems = bomItems.filter(item => item.slot === undefined);
    const updatedItems = [...nonSlotItems, ...slotItems];
    
    setBomItems(updatedItems);
    onBOMUpdate(updatedItems);
  };


  // Setup Level 4 configuration by creating BOM item in database first
  const handleLevel4Setup = async (newItem: BOMItem) => {
    try {
      setIsLoading(true);

      // Import Level4Service dynamically to avoid circular imports
      const { Level4Service } = await import('@/services/level4Service');
      
      // Try to use the active user when available (the service will validate/fetch as needed)
      const activeUserId = user?.id;

      console.log('Setting up Level 4 config for user:', activeUserId);
      
      // Create temporary quote and BOM item in database
      const { bomItemId, tempQuoteId } = await Level4Service.createBOMItemForLevel4Config(newItem, activeUserId);
      
      // Update the item with database ID
      const itemWithDbId: BOMItem = {
        ...newItem,
        id: bomItemId
      };
      
      // Store temp quote ID separately for cleanup
      (itemWithDbId as any).tempQuoteId = tempQuoteId;
      
      // Register the session immediately to prevent cleanup
      Level4Service.registerActiveSession(bomItemId);
      
      setConfiguringLevel4Item(itemWithDbId);
      
    } catch (error) {
      console.error('Error setting up Level 4 configuration:', error);

      let description = 'Failed to prepare Level 4 configuration. Please try again.';
      if (error instanceof Error && error.message.includes('authenticated')) {
        description = 'You must be signed in to configure Level 4 options. Please log in and try again.';
      }

      toast({
        title: 'Error',
        description,
        variant: 'destructive',
      });
    } finally {
      setIsLoading(false);
    }
  };

  const handleSlotLevel4Reconfigure = (slot: number) => {
    const card = slotAssignments[slot];
    if (!card) return;

    const displayName = (card as any).displayName || card.name;
    const partNumber = (card as any).partNumber || card.partNumber || '';
    const level4BomItemId = (card as any)?.level4BomItemId as string | undefined;
    const tempQuoteId = (card as any)?.level4TempQuoteId as string | undefined;

    if (!level4BomItemId) {
      setSelectedSlot(slot);

      const newItem: BOMItem = {
        id: crypto.randomUUID(),
        product: {
          ...card,
          displayName,
        },
        quantity: 1,
        enabled: true,
        partNumber,
        displayName,
        slot,
        [SLOT_LEVEL4_FLAG]: true,
      } as BOMItem & { [SLOT_LEVEL4_FLAG]: true };

      handleLevel4Setup(newItem);
      return;
    }

    const reconfigureItem = {
      id: level4BomItemId,
      product: {
        ...card,
        displayName,
      },
      quantity: 1,
      enabled: true,
      partNumber,
      displayName,
      slot,
      level4Config: (card as any)?.level4Config,
      [SLOT_LEVEL4_FLAG]: true,
    } as BOMItem & { isReconfigureSession?: boolean; [SLOT_LEVEL4_FLAG]: true };

    if (tempQuoteId) {
      (reconfigureItem as any).tempQuoteId = tempQuoteId;
    }

    reconfigureItem.isReconfigureSession = true;

    setConfiguringLevel4Item(reconfigureItem);
    setSelectedSlot(slot);
  };

  const handleLevel4Save = (payload: Level4RuntimePayload) => {
    console.log('Saving Level 4 configuration:', payload);

    const isSlotLevelSession = Boolean((configuringLevel4Item as any)?.[SLOT_LEVEL4_FLAG]);

    if (isSlotLevelSession) {
      const slot = configuringLevel4Item.slot;
      const tempQuoteId = (configuringLevel4Item as any)?.tempQuoteId as string | undefined;
      const displayName = (configuringLevel4Item as any).displayName || configuringLevel4Item.product.name;

      setSlotAssignments(prev => {
        const updated = { ...prev };
        const primaryCard = updated[slot];

        // For bushing cards, only apply the Level 4 configuration to the primary slot
        // The secondary slot will share the configuration but not have its own Level 4 BOM item
        if (primaryCard && isBushingCard(primaryCard)) {
          const isPrimarySlot = (primaryCard as any)?.isBushingPrimary;
          
          if (isPrimarySlot) {
            // Apply to primary slot only
            updated[slot] = {
              ...primaryCard,
              displayName: (primaryCard as any).displayName || primaryCard.name,
              level4Config: payload,
              level4BomItemId: payload.bomItemId,
              level4TempQuoteId: tempQuoteId,
              hasLevel4Configuration: true
            } as Level3Product;

            // Update the secondary slot to reference the primary's configuration but don't create a separate BOM item
            const pairedSlot = (primaryCard as any)?.bushingPairSlot as number | undefined;
            if (pairedSlot && updated[pairedSlot]) {
              updated[pairedSlot] = {
                ...updated[pairedSlot],
                displayName: (updated[pairedSlot] as any).displayName || updated[pairedSlot].name,
                level4Config: payload, // Share the same configuration
                level4BomItemId: payload.bomItemId, // Reference the same BOM item
                level4TempQuoteId: tempQuoteId,
                hasLevel4Configuration: true,
                isSharedLevel4Config: true // Flag to indicate this is a shared config
              } as Level3Product;
            }
          } else {
            // If this is a secondary slot being configured, find the primary and update it
            const pairedSlot = (primaryCard as any)?.bushingPairSlot as number | undefined;
            if (pairedSlot && updated[pairedSlot]) {
              // Apply configuration to the primary slot
              updated[pairedSlot] = {
                ...updated[pairedSlot],
                displayName: (updated[pairedSlot] as any).displayName || updated[pairedSlot].name,
                level4Config: payload,
                level4BomItemId: payload.bomItemId,
                level4TempQuoteId: tempQuoteId,
                hasLevel4Configuration: true
              } as Level3Product;

              // Update the secondary slot to reference the primary's configuration
              updated[slot] = {
                ...primaryCard,
                displayName: (primaryCard as any).displayName || primaryCard.name,
                level4Config: payload,
                level4BomItemId: payload.bomItemId,
                level4TempQuoteId: tempQuoteId,
                hasLevel4Configuration: true,
                isSharedLevel4Config: true
              } as Level3Product;
            }
          }
        } else {
          // For non-bushing cards, apply normally
          updated[slot] = {
            ...primaryCard,
            displayName: (primaryCard as any).displayName || primaryCard.name,
            level4Config: payload,
            level4BomItemId: payload.bomItemId,
            level4TempQuoteId: tempQuoteId,
            hasLevel4Configuration: true
          } as Level3Product;
        }

        return updated;
      });

      // Clean up temporary BOM items - avoid duplicates by only removing the specific item
      setBomItems(prev => {
        const filtered = prev.filter(item => item.id !== payload.bomItemId);
        if (filtered.length !== prev.length) {
          onBOMUpdate(filtered);
        }
        return filtered;
      });

      toast({
        title: 'Configuration Saved',
        description: `${displayName} configuration has been saved.`,
      });

      setConfiguringLevel4Item(null);
      setSelectedSlot(null);
      return;
    }

    if (configuringLevel4Item) {
      const updatedItem: BOMItem = {
        ...configuringLevel4Item,
        id: payload.bomItemId,
        level4Config: payload,
        product: {
          ...configuringLevel4Item.product,
          displayName: (configuringLevel4Item as any).displayName || configuringLevel4Item.product.name
        },
        displayName: (configuringLevel4Item as any).displayName || configuringLevel4Item.product.name
      };

      if ((configuringLevel4Item as any).tempQuoteId) {
        (updatedItem as any).tempQuoteId = (configuringLevel4Item as any).tempQuoteId;
      }

      const existingIndex = bomItems.findIndex(item =>
        item.id === configuringLevel4Item.id || item.id === payload.bomItemId
      );
      const updatedItems = existingIndex >= 0
        ? bomItems.map(item =>
            (item.id === configuringLevel4Item.id || item.id === payload.bomItemId) ? updatedItem : item
          )
        : [...bomItems, updatedItem];

      setBomItems(updatedItems);
      onBOMUpdate(updatedItems);

      toast({
        title: 'Configuration Saved',
        description: `Level 4 configuration for ${configuringLevel4Item.product.name} has been saved.`,
      });
    }

    setConfiguringLevel4Item(null);
    setSelectedSlot(null);
  };

  const handleLevel4Cancel = async () => {
    if (configuringLevel4Item) {
      try {
        // Import Level4Service dynamically to avoid circular imports
        const { Level4Service } = await import('@/services/level4Service');

        console.log('Canceling Level 4 configuration for item:', configuringLevel4Item.id);

        // Unregister the active session and force cleanup on cancel
        Level4Service.unregisterActiveSession(configuringLevel4Item.id);

        const isReconfigureSession = Boolean((configuringLevel4Item as any)?.isReconfigureSession);

        // Clean up temporary data immediately on cancel when this is a new configuration session
        if (!isReconfigureSession) {
          try {
            await Level4Service.deleteTempBOMItem(configuringLevel4Item.id, true); // Force cleanup
          } catch (error) {
            console.error('Error cleaning up Level 4 configuration:', error);
          }
        }

      } catch (error) {
        console.error('Error preparing Level 4 cleanup:', error);
        // Don't block the cancel operation
      }
    }
    
    setConfiguringLevel4Item(null);
    setSelectedSlot(null);
  };

  const handleRemoteDisplayToggle = (enabled: boolean) => {
    setHasRemoteDisplay(enabled);
  };

  const handleAddChassisToBOM = () => {
    if (editingOriginalItem) {
      handleUpdateChassisInBOM();
      return;
    }
    if (!selectedChassis) return;

    // Generate the part number for this configuration
    const partNumber = buildQTMSPartNumber({ 
      chassis: selectedChassis, 
      slotAssignments, 
      hasRemoteDisplay, 
      pnConfig, 
      codeMap, 
      includeSuffix: true 
    });

    // Create a new BOM item for the chassis with its configuration
    const newItem: BOMItem = {
      id: `chassis-${Date.now()}`,
      product: {
        ...selectedChassis,
        displayName: selectedChassis.name,
        partNumber: partNumber
      },
      quantity: 1,
      enabled: true,
      partNumber: partNumber,
      displayName: selectedChassis.name,
      slotAssignments: { ...slotAssignments },
      configuration: {
        hasRemoteDisplay,
      }
    };

    // Add chassis to BOM
    const updatedItems = [...bomItems, newItem];
    
    // Add selected accessories to BOM with proper part numbers from codeMap
    const accessoryItems = level3Products
      .filter(p => selectedAccessories.has(p.id))
      .map(accessory => {
        const def = codeMap[accessory.id];
        const template = def?.template;
        const partNumber = template ? String(template).replace(/\{[^}]+\}/g, '') : (accessory.partNumber || undefined);
        
        return {
          id: `accessory-${accessory.id}-${Date.now()}`,
          product: {
            ...accessory,
            displayName: accessory.name,
            partNumber: partNumber
          },
          quantity: 1,
          enabled: true,
          partNumber: partNumber,
          displayName: accessory.name,
          isAccessory: true
        };
      });

    const allItems = [...updatedItems, ...accessoryItems];
    
    setBomItems(allItems);
    onBOMUpdate(allItems);

    // Reset chassis configuration state
    setSelectedChassis(null);
    setConfiguringChassis(null);
    setSlotAssignments({});
    setSelectedSlot(null);
    setHasRemoteDisplay(false);
    setSelectedAccessories(new Set());

    // Show success message
    toast({
      title: 'Configuration Added',
      description: `${selectedChassis.name} and selected accessories have been added to your bill of materials.`,
    });
  };

  const handleUpdateChassisInBOM = () => {
    if (!selectedChassis || !editingOriginalItem) return;

    const partNumber = buildQTMSPartNumber({
      chassis: selectedChassis,
      slotAssignments,
      hasRemoteDisplay,
      pnConfig,
      codeMap,
      includeSuffix: true,
    });

    const updatedItem: BOMItem = {
      ...editingOriginalItem,
      product: {
        ...selectedChassis,
        displayName: selectedChassis.name,
        partNumber: partNumber,
      },
      partNumber: partNumber,
      displayName: selectedChassis.name,
      slotAssignments: { ...slotAssignments },
      configuration: {
        hasRemoteDisplay,
      },
    };

    

    const chassisIndex = bomItems.findIndex(item => item.id === editingOriginalItem.id);

    if (chassisIndex === -1) return;

    

    const newAccessoryItems = Array.from(selectedAccessories).map(accessoryId => {
      const accessory = level3Products.find(p => p.id === accessoryId);
      if (!accessory) return null;
      const def = codeMap[accessory.id];
      const template = def?.template;
      const partNumber = template ? String(template).replace(/\{[^}]+\}/g, '') : (accessory.partNumber || undefined);
      return {
        id: `accessory-${accessory.id}-${Date.now()}`,
        product: {
          ...accessory,
          displayName: accessory.name,
          partNumber: partNumber
        },
        quantity: 1,
        enabled: true,
        partNumber: partNumber,
        displayName: accessory.name,
        isAccessory: true
      };
    }).filter((item) => item !== null) as BOMItem[];

    // Find the end of the original chassis item's accessories
    let endOfOriginalAccessoriesIndex = chassisIndex + 1;
    while (endOfOriginalAccessoriesIndex < bomItems.length && bomItems[endOfOriginalAccessoriesIndex].isAccessory) {
      endOfOriginalAccessoriesIndex++;
    }

    const finalBomItems = [
      ...bomItems.slice(0, chassisIndex), // Items before the edited chassis
      updatedItem,                        // The updated chassis
      ...newAccessoryItems,               // Currently selected accessories (newly created or updated)
      ...bomItems.slice(endOfOriginalAccessoriesIndex) // Items after the original chassis and its accessories
    ];

    setBomItems(finalBomItems);
    onBOMUpdate(finalBomItems);

    // Reset state
    setSelectedChassis(null);
    setConfiguringChassis(null);
    setSlotAssignments({});
    setSelectedSlot(null);
    setHasRemoteDisplay(false);
    setEditingOriginalItem(null);
    setSelectedAccessories(new Set());

    toast({
      title: "Configuration Updated",
      description: `${selectedChassis.name} has been updated in your bill of materials.`,
    });
  };

  const handleBOMConfigurationEdit = (item: BOMItem) => {
    console.log('Editing BOM item configuration:', item);
    
    // FIRST: Check for Level 4 configuration
    if ((item.product as any).has_level4) {
      console.log('Opening Level 4 configuration for:', item.product.name);
      setConfiguringLevel4Item(item);
      return;
    }
    
    // Check if this is a chassis-configured item (has slot assignments)
    if (item.slotAssignments || (item.product as any).chassisType && (item.product as any).chassisType !== 'N/A') {
      console.log('Editing chassis configuration for:', item.product.name);
      
      const productId = (item.product as Level2Product)?.id || item.productId || item.product_id;
      const hydratedChassis =
        (productId && allLevel2Products.find(p => p.id === productId)) ||
        (item.product as Level2Product);

      // Set up the chassis for editing
      setSelectedChassis(hydratedChassis);
      setSlotAssignments(
        (item.slotAssignments && Object.keys(item.slotAssignments).length > 0
          ? item.slotAssignments
          : convertRackLayoutToAssignments(item.rackConfiguration)) ||
        {}
      );
      setConfiguringChassis(hydratedChassis);
      
      // Store the original item for restoration if edit is cancelled
      setEditingOriginalItem(item);
      
      const chassisIndex = bomItems.findIndex(bomItem => bomItem.id === item.id);

      if (chassisIndex !== -1) {
        const accessoriesToSelect = new Set<string>();
        for (let i = chassisIndex + 1; i < bomItems.length; i++) {
          const currentItem = bomItems[i];
          if (currentItem.isAccessory) {
            accessoriesToSelect.add(currentItem.product.id);
          } else {
            break; 
          }
        }
        setSelectedAccessories(accessoriesToSelect);
      }
      
      setHasRemoteDisplay(item.configuration?.hasRemoteDisplay || false);
      setTimeout(() => {
        const configSection = document.getElementById('chassis-configuration');
        if (configSection) {
          configSection.scrollIntoView({ behavior: 'smooth' });
        }
      }, 100);
      
    } else if (item.product.name?.includes('QTMS') && item.configuration) {
      // Handle QTMS-specific configuration
      const consolidatedQTMS: ConsolidatedQTMS = {
        id: item.id || `qtms-${Date.now()}`,
        name: item.product.name,
        description: item.product.description || '',
        partNumber: item.partNumber || item.product.partNumber || '',
        price: item.product.price || 0,
        cost: item.unit_cost || item.product.cost || 0,
        configuration: item.configuration as QTMSConfiguration,
        components: []
      };
      setEditingQTMS(consolidatedQTMS);
    } else {
      // For other configurable items (analog cards, bushing cards, etc.)
      setConfiguringLevel4Item(item);
    }
  };

  const handleQTMSConfigurationSave = (updatedQTMS: ConsolidatedQTMS) => {
    console.log('Saving QTMS configuration:', updatedQTMS);
    
    if (editingQTMS) {
      // Update existing QTMS item instead of creating a new one
      const updatedBOMItems = bomItems.map(item => {
        if (item.id === editingQTMS.id) {
          return {
            ...item,
            product: {
              ...item.product,
              name: updatedQTMS.name,
              description: updatedQTMS.description,
              partNumber: updatedQTMS.partNumber,
              price: updatedQTMS.price,
              cost: updatedQTMS.cost // Add this line
            },
            configuration: updatedQTMS.configuration,
            partNumber: updatedQTMS.partNumber
          };
        }
        return item;
      });
      
      setBomItems(updatedBOMItems);
      onBOMUpdate(updatedBOMItems);
      
      toast({
        title: 'Configuration Updated',
        description: `${updatedQTMS.name} configuration has been updated successfully.`,
      });
    } else {
      // Create new QTMS item (existing logic)
      const qtmsItem = createQTMSBOMItem(updatedQTMS);
      setBomItems(prev => [...prev, qtmsItem]);
      onBOMUpdate([...bomItems, qtmsItem]);
      
      toast({
        title: 'Configuration Added',
        description: `${updatedQTMS.name} has been added to your bill of materials.`,
      });
    }
    
    setEditingQTMS(null);
  };

  const handleSubmitQuote = (quoteId: string) => {
    console.log('Quote submitted with ID:', quoteId);
    setBomItems([]);
    setQuoteFields({});
    setDiscountPercentage(0);
    setDiscountJustification('');
    onBOMUpdate([]);
  };

  const handleBOMUpdate = (updatedItems: BOMItem[]) => {
    setBomItems(updatedItems);
    onBOMUpdate(updatedItems);
  };

  const handleDiscountChange = (discount: number, justification: string) => {
    setDiscountPercentage(discount);
    setDiscountJustification(justification);
  };

  const submitQuoteRequest = async () => {
    if (isSubmitting) return;

    // Validate required fields before submission
    const { isValid, missingFields } = validateFields();
    
    if (!isValid) {
      toast({
        title: 'Missing Required Fields',
        description: `Please fill in the following required fields: ${missingFields.join(', ')}`,
        variant: 'destructive',
      });
      return;
    }

    if (bomItems.length === 0) {
      toast({
        title: 'No Items in BOM',
        description: 'Please add at least one item to the Bill of Materials before submitting.',
        variant: 'destructive',
      });
      return;
    }

    setIsSubmitting(true);

    try {
      // Generate or finalize quote ID based on whether we're submitting a draft
      let quoteId: string;
      let isSubmittingExistingDraft = false;
      
      if (currentQuoteId && currentQuoteId.includes('-Draft')) {
        // We're submitting an existing draft - finalize the ID
        const { data: finalizedId, error: finalizeError } = await supabase
          .rpc('finalize_draft_quote_id', { draft_quote_id: currentQuoteId });
        
        if (finalizeError) {
          console.error('Error finalizing draft quote ID:', finalizeError);
          throw finalizeError;
        }
        
        quoteId = finalizedId;
        isSubmittingExistingDraft = true;
      } else {
        // Generate new quote ID for final submission
        const { data: newQuoteId, error: generateError } = await supabase
          .rpc('generate_quote_id', { user_email: user.email, is_draft: false });
        
        if (generateError) {
          console.error('Error generating quote ID:', generateError);
          throw generateError;
        }
        
        quoteId = newQuoteId;
      }

      const originalQuoteValue = bomItems.reduce(
        (sum, item) => sum + item.product.price * item.quantity,
        0
      );
      const discountedValue =
        originalQuoteValue * (1 - discountPercentage / 100);
      const totalCost = bomItems.reduce(
        (sum, item) => sum + (item.product.cost || 0) * item.quantity,
        0
      );
      const grossProfit = discountedValue - totalCost;
      const discountedMargin =
        discountedValue > 0 ? (grossProfit / discountedValue) * 100 : 0;

      let quoteError: any = null;
      
      if (isSubmittingExistingDraft) {
        // Update existing draft quote to final status
        const { error } = await supabase
          .from('quotes')
          .update({
            id: quoteId,
            status: 'pending_approval',
            customer_name: quoteFields.customerName,
            oracle_customer_id: quoteFields.oracleCustomerId,
            sfdc_opportunity: quoteFields.sfdcOpportunity,
            original_quote_value: originalQuoteValue,
            requested_discount: discountPercentage,
            discount_justification: discountJustification,
            discounted_value: discountedValue,
            total_cost: totalCost,
            gross_profit: grossProfit,
            original_margin:
              originalQuoteValue > 0
                ? ((originalQuoteValue - totalCost) / originalQuoteValue) * 100
                : 0,
            discounted_margin: discountedMargin,
            quote_fields: quoteFields,
            updated_at: new Date().toISOString()
          })
          .eq('id', currentQuoteId);
        quoteError = error;
      } else {
        // Insert new quote
        const { error } = await supabase
          .from('quotes').insert({
            id: quoteId,
            customer_name: quoteFields.customerName,
            oracle_customer_id: quoteFields.oracleCustomerId,
            sfdc_opportunity: quoteFields.sfdcOpportunity,
            status: 'pending_approval',
            user_id: user!.id,
            submitted_by_name: user!.name,
            submitted_by_email: user!.email,
            original_quote_value: originalQuoteValue,
            requested_discount: discountPercentage,
            discount_justification: discountJustification,
            discounted_value: discountedValue,
            total_cost: totalCost,
            gross_profit: grossProfit,
            original_margin:
              originalQuoteValue > 0
                ? ((originalQuoteValue - totalCost) / originalQuoteValue) * 100
                : 0,
            discounted_margin: discountedMargin,
            quote_fields: quoteFields,
            priority: 'Medium',
            currency: 'USD',
            payment_terms: 'Net 30',
            shipping_terms: 'FOB Origin',
          });
        quoteError = error;
      }

      if (quoteError) {
        console.error('SUPABASE ERROR:', quoteError);
        toast({
          title: 'Submission Failed',
          description:
            quoteError.message || 'Unknown error. Check console for more info.',
          variant: 'destructive',
        });
        setIsSubmitting(false);
        return;
      }

      if (isSubmittingExistingDraft) {
        // Update existing BOM items with new quote ID
        const { error: updateBomError } = await supabase
          .from('bom_items')
          .update({ quote_id: quoteId })
          .eq('quote_id', currentQuoteId);
        
        if (updateBomError) {
          console.error('SUPABASE BOM UPDATE ERROR:', updateBomError);
          toast({
            title: 'BOM Update Error',
            description: updateBomError.message || 'Failed to update BOM items',
            variant: 'destructive',
          });
          throw updateBomError;
        }
      } else {
        // Insert new BOM items
        for (const item of bomItems) {
          const { error: bomError } = await supabase.from('bom_items').insert({
            quote_id: quoteId,
            product_id: item.product.id,
            name: item.product.name,
            description: item.product.description || '',
            part_number: item.product.partNumber || item.partNumber || '',
            quantity: item.quantity,
            unit_price: item.product.price,
            unit_cost: item.product.cost || 0,
            total_price: item.product.price * item.quantity,
            total_cost: (item.product.cost || 0) * item.quantity,
            margin:
              item.product.price > 0
                ? ((item.product.price - (item.product.cost || 0)) /
                    item.product.price) *
                  100
                : 0,
            original_unit_price: item.original_unit_price || item.product.price,
            approved_unit_price: item.approved_unit_price || item.product.price,
            configuration_data: item.configuration || {},
            product_type: 'standard',
          });

          if (bomError) {
            console.error('SUPABASE BOM ERROR:', bomError);
            toast({
              title: 'BOM Item Error',
              description: bomError.message || 'Failed to create BOM item',
              variant: 'destructive',
            });
            throw bomError;
          }
        }
      }

      try {
        const { data: adminIds } = await supabase.rpc('get_admin_user_ids');
        if (adminIds && adminIds.length > 0) {
          await supabase.from('admin_notifications').insert({
            quote_id: quoteId,
            notification_type: 'quote_pending_approval',
            sent_to: adminIds,
            message_content: {
              title: 'New Quote Pending Approval',
              message: `Quote ${quoteId} from ${user!.name} is pending approval`,
              quote_value: originalQuoteValue,
              requested_discount: discountPercentage
            }
          });
        }
      } catch (notificationError) {
        console.warn('Failed to send admin notifications:', notificationError);
      }

      toast({
        title: 'Quote Submitted Successfully',
        description: `Your quote ${quoteId} has been submitted for approval.`,
      });

      handleSubmitQuote(quoteId);
    } catch (error) {
      console.error('Error submitting quote:', error);
      toast({
        title: 'Submission Failed',
        description: 'Failed to submit quote. Please try again.',
        variant: 'destructive',
      });
    } finally {
      setIsSubmitting(false);
    }
  };

  const renderProductContent = (productId: string) => {
    console.group(`[BOMBuilder] Rendering product content for: ${productId}`);
    const product = level1Products.find(p => p.id === productId);
    if (!product) {
      console.error(`Product not found for ID: ${productId}`);
      console.groupEnd();
      return null;
    }

    // If we're configuring a chassis, show the chassis configuration UI
    if (configuringChassis) {
      console.log('Rendering chassis configuration for:', configuringChassis.name);
      return (
        <div id="chassis-configuration" className="space-y-6">
          <div className="flex items-center justify-between">
            <h3 className="text-xl font-semibold text-white">
              Configure {configuringChassis.name}
            </h3>
            <Button 
              variant="outline" 
              size="sm"
              onClick={() => {
                setEditingOriginalItem(null);
                setConfiguringChassis(null);
                setSelectedChassis(null);
                setSlotAssignments({});
                setSelectedSlot(null);
              }}
            >
              Back to Products
            </Button>
          </div>
          
          <RackVisualizer
            chassis={{
              ...configuringChassis,
              type: configuringChassis.chassisType || configuringChassis.type || 'chassis',
              height: configuringChassis.specifications?.height || '6U',
              slots: configuringChassis.specifications?.slots || 0
            }}
            slotAssignments={slotAssignments}
            selectedSlot={selectedSlot}
            onSlotClick={handleSlotClick}
            onSlotClear={handleSlotClear}
            hasRemoteDisplay={hasRemoteDisplay}
            onRemoteDisplayToggle={handleRemoteDisplayToggle}
            standardSlotHints={standardSlotHints}
            colorByProductId={colorByProductId}
            level3Products={level3Products}
            codeMap={codeMap}
            selectedAccessories={selectedAccessories}
            onAccessoryToggle={toggleAccessory}
            partNumber={buildQTMSPartNumber({ chassis: configuringChassis, slotAssignments, hasRemoteDisplay, pnConfig, codeMap, includeSuffix: false })}
            onSlotReconfigure={handleSlotLevel4Reconfigure}

          />
          
          {selectedSlot !== null && (
            <SlotCardSelector
              chassis={configuringChassis}
              slot={selectedSlot}
              onCardSelect={handleCardSelect}
              onClose={() => setSelectedSlot(null)}
              canSeePrices={canSeePrices}
              currentSlotAssignments={slotAssignments}
              codeMap={codeMap}
              pnConfig={pnConfig}
            />
          )}

          <div className="flex justify-end space-x-4">
            <Button 
              variant="outline"
              onClick={() => {
                setConfiguringChassis(null);
                setSelectedChassis(null);
                setSlotAssignments({});
                setSelectedSlot(null);
              }}
              className="text-gray-300 border-gray-600 hover:text-white hover:border-gray-400"
            >
              Cancel
            </Button>
            <Button 
              onClick={handleAddChassisToBOM}
              disabled={Object.keys(slotAssignments).length === 0}
              className="bg-green-600 hover:bg-green-700 text-white disabled:opacity-50"
            >
              {editingOriginalItem ? 'Update BOM' : 'Add to BOM'}
            </Button>
          </div>
        </div>
      );
    }

    // QTMS tab - show chassis selector or configuration
    if (productId.toLowerCase() === 'qtms') {
      console.log('Rendering QTMS tab content, configuringChassis:', configuringChassis);
      
      // If configuring a chassis, show rack visualizer
      if (configuringChassis && selectedChassis) {
        return (
          <div className="space-y-6">
            <div className="bg-gray-800 p-6 rounded-lg border border-gray-700">
              <div className="flex items-center justify-between mb-6">
                <h3 className="text-xl font-semibold text-white">Configure {selectedChassis.name}</h3>
                <Button
                  variant="outline"
                  onClick={() => {
                    setEditingOriginalItem(null);
                    setConfiguringChassis(null);
                    setSelectedChassis(null);
                    setSlotAssignments({});
                    setSelectedSlot(null);
                  }}
                  className="text-gray-300 border-gray-600 hover:text-white hover:border-gray-400"
                >
                  Back to Products
                </Button>
              </div>

              <RackVisualizer
                chassis={{
                  ...selectedChassis,
                  type: selectedChassis.chassisType || selectedChassis.type || 'chassis',
                  height: selectedChassis.specifications?.height || '6U',
                  slots: selectedChassis.specifications?.slots || 0
                }}
                slotAssignments={slotAssignments}
                onSlotClick={handleSlotClick}
                onSlotClear={handleSlotClear}
                selectedSlot={selectedSlot}
                hasRemoteDisplay={hasRemoteDisplay}
                onRemoteDisplayToggle={handleRemoteDisplayToggle}
                standardSlotHints={standardSlotHints}
                colorByProductId={colorByProductId}
                level3Products={level3Products}
                codeMap={codeMap}
                selectedAccessories={selectedAccessories}
                onAccessoryToggle={toggleAccessory}
                partNumber={buildQTMSPartNumber({ chassis: selectedChassis, slotAssignments, hasRemoteDisplay, pnConfig, codeMap, includeSuffix: false })}
                onSlotReconfigure={handleSlotLevel4Reconfigure}
              />
            
              {selectedSlot !== null && (
                <SlotCardSelector
                  chassis={selectedChassis}
                  slot={selectedSlot}
                  onCardSelect={handleCardSelect}
                  onClose={() => setSelectedSlot(null)}
                  canSeePrices={canSeePrices}
                  currentSlotAssignments={slotAssignments}
                  codeMap={codeMap}
                  pnConfig={pnConfig}
                />
              )}

              <div className="flex gap-4 justify-end">
                <Button
                  variant="outline"
                  onClick={() => {
                    setEditingOriginalItem(null);
                    setConfiguringChassis(null);
                    setSelectedChassis(null);
                    setSlotAssignments({});
                    setSelectedSlot(null);
                  }}
                  className="text-gray-300 border-gray-600 hover:text-white hover:border-gray-400"
                >
                  Cancel
                </Button>
                <Button 
                  onClick={handleAddChassisToBOM}
                  disabled={Object.keys(slotAssignments).length === 0}
                  className="bg-green-600 hover:bg-green-700 text-white disabled:opacity-50"
                >
                  {editingOriginalItem ? 'Update BOM' : 'Add to BOM'}
                </Button>
              </div>
            </div>
          </div>
        );
      }

      // Otherwise, show chassis selector
      return (
        <div className="space-y-6">
          <ChassisSelector
            onChassisSelect={handleChassisSelect}
            selectedChassis={selectedChassis}
            onAddToBOM={handleAddToBOM}
            canSeePrices={canSeePrices}
          />
        </div>
      );
    }

    // If we're configuring a non-chassis product, show the non-chassis configurator
    if (configuringNonChassis) {
      console.log('Rendering non-chassis configuration for:', configuringNonChassis.name);
      return (
        <div className="space-y-6">
          <div className="flex items-center justify-between">
            <h3 className="text-xl font-semibold">
              Configure {configuringNonChassis.name}
            </h3>
            <Button 
              variant="outline" 
              size="sm"
              onClick={() => {
                setConfiguringNonChassis(null);
                setSelectedAccessories(new Set());
              }}
            >
              Back to Products
            </Button>
          </div>
          
          <NonChassisConfigurator
            level2Product={configuringNonChassis}
            level3Products={level3Products}
            codeMap={codeMap}
            partNumberPrefix={pnConfig?.prefix || configuringNonChassis.partNumber || `${configuringNonChassis.name}-001`}
            selectedAccessories={selectedAccessories}
            onToggleAccessory={toggleAccessory}
            onAddToBOM={handleAddNonChassisToBOM}
            canOverridePartNumber={canForcePN}
          />
        </div>
      );
    }

    // For other Level 1 products, only show Level 2 options selector
    // Level 1 products should not have direct "Add to BOM" buttons
    return (
      <div className="space-y-6">
        <Level2OptionsSelector
          level1Product={product}
          selectedOptions={selectedLevel2Options}
          onOptionToggle={handleLevel2OptionToggle}
          onChassisSelect={handleChassisSelect}
          onAddToBOM={handleAddToBOM}
          canSeePrices={canSeePrices}
        />
      </div>
    );
  };

  // Show loading state while data is being fetched
  if (level1Loading) {
    return (
      <div className="flex items-center justify-center p-8">
        <div className="text-center">
          <div className="animate-spin rounded-full h-8 w-8 border-b-2 border-primary mx-auto mb-4"></div>
          <p>Loading product catalog...</p>
        </div>
      </div>
    );
  }

  // Check authentication
  if (loading) {
    return (
      <div className="flex items-center justify-center p-8">
        <div className="text-center">
          <div className="animate-spin rounded-full h-8 w-8 border-b-2 border-primary mx-auto mb-4"></div>
          <p>Checking authentication...</p>
        </div>
      </div>
    );
  }

  if (!user) {
    return (
      <Card>
        <CardContent className="p-6">
          <div className="text-center">
            <h3 className="text-lg font-medium text-gray-900 mb-2">Authentication Required</h3>
            <p className="text-gray-600">Please log in to access the BOM Builder.</p>
          </div>
        </CardContent>
      </Card>
    );
  }

  return (
    <div className="space-y-6">
      {/* Level 4 Configuration Modal handled via configuringLevel4Item */}
      
      {/* Quote Fields Section */}
      <QuoteFieldsSection
        quoteFields={quoteFields}
        onFieldChange={handleQuoteFieldChange}
      />

      {/* Main Layout: Product Selection (Left) and BOM Display (Right) */}
      <div className="grid grid-cols-1 lg:grid-cols-3 gap-6">
        {/* Product Selection - Left Side (2/3 width) */}
        <div className="lg:col-span-2">
          <Card>
            <CardHeader>
              <CardTitle>Product Selection</CardTitle>
              <CardDescription>
                Select products to add to your Bill of Materials
              </CardDescription>
            </CardHeader>
            <CardContent>
              <Tabs value={activeTab} onValueChange={(value) => {
                setIsLoading(true);
                
                setActiveTab(value);
                const selectedProduct = level1Products.find(p => p.id === value);
                setSelectedLevel1Product(selectedProduct || null);
                
                // Clear relevant state when switching tabs
                setSelectedChassis(null);
                setSlotAssignments({});
                setSelectedSlot(null);
                setHasRemoteDisplay(false);
                
                console.log('Tab switching to:', value, 'Product:', selectedProduct);
                
                setTimeout(() => setIsLoading(false), 100);
              }}>
                <TabsList className="grid w-full grid-cols-3">
                  {level1Products.map(product => (
                    <TabsTrigger key={product.id} value={product.id}>
                      {product.name}
                    </TabsTrigger>
                  ))}
                </TabsList>

                {level1Products.map(product => (
                  <TabsContent key={product.id} value={product.id}>
                    {renderProductContent(product.id)}
                  </TabsContent>
                ))}
              </Tabs>
            </CardContent>
          </Card>
        </div>

        {/* BOM Display - Right Side (1/3 width, sticky) */}
        <div className="lg:col-span-1">
          <div className="sticky top-4">
            <EnhancedBOMDisplay
              bomItems={bomItems}
              onUpdateBOM={handleBOMUpdate}
              onEditConfiguration={handleBOMConfigurationEdit}
              onSubmitQuote={submitQuoteRequest}
              onSaveDraft={handleSaveAsDraft}
              canSeePrices={canSeePrices}
              canSeeCosts={canSeeCosts}
              canEditPartNumber={canEditPN}
              productMap={productMap}
              isSubmitting={isSubmitting}
              isDraftMode={isDraftMode}
              currentQuoteId={currentQuoteId}
              draftName={currentQuote?.status === 'draft' ? currentQuote?.customer_name : null}
              quoteFields={quoteFields}
              quoteMetadata={currentQuote}
              discountPercentage={discountPercentage}
              discountJustification={discountJustification}
              onDiscountChange={(percentage, justification) => {
                setDiscountPercentage(percentage);
                setDiscountJustification(justification);
              }}
            />
          </div>
        </div>
      </div>


      {configuringLevel4Item && (
        <Level4RuntimeModal
          bomItem={configuringLevel4Item}
          level3ProductId={configuringLevel4Item.product.id}
          onSave={handleLevel4Save}
          onCancel={handleLevel4Cancel}
        />
      )}

      {editingQTMS && (
        <QTMSConfigurationEditor
          consolidatedQTMS={editingQTMS}
          onSave={handleQTMSConfigurationSave}
          onClose={() => setEditingQTMS(null)}
          canSeePrices={canSeePrices}
        />
      )}
    </div>
  );
};

export default BOMBuilder;<|MERGE_RESOLUTION|>--- conflicted
+++ resolved
@@ -398,267 +398,188 @@
       }
       
       console.log('Successfully loaded quote:', quote);
-      setCurrentQuote(quote); // Store the loaded quote data
-      
-      let loadedItems: BOMItem[] = [];
-      
-      // Check if this is a draft with data in draft_bom field
-      if (quote.status === 'draft' && quote.draft_bom && quote.draft_bom.items && Array.isArray(quote.draft_bom.items)) {
-        console.log('Loading BOM data from draft_bom field');
-        loadedItems = await Promise.all(quote.draft_bom.items.map(async (item: any) => {
-          // Use stored values from draft_bom, fallback to unit_price/unit_cost, then fetch if needed
-          let price = item.product?.price || item.unit_price || item.total_price || 0;
-          let cost = item.product?.cost || item.unit_cost || item.total_cost || 0;
-<<<<<<< HEAD
-
-          const productSource = (typeof item.product === 'object' && item.product) || {};
-          const configurationSources = [
-            typeof (productSource as any)?.configuration === 'object' ? (productSource as any).configuration : null,
-            typeof (productSource as any)?.configuration_data === 'object' ? (productSource as any).configuration_data : null,
-            typeof item.configuration === 'object' ? item.configuration : null,
-            typeof item.configuration_data === 'object' ? item.configuration_data : null,
-            typeof item.configurationData === 'object' ? item.configurationData : null,
-          ].filter(Boolean) as Record<string, any>[];
-
-          const rawConfiguration = Object.assign({}, ...configurationSources);
-          const nestedConfiguration =
-            typeof rawConfiguration.configuration === 'object' ? rawConfiguration.configuration : undefined;
-
-          const mergedConfigurationData = { ...productSource, ...rawConfiguration };
-
-=======
-        main
-        main
-          const rawConfiguration =
-            (typeof item.configuration_data === 'object' && item.configuration_data) ||
-            (typeof item.configurationData === 'object' && item.configurationData) ||
-            (typeof item.product?.configuration_data === 'object' && item.product.configuration_data) ||
-            {};
-
-          const productSource = (typeof item.product === 'object' && item.product) || {};
-          const mergedConfigurationData = { ...productSource, ...rawConfiguration };
->>>>>>> 64292b8d
-          const rawSlotAssignments =
-            item.slotAssignments ||
-            item.slot_assignments ||
-            rawConfiguration.slotAssignments ||
-            rawConfiguration.slot_assignments ||
-<<<<<<< HEAD
-            nestedConfiguration?.slotAssignments ||
-            nestedConfiguration?.slot_assignments ||
-            productSource.slotAssignments ||
-            (productSource as any)?.slot_assignments ||
-            mergedConfigurationData.slotAssignments ||
-            (mergedConfigurationData as any)?.slot_assignments;
-
-          const storedRackConfiguration =
-            item.rackConfiguration ||
-            item.rack_configuration ||
-            rawConfiguration.rackConfiguration ||
-            rawConfiguration.rack_configuration ||
-            nestedConfiguration?.rackConfiguration ||
-            nestedConfiguration?.rack_configuration ||
-            productSource.rackConfiguration ||
-            (productSource as any)?.rack_configuration ||
-            mergedConfigurationData.rackConfiguration ||
-            (mergedConfigurationData as any)?.rack_configuration;
-=======
-            mergedConfigurationData.slotAssignments ||
-            (mergedConfigurationData as any)?.slot_assignments;
-          const configurationData = { ...productSource, ...rawConfiguration };
-        main
-
-          const rawSlotAssignments =
-            item.slotAssignments ||
-            rawConfiguration.slotAssignments ||
-            mergedConfigurationData.slotAssignments;
-            configurationData.slotAssignments;
-        main
-        main
->>>>>>> 64292b8d
-
-          const normalizedSlotAssignments: SerializedSlotAssignment[] | undefined = Array.isArray(rawSlotAssignments)
-            ? rawSlotAssignments
-            : rawSlotAssignments && typeof rawSlotAssignments === 'object'
-              ? Object.entries(rawSlotAssignments).map(([slotKey, cardData]) => {
-                  const slotNumber = Number.parseInt(slotKey, 10);
-                  const card = (cardData || {}) as Record<string, any>;
-                  return {
-                    slot: Number.isNaN(slotNumber) ? 0 : slotNumber,
-                    productId: card.id,
-                    name: card.name,
-                    displayName: card.displayName,
-                    partNumber: card.partNumber,
-                    hasLevel4Configuration:
-                      Boolean(card.hasLevel4Configuration) ||
-                      Boolean(card.has_level4) ||
-                      Boolean(card.requires_level4_config),
-                    level4BomItemId: card.level4BomItemId,
-                    level4TempQuoteId: card.level4TempQuoteId,
-                    level4Config: card.level4Config ?? null,
-                    level4Selections: card.level4Selections ?? null,
-                    isBushingPrimary: card.isBushingPrimary ?? false,
-                    isBushingSecondary: card.isBushingSecondary ?? false,
-                    bushingPairSlot: card.bushingPairSlot ?? card.bushing_pair_slot ?? null,
-                  } as SerializedSlotAssignment;
-                })
-              : undefined;
-<<<<<<< HEAD
-
-          const slotAssignmentsMap =
-            deserializeSlotAssignments(normalizedSlotAssignments) ||
-            convertRackLayoutToAssignments(storedRackConfiguration);
-
-          const serializedAssignments =
-            normalizedSlotAssignments ||
-            (slotAssignmentsMap ? serializeSlotAssignments(slotAssignmentsMap) : undefined);
-=======
-          const slotAssignmentsMap =
-            deserializeSlotAssignments(normalizedSlotAssignments) ||
-            convertRackLayoutToAssignments(
-              item.rackConfiguration ||
-              item.rack_configuration ||
-              rawConfiguration.rackConfiguration ||
-              (rawConfiguration as any)?.rack_configuration ||
-              mergedConfigurationData.rackConfiguration ||
-              (mergedConfigurationData as any)?.rack_configuration
-            );
-
-          const configurationData = item.configuration_data || item.product || {};
-          main
-         main
-
-        main
->>>>>>> 64292b8d
-          // If price or cost is 0, fetch fresh product data
-          if ((price === 0 || cost === 0) && (item.productId || item.product_id)) {
-            try {
-              const { data: productData } = await supabase
-                .from('products')
-                .select('price, cost')
-                .eq('id', item.productId || item.product_id)
-                .single();
-              
-              if (productData) {
-                if (price === 0) price = productData.price || 0;
-                if (cost === 0) cost = productData.cost || 0;
-              }
-            } catch (error) {
-              console.warn('Failed to fetch product pricing:', error);
-            }
+setCurrentQuote(quote); // Store the loaded quote data
+
+let loadedItems: BOMItem[] = [];
+
+// Check if this is a draft with data in draft_bom field
+if (
+  quote.status === 'draft' &&
+  quote.draft_bom &&
+  quote.draft_bom.items &&
+  Array.isArray(quote.draft_bom.items)
+) {
+  console.log('Loading BOM data from draft_bom field');
+  loadedItems = await Promise.all(
+    quote.draft_bom.items.map(async (item: any) => {
+      // Use stored values from draft_bom, fallback to unit_price/unit_cost, then fetch if needed
+      let price = item.product?.price || item.unit_price || item.total_price || 0;
+      let cost = item.product?.cost || item.unit_cost || item.total_cost || 0;
+
+      // Build configuration sources (prefer explicit item fields, then product fields)
+      const productSource = (typeof item.product === 'object' && item.product) || {};
+      const configurationSources = [
+        typeof (productSource as any)?.configuration === 'object'
+          ? (productSource as any).configuration
+          : null,
+        typeof (productSource as any)?.configuration_data === 'object'
+          ? (productSource as any).configuration_data
+          : null,
+        typeof item.configuration === 'object' ? item.configuration : null,
+        typeof item.configuration_data === 'object' ? item.configuration_data : null,
+        typeof item.configurationData === 'object' ? item.configurationData : null,
+      ].filter(Boolean) as Record<string, any>[];
+
+      const rawConfiguration = Object.assign({}, ...configurationSources);
+      const nestedConfiguration =
+        typeof rawConfiguration.configuration === 'object'
+          ? rawConfiguration.configuration
+          : undefined;
+
+      const mergedConfigurationData = { ...productSource, ...rawConfiguration };
+
+      // Slot assignments: accept array or object maps; check multiple possible fields
+      const rawSlotAssignments =
+        item.slotAssignments ||
+        item.slot_assignments ||
+        rawConfiguration.slotAssignments ||
+        rawConfiguration.slot_assignments ||
+        nestedConfiguration?.slotAssignments ||
+        nestedConfiguration?.slot_assignments ||
+        (productSource as any)?.slotAssignments ||
+        (productSource as any)?.slot_assignments ||
+        (mergedConfigurationData as any)?.slotAssignments ||
+        (mergedConfigurationData as any)?.slot_assignments;
+
+      const normalizedSlotAssignments: SerializedSlotAssignment[] | undefined = Array.isArray(
+        rawSlotAssignments,
+      )
+        ? rawSlotAssignments
+        : rawSlotAssignments && typeof rawSlotAssignments === 'object'
+        ? Object.entries(rawSlotAssignments).map(([slotKey, cardData]) => {
+            const slotNumber = Number.parseInt(slotKey, 10);
+            const card = (cardData || {}) as Record<string, any>;
+            return {
+              slot: Number.isNaN(slotNumber) ? 0 : slotNumber,
+              productId: card.id,
+              name: card.name,
+              displayName: card.displayName,
+              partNumber: card.partNumber,
+              hasLevel4Configuration:
+                Boolean(card.hasLevel4Configuration) ||
+                Boolean(card.has_level4) ||
+                Boolean(card.requires_level4_config),
+              level4BomItemId: card.level4BomItemId,
+              level4TempQuoteId: card.level4TempQuoteId,
+              level4Config: card.level4Config ?? null,
+              level4Selections: card.level4Selections ?? null,
+              isBushingPrimary: card.isBushingPrimary ?? false,
+              isBushingSecondary: card.isBushingSecondary ?? false,
+              bushingPairSlot: card.bushingPairSlot ?? card.bushing_pair_slot ?? null,
+            } as SerializedSlotAssignment;
+          })
+        : undefined;
+
+      // Rack configuration: gather from several possible fields
+      const storedRackConfiguration =
+        item.rackConfiguration ||
+        item.rack_configuration ||
+        rawConfiguration.rackConfiguration ||
+        rawConfiguration.rack_configuration ||
+        nestedConfiguration?.rackConfiguration ||
+        nestedConfiguration?.rack_configuration ||
+        (productSource as any)?.rackConfiguration ||
+        (productSource as any)?.rack_configuration ||
+        (mergedConfigurationData as any)?.rackConfiguration ||
+        (mergedConfigurationData as any)?.rack_configuration;
+
+      const slotAssignmentsMap =
+        deserializeSlotAssignments(normalizedSlotAssignments) ||
+        convertRackLayoutToAssignments(storedRackConfiguration);
+
+      const serializedAssignments =
+        normalizedSlotAssignments ||
+        (slotAssignmentsMap ? serializeSlotAssignments(slotAssignmentsMap) : undefined);
+
+      // If price or cost is 0, fetch fresh product data
+      if ((price === 0 || cost === 0) && (item.productId || item.product_id)) {
+        try {
+          const { data: productData } = await supabase
+            .from('products')
+            .select('price, cost')
+            .eq('id', item.productId || item.product_id)
+            .single();
+
+          if (productData) {
+            if (price === 0) price = productData.price || 0;
+            if (cost === 0) cost = productData.cost || 0;
           }
-          
-          const rackLayout =
-<<<<<<< HEAD
-            storedRackConfiguration ||
-            buildRackLayoutFromAssignments(serializedAssignments);
-          const level4Config =
-            item.level4Config ??
-            rawConfiguration.level4Config ??
-            nestedConfiguration?.level4Config ??
-            mergedConfigurationData.level4Config ??
-=======
-            item.rackConfiguration ||
-            item.rack_configuration ||
-            rawConfiguration.rackConfiguration ||
-            (rawConfiguration as any)?.rack_configuration ||
-            mergedConfigurationData.rackConfiguration ||
-            (mergedConfigurationData as any)?.rack_configuration ||
-
-          const slotAssignmentsMap = deserializeSlotAssignments(normalizedSlotAssignments);
-          const rackLayout =
-            item.rackConfiguration ||
-            rawConfiguration.rackConfiguration ||
-            mergedConfigurationData.rackConfiguration ||
-            configurationData.rackConfiguration ||
-        main
-        main
-            buildRackLayoutFromAssignments(normalizedSlotAssignments);
-          const level4Config =
-            item.level4Config ??
-            rawConfiguration.level4Config ??
-            mergedConfigurationData.level4Config ??
-            configurationData.level4Config ??
-        main
-        main
->>>>>>> 64292b8d
-            null;
-          const level4Selections =
-            item.level4Selections ??
-            rawConfiguration.level4Selections ??
-<<<<<<< HEAD
-            nestedConfiguration?.level4Selections ??
-            mergedConfigurationData.level4Selections ??
-            null;
-          const configuration =
-            (typeof item.configuration === 'object' && item.configuration) ||
-            nestedConfiguration ||
-            rawConfiguration.configuration ||
-=======
-            mergedConfigurationData.level4Selections ??
-            configurationData.level4Selections ??
-        main
-        main
-            null;
-          const configuration =
-            item.configuration ??
-            rawConfiguration.configuration ??
-            mergedConfigurationData.configuration ??
-            (item.configuration_data as any)?.configuration ??
-            configurationData.configuration ??
-        main
-        main
->>>>>>> 64292b8d
-            null;
-
-          return {
-            id: item.id || crypto.randomUUID(),
-            product: {
-              id: item.productId || item.product_id || item.product?.id,
-              name: item.name || item.product?.name,
-              partNumber: item.partNumber || item.part_number || item.product?.partNumber,
-              description: item.description || item.product?.description || mergedConfigurationData.description || '',
-              ...mergedConfigurationData,
-              price: price,
-              cost: cost,
-<<<<<<< HEAD
-=======
-
-              description: item.description || item.product?.description || configurationData.description || '',
-              ...configurationData,
-        main
-              price,
-              cost,
-        main
->>>>>>> 64292b8d
-            },
-            quantity: item.quantity || 1,
-            enabled: item.enabled !== false,
-            partNumber: item.partNumber || item.part_number || item.product?.partNumber,
-            level4Values: item.level4Values || [],
-            original_unit_price: item.original_unit_price || price,
-            approved_unit_price: item.approved_unit_price || price,
-            priceHistory: item.priceHistory || [],
-<<<<<<< HEAD
-            slotAssignments: slotAssignmentsMap ? { ...slotAssignmentsMap } : {},
-=======
-            slotAssignments: slotAssignmentsMap ?? {},
->>>>>>> 64292b8d
-            rackConfiguration: rackLayout,
-            configuration: configuration || undefined,
-            level4Config: level4Config || undefined,
-            level4Selections: level4Selections || undefined,
-            displayName: item.displayName || mergedConfigurationData.displayName || mergedConfigurationData.name,
-            isAccessory: item.isAccessory ?? mergedConfigurationData.isAccessory,
-<<<<<<< HEAD
-=======
-            displayName: item.displayName || configurationData.displayName || configurationData.name,
-            isAccessory: item.isAccessory ?? configurationData.isAccessory,
-       main
-        main
->>>>>>> 64292b8d
-          };
-        }));
+        } catch (error) {
+          console.warn('Failed to fetch product pricing:', error);
+        }
+      }
+
+      // Build final rack layout from stored or from assignments
+      const rackLayout = storedRackConfiguration || buildRackLayoutFromAssignments(serializedAssignments);
+
+      // Level-4 data: check item, raw, nested, then merged
+      const level4Config =
+        item.level4Config ??
+        rawConfiguration.level4Config ??
+        nestedConfiguration?.level4Config ??
+        (mergedConfigurationData as any)?.level4Config ??
+        null;
+
+      const level4Selections =
+        item.level4Selections ??
+        rawConfiguration.level4Selections ??
+        nestedConfiguration?.level4Selections ??
+        (mergedConfigurationData as any)?.level4Selections ??
+        null;
+
+      // Configuration object (if any)
+      const configuration =
+        (typeof item.configuration === 'object' && item.configuration) ||
+        nestedConfiguration ||
+        (rawConfiguration as any)?.configuration ||
+        null;
+
+      return {
+        id: item.id || crypto.randomUUID(),
+        product: {
+          id: item.productId || item.product_id || item.product?.id,
+          name: item.name || item.product?.name,
+          partNumber: item.partNumber || item.part_number || item.product?.partNumber,
+          description:
+            item.description ||
+            item.product?.description ||
+            (mergedConfigurationData as any)?.description ||
+            '',
+          ...mergedConfigurationData,
+          price,
+          cost,
+        },
+        quantity: item.quantity || 1,
+        enabled: item.enabled !== false,
+        partNumber: item.partNumber || item.part_number || item.product?.partNumber,
+        level4Values: item.level4Values || [],
+        original_unit_price: item.original_unit_price || price,
+        approved_unit_price: item.approved_unit_price || price,
+        priceHistory: item.priceHistory || [],
+        slotAssignments: slotAssignmentsMap ? { ...slotAssignmentsMap } : {},
+        rackConfiguration: rackLayout,
+        configuration: configuration || undefined,
+        level4Config: level4Config || undefined,
+        level4Selections: level4Selections || undefined,
+        displayName:
+          item.displayName ||
+          (mergedConfigurationData as any)?.displayName ||
+          (mergedConfigurationData as any)?.name,
+        isAccessory: item.isAccessory ?? (mergedConfigurationData as any)?.isAccessory,
+      } as BOMItem;
+    }),
+  );
+}
         
         console.log(`Loaded ${loadedItems.length} items from draft_bom`);
       } else {
