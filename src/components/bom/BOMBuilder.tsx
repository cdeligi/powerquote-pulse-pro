import { useState, useEffect, useMemo, useCallback, useRef } from 'react';
import { Card, CardContent, CardDescription, CardHeader, CardTitle } from '@/components/ui/card';
import { Tabs, TabsContent, TabsList, TabsTrigger } from '@/components/ui/tabs';
import { Badge } from '@/components/ui/badge';
import { Button } from '@/components/ui/button';
import { BOMItem, Level1Product, Level2Product, Level3Product, Level3Customization } from '@/types/product';
import Level2OptionsSelector from './Level2OptionsSelector';
import ChassisSelector from './ChassisSelector';
import RackVisualizer from './RackVisualizer';
import AccessoryList from './AccessoryList';
import SlotCardSelector from './SlotCardSelector';
import BOMDisplay from './BOMDisplay';
import { EnhancedBOMDisplay } from './EnhancedBOMDisplay';
import AnalogCardConfigurator from './AnalogCardConfigurator';
import BushingCardConfigurator from './BushingCardConfigurator';
import NonChassisConfigurator from './NonChassisConfigurator';

import { Level4RuntimePayload } from "@/types/level4";
import { Level4RuntimeModal } from "../level4/Level4RuntimeModal";

import { productDataService } from '@/services/productDataService';
import QuoteFieldsSection from './QuoteFieldsSection';

import { toast } from '@/components/ui/use-toast';
import { getSupabaseClient, getSupabaseAdminClient, isAdminAvailable } from "@/integrations/supabase/client";
import { generateUniqueDraftName } from '@/utils/draftName';
import { generateSubmittedQuoteId, normalizeQuoteId, persistNormalizedQuoteId } from '@/utils/quoteIdGenerator';
import QTMSConfigurationEditor from './QTMSConfigurationEditor';
import { consolidateQTMSConfiguration, createQTMSBOMItem, ConsolidatedQTMS, QTMSConfiguration } from '@/utils/qtmsConsolidation';
import { buildQTMSPartNumber } from '@/utils/qtmsPartNumberBuilder';
import { findOptimalBushingPlacement, findExistingBushingSlots, isBushingCard } from '@/utils/bushingValidation';
import { deriveCustomerNameFromFields, findAccountFieldValue } from '@/utils/customerName';
import { useAuth } from '@/hooks/useAuth';
import { useQuoteValidation } from './QuoteFieldValidation';
import { usePermissions, FEATURES } from '@/hooks/usePermissions';
import {
  serializeSlotAssignments,
  deserializeSlotAssignments,
  buildRackLayoutFromAssignments,
  type SerializedSlotAssignment,
} from '@/utils/slotAssignmentUtils';

const supabase = getSupabaseClient();
const supabaseAdmin = getSupabaseAdminClient();

const coalesce = <T,>(...values: Array<T | undefined | null>) => {
  for (const value of values) {
    if (value !== undefined && value !== null && value !== '') {
      return value;
    }
  }
  return undefined;
};

const toCamelCase = (value: string) =>
  value.replace(/_([a-z])/g, (_, letter: string) => letter.toUpperCase());

const toPascalCase = (value: string) => {
  const camel = toCamelCase(value);
  return camel.charAt(0).toUpperCase() + camel.slice(1);
};

const CANDIDATE_VALUE_KEYS = ['value', 'label', 'name', 'display', 'displayValue', 'text'] as const;

const coerceFieldEntryToString = (value: unknown): string | null => {
  if (typeof value === 'string') {
    const trimmed = value.trim();
    return trimmed.length > 0 ? trimmed : null;
  }

  if (typeof value === 'number' && Number.isFinite(value)) {
    return String(value);
  }

  if (Array.isArray(value)) {
    for (const entry of value) {
      const coerced = coerceFieldEntryToString(entry);
      if (coerced) {
        return coerced;
      }
    }
    return null;
  }

  if (value && typeof value === 'object') {
    const record = value as Record<string, unknown>;
    for (const key of CANDIDATE_VALUE_KEYS) {
      if (key in record) {
        const coerced = coerceFieldEntryToString(record[key]);
        if (coerced) {
          return coerced;
        }
      }
    }
  }

  return null;
};

const findAccountLikeValue = (fields: Record<string, any>): string | null => {
  for (const [key, rawValue] of Object.entries(fields)) {
    const normalizedKey = key.toLowerCase();
    if (!normalizedKey.includes('account')) {
      continue;
    }

    const coerced = coerceFieldEntryToString(rawValue);
    if (coerced) {
      return coerced.trim();
    }
  }

  return null;
};

const deriveCustomerNameFromFields = (
  fields: Record<string, any>,
  fallback?: string | null,
): string | null => {
  const accountValue = findAccountLikeValue(fields);
  if (accountValue) {
    return accountValue;
  }

  const directCustomerName = coerceFieldEntryToString(fields.customer_name);
  if (directCustomerName) {
    return directCustomerName.trim();
  }

  if (typeof fallback === 'string' && fallback.trim().length > 0) {
    return fallback.trim();
  }

  return null;
};

interface BOMBuilderProps {
  onBOMUpdate: (items: BOMItem[]) => void;
  canSeePrices: boolean;
  canSeeCosts?: boolean;
  quoteId?: string;
  mode?: 'new' | 'edit' | 'view';
}

const SLOT_LEVEL4_FLAG = '__slotLevel4Session';

const convertRackLayoutToAssignments = (
  layout?: {
    slots?: Array<{
      slot?: number | null;
      slotNumber?: number | null;
      cardName?: string | null;
      partNumber?: string | null;
      product?: { id?: string | null; name?: string | null; displayName?: string | null; partNumber?: string | null; part_number?: string | null } | null;
      level4Config?: any;
      level4Selections?: any;
      productId?: string | null;
      product_id?: string | null;
      cardId?: string | null;
      card_id?: string | null;
    }>;
  }
): Record<number, Level3Product & Record<string, any>> | undefined => {
  if (!layout?.slots || layout.slots.length === 0) {
    return undefined;
  }

  return layout.slots.reduce<Record<number, Level3Product & Record<string, any>>>((acc, slot) => {
    const position = typeof slot.slot === 'number'
      ? slot.slot
      : typeof slot.slotNumber === 'number'
        ? slot.slotNumber
        : undefined;

    if (position === undefined) {
      return acc;
    }

    const rawSlot = slot as Record<string, any>;
    const cardRecord = (rawSlot.card as Record<string, any> | undefined) || undefined;
    const nestedProduct =
      (cardRecord?.product as Record<string, any> | undefined) ||
      (cardRecord?.card as Record<string, any> | undefined) ||
      (cardRecord?.level3Product as Record<string, any> | undefined) ||
      undefined;

    // Prefer explicit product on the slot, then card/nested fallbacks
    const productSource =
      (rawSlot.product as Record<string, any> | null | undefined) ||
      cardRecord ||
      nestedProduct ||
      // keep main-branch fallback (equivalent to cardRecord but safe if rawSlot not used)
      ((slot as Record<string, any>).card as Record<string, any> | undefined) ||
      undefined;

    // Exhaustive product ID resolution across known shapes/keys
    const productId =
      rawSlot.productId ??
      rawSlot.product_id ??
      rawSlot.cardId ??
      rawSlot.card_id ??
      rawSlot.level3ProductId ??
      rawSlot.level3_product_id ??
      cardRecord?.id ??
      (cardRecord as any)?.productId ??
      (cardRecord as any)?.product_id ??
      (cardRecord as any)?.cardId ??
      (cardRecord as any)?.card_id ??
      (cardRecord as any)?.level3ProductId ??
      (cardRecord as any)?.level3_product_id ??
      (nestedProduct as any)?.id ??
      (nestedProduct as any)?.productId ??
      (nestedProduct as any)?.product_id ??
      (slot as any).productId ??
      (slot as any).product_id ??
      (slot as any).cardId ??
      (slot as any).card_id ??
      productSource?.id ??
      undefined;

    // Friendly display name with fallbacks
    const name =
      (slot as any).cardName ||
      productSource?.displayName ||
      productSource?.name ||
      `Slot ${position} Card`;

    // Resolve part number from multiple possible shapes/keys
    const partNumber =
      (slot as any).partNumber ||
      rawSlot.part_number ||
      rawSlot.cardPartNumber ||
      rawSlot.card_part_number ||
      cardRecord?.partNumber ||
      (cardRecord as any)?.part_number ||
      (cardRecord as any)?.cardPartNumber ||
      (cardRecord as any)?.card_part_number ||
      (typeof (cardRecord as any)?.pn === 'string'
        ? (cardRecord as any).pn
        : undefined) ||
      (nestedProduct as any)?.partNumber ||
      (nestedProduct as any)?.part_number ||
      (slot as any).part_number ||
      productSource?.partNumber ||
      (productSource as any)?.part_number ||
      undefined;

    acc[position] = {
      id: productId || `slot-${position}`,
      name,
      displayName: name,
      description: '',
      price: 0,
      enabled: true,
      parent_product_id: '',
      product_level: 3,
      partNumber,
      level4Config: slot.level4Config ?? null,
      level4Selections: slot.level4Selections ?? null,
    } as Level3Product & Record<string, any>;

    return acc;
  }, {});
};

const deepClone = <T,>(value: T): T => {
  if (value === undefined || value === null) {
    return value;
  }

  try {
    return JSON.parse(JSON.stringify(value));
  } catch (error) {
    console.warn('Failed to deep clone value, returning original reference.', error);
    return value;
  }
};

const normalizeDraftBomValue = (value: unknown): Record<string, any> | null => {
  if (!value) {
    return null;
  }

  if (typeof value === 'string') {
    try {
      const parsed = JSON.parse(value);
      if (parsed && typeof parsed === 'object' && !Array.isArray(parsed)) {
        return parsed as Record<string, any>;
      }
    } catch (error) {
      console.warn('Failed to parse draft BOM string. Skipping draft BOM merge.', error);
      return null;
    }
  }

  if (typeof value === 'object' && !Array.isArray(value)) {
    return value as Record<string, any>;
  }

  return null;
};

const getDerivedCustomerName = (
  fields: Record<string, any> | null | undefined,
  fallback?: string | null,
): string | null => {
  const derived = deriveCustomerNameFromFields(fields ?? undefined, fallback ?? null);
  if (typeof derived === 'string') {
    const trimmed = derived.trim();
    if (trimmed.length > 0) {
      return trimmed;
    }
  }

  return null;
};

const resolveCustomerNameFromFields = (
  fields: Record<string, any> | null | undefined,
  fallback?: string | null,
): string => {
  const derived = getDerivedCustomerName(fields, fallback);
  if (derived) {
    return derived;
  }

  if (typeof fallback === 'string' && fallback.trim().length > 0) {
    return fallback.trim();
  }

  return 'Pending Customer';
};

const resolveToastCustomerName = (
  fields: Record<string, any> | null | undefined,
  fallback?: string | null,
): string => {
  const accountValue = findAccountFieldValue(fields ?? undefined);
  if (accountValue && accountValue.trim().length > 0) {
    return accountValue.trim();
  }

  if (typeof fallback === 'string' && fallback.trim().length > 0) {
    return fallback.trim();
  }

  return 'Pending Customer';
};

const mergeQuoteFieldsIntoDraftBom = (
  draftBom: unknown,
  fields: Record<string, any>,
): Record<string, any> | null => {
  const base = normalizeDraftBomValue(draftBom);
  if (!base) {
    return null;
  }

  return {
    ...base,
    quoteFields: fields,
    quote_fields: fields,
  };
};

const resolvePartNumberContext = (...candidates: Array<any>) => {
  for (const candidate of candidates) {
    if (!candidate) continue;

    const container =
      typeof candidate === 'object' && candidate !== null && 'partNumberContext' in candidate
        ? (candidate as Record<string, any>).partNumberContext
        : candidate;

    if (container && typeof container === 'object') {
      const context = container as Record<string, any>;
      if ('pnConfig' in context || 'codeMap' in context) {
        return context;
      }
    }
  }

  return undefined;
};

const slotSignature = (card?: Level3Product & Record<string, any>) => {
  if (!card) {
    return '';
  }

  const productId =
    (card as any).productId ||
    (card as any).product_id ||
    (card as any).cardId ||
    (card as any).card_id ||
    card.id ||
    '';

  const partNumber =
    (card as any).partNumber ||
    (card as any).part_number ||
    card.partNumber ||
    '';

  return `${productId}::${partNumber}`;
};

const haveSlotAssignmentsChanged = (
  originalAssignments?: Record<number, Level3Product & Record<string, any>>,
  currentAssignments?: Record<number, Level3Product & Record<string, any>>
) => {
  const original = originalAssignments || {};
  const current = currentAssignments || {};

  const allSlots = new Set([
    ...Object.keys(original).map(slot => Number.parseInt(slot, 10)),
    ...Object.keys(current).map(slot => Number.parseInt(slot, 10)),
  ]);

  if (allSlots.size === 0) {
    return false;
  }

  for (const slot of allSlots) {
    const originalCard = original[slot];
    const currentCard = current[slot];

    if (!originalCard && !currentCard) {
      continue;
    }

    if (!originalCard || !currentCard) {
      return true;
    }

    if (slotSignature(originalCard) !== slotSignature(currentCard)) {
      return true;
    }
  }

  return false;
};

const BOMBuilder = ({ onBOMUpdate, canSeePrices, canSeeCosts = false, quoteId, mode = 'new' }: BOMBuilderProps) => {
  // ALL HOOKS MUST BE AT THE TOP - NO CONDITIONAL RETURNS BEFORE HOOKS
  const { user, loading } = useAuth();
  const { has } = usePermissions();

  // Compute permissions
  const canEditPN = has(FEATURES.BOM_EDIT_PART_NUMBER);
  const canForcePN = has(FEATURES.BOM_FORCE_PART_NUMBER);

  const [selectedLevel1Product, setSelectedLevel1Product] = useState<Level1Product | null>(null);
  const [selectedLevel2Options, setSelectedLevel2Options] = useState<Level2Product[]>([]);
  const [selectedChassis, setSelectedChassis] = useState<Level2Product | null>(null);
  const [slotAssignments, setSlotAssignments] = useState<Record<number, Level3Product>>({});
  const [selectedSlot, setSelectedSlot] = useState<number | null>(null);
  const [bomItems, setBomItems] = useState<BOMItem[]>([]);
  const [activeTab, setActiveTab] = useState<string>('');
  const [hasRemoteDisplay, setHasRemoteDisplay] = useState<boolean>(false);
  const [configuringLevel4Item, setConfiguringLevel4Item] = useState<BOMItem | null>(null);
  const [quoteFields, setQuoteFields] = useState<Record<string, any>>({});
  const [discountPercentage, setDiscountPercentage] = useState<number>(0);
  const [discountJustification, setDiscountJustification] = useState<string>('');
  const [isSubmitting, setIsSubmitting] = useState(false);
  const [editingQTMS, setEditingQTMS] = useState<ConsolidatedQTMS | null>(null);
  const [configuringChassis, setConfiguringChassis] = useState<Level2Product | null>(null);
  const [editingOriginalItem, setEditingOriginalItem] = useState<BOMItem | null>(null);
  const [configuringNonChassis, setConfiguringNonChassis] = useState<Level2Product | null>(null);
  
  // Draft quote functionality
  const [currentQuoteId, setCurrentQuoteId] = useState<string | null>(quoteId || null);
  const [currentQuote, setCurrentQuote] = useState<any>(null);
  const [isDraftMode, setIsDraftMode] = useState(mode === 'edit' || mode === 'new');

  const pendingQuoteFieldSyncRef = useRef<ReturnType<typeof setTimeout> | null>(null);
  const lastSyncedQuoteFieldsRef = useRef<string>(JSON.stringify({}));

  // Admin-driven part number config and codes for the selected chassis
  const [pnConfig, setPnConfig] = useState<any | null>(null);
  const [codeMap, setCodeMap] = useState<Record<string, { template: string; slot_span: number; is_standard?: boolean; standard_position?: number | null; designated_only?: boolean; designated_positions?: number[]; outside_chassis?: boolean; notes?: string | null; exclusive_in_slots?: boolean; color?: string | null }>>({});
  const [level3Products, setLevel3Products] = useState<Level3Product[]>([]);
  const [autoPlaced, setAutoPlaced] = useState(false);
  const [selectedAccessories, setSelectedAccessories] = useState<Set<string>>(new Set());

  // Hints for standard slot positions not yet filled (top-level to avoid conditional hooks)
  const standardSlotHints = useMemo(() => {
    const hints: Record<number, string[]> = {};
    const nameById = Object.fromEntries(level3Products.map(p => [p.id, p.name] as const));
    Object.entries(codeMap).forEach(([l3Id, def]) => {
      if (!def?.is_standard || def?.outside_chassis) return;
      const pos = def.standard_position;
      // Skip CPU std position (0) and ignore outside-chassis items
      if (pos === 0 || pos === null || pos === undefined) return;
      if (!slotAssignments[pos]) {
        const name = nameById[l3Id] || 'Standard Item';
        hints[pos] = hints[pos] ? [...hints[pos], name] : [name];
      }
    });
    return hints;
  }, [codeMap, level3Products, slotAssignments]);

  // Map configured colors by Level3 id from admin codeMap
  const colorByProductId = useMemo(() => {
    const map: Record<string, string> = {};
    Object.entries(codeMap).forEach(([id, def]) => {
      if (def && def.color) map[id] = def.color as string;
    });
    return map;
  }, [codeMap]);

  // Accessories list from admin config (outside_chassis)
  const accessories = useMemo(() => {
    return level3Products
      .filter(p => codeMap[p.id]?.outside_chassis)
      .map(p => {
        const template = codeMap[p.id]?.template as string | undefined;
        const pn = template ? String(template).replace(/\{[^}]+\}/g, '') : (p.partNumber || undefined);
        return {
          product: p,
          selected: selectedAccessories.has(p.id),
          color: (codeMap[p.id]?.color as string | null) || null,
          pn,
        };
      });
  }, [level3Products, codeMap, selectedAccessories]);

  const toggleAccessory = (id: string) => {
    setSelectedAccessories(prev => {
      const next = new Set(prev);
      if (next.has(id)) next.delete(id);
      else next.add(id);
      return next;
    });
  };

  // Get available quote fields for validation
  const [availableQuoteFields, setAvailableQuoteFields] = useState<any[]>([]);

  const getFieldConfig = useCallback(
    (fieldId: string) => availableQuoteFields.find(field => field.id === fieldId),
    [availableQuoteFields]
  );

  const getQuoteFieldValue = useCallback(
    (fieldId: string, fallback?: any) => {
      const camelCaseId = toCamelCase(fieldId);
      const pascalCaseId = toPascalCase(fieldId);
      const value = coalesce(
        quoteFields[fieldId],
        quoteFields[camelCaseId],
        quoteFields[pascalCaseId]
      );

      if (
        value === undefined ||
        value === null ||
        (typeof value === 'string' && value.trim() === '')
      ) {
        return fallback;
      }

      return value;
    },
    [quoteFields]
  );

  const resolveQuoteFieldValue = useCallback(
    (fieldId: string, defaultValue: any) => {
      const value = getQuoteFieldValue(fieldId);
      if (
        value !== undefined &&
        value !== null &&
        !(typeof value === 'string' && value.trim() === '')
      ) {
        return value;
      }

      const fieldConfig = getFieldConfig(fieldId);
      if (fieldConfig && fieldConfig.required) {
        return defaultValue;
      }

      return defaultValue;
    },
    [getFieldConfig, getQuoteFieldValue]
  );

  const isFieldRequired = useCallback(
    (fieldId: string) => Boolean(getFieldConfig(fieldId)?.required),
    [getFieldConfig]
  );

  const getStringFieldValue = useCallback(
    (fieldId: string, requiredFallback: string, optionalFallback?: string) => {
      const fallbackValue = isFieldRequired(fieldId)
        ? requiredFallback
        : optionalFallback ?? requiredFallback;

      const resolved = resolveQuoteFieldValue(fieldId, fallbackValue);

      if (resolved === undefined || resolved === null) {
        return fallbackValue;
      }

      if (typeof resolved === 'string') {
        return resolved.trim().length > 0 ? resolved : fallbackValue;
      }

      if (typeof resolved === 'number' && Number.isFinite(resolved)) {
        return String(resolved);
      }

      if (typeof resolved === 'boolean') {
        return resolved ? 'true' : 'false';
      }

      return String(resolved);
    },
    [isFieldRequired, resolveQuoteFieldValue]
  );
  
  useEffect(() => {
    const fetchQuoteFields = async () => {
      try {
        const { data: fields, error } = await supabase
          .from('quote_fields')
          .select('*')
          .eq('enabled', true)
          .order('display_order');
        
        if (error) throw error;
        setAvailableQuoteFields(fields || []);
      } catch (error) {
        console.error('Error fetching quote fields:', error);
      }
    };

    fetchQuoteFields();
  }, []);

  // Initialize or load quote on component mount  
  useEffect(() => {
    if (quoteId && mode === 'edit') {
      console.log('BOMBuilder: Loading existing quote for editing:', quoteId);
      setCurrentQuoteId(quoteId);
      loadQuote(quoteId);
    } else if (mode === 'new') {
      console.log('BOMBuilder: Starting new quote');
      setCurrentQuoteId(null);
      setIsDraftMode(true);
    }
  }, [quoteId, mode]);

  // Existing initialization from URL params (legacy support)
  useEffect(() => {
    const urlParams = new URLSearchParams(window.location.search);
    const quoteIdFromUrl = urlParams.get('quoteId');
    
    // Only use URL params if no props are provided
    if (!quoteId && quoteIdFromUrl) {
      console.log('Quote ID found in URL:', quoteIdFromUrl);
      setCurrentQuoteId(quoteIdFromUrl);
      loadQuote(quoteIdFromUrl);
    } else if (!quoteId && !quoteIdFromUrl) {
      console.log('No quote ID provided, starting fresh');
    }
  }, [quoteId]);

  const createDraftQuote = async () => {
    if (!user?.id) {
      console.error('No user ID available for draft quote creation');
      toast({
        title: 'Authentication Error',
        description: 'You must be logged in to create a quote',
        variant: 'destructive'
      });
      return;
    }
    
    try {
      console.log('Creating draft quote for user:', user.id);
      
      // Generate identifiers for the draft quote
      const resolvedCustomerName = resolveCustomerNameFromFields(
        quoteFields,
        getStringFieldValue('customer_name', 'Pending Customer'),
      );
      const toastCustomerName = resolveToastCustomerName(
        quoteFields,
        resolvedCustomerName,
      );

      const draftQuoteId = await generateUniqueDraftName(user.id, user.email);

      console.log('Generated human-readable draft quote ID:', draftQuoteId);

      const resolvedOracleCustomerId = getStringFieldValue('oracle_customer_id', 'TBD', 'TBD');
      const resolvedSfdcOpportunity = getStringFieldValue('sfdc_opportunity', 'TBD', 'TBD');
      const resolvedPriority = getStringFieldValue('priority', 'Medium');
      const resolvedShippingTerms = getStringFieldValue('shipping_terms', 'TBD', 'TBD');
      const resolvedPaymentTerms = getStringFieldValue('payment_terms', 'TBD', 'TBD');
      const resolvedCurrency = getStringFieldValue('currency', 'USD');
      const rawRepInvolved = resolveQuoteFieldValue('is_rep_involved', false);
      const resolvedRepInvolved =
        typeof rawRepInvolved === 'string'
          ? rawRepInvolved === 'true'
          : Boolean(rawRepInvolved);

      // Create draft quote with proper field mapping
      const quoteData = {
        id: draftQuoteId,
        user_id: user.id,
        customer_name: resolvedCustomerName,
        oracle_customer_id: resolvedOracleCustomerId,
        sfdc_opportunity: resolvedSfdcOpportunity,
        priority: (resolvedPriority as any) || 'Medium',
        shipping_terms: resolvedShippingTerms,
        payment_terms: resolvedPaymentTerms,
        currency: resolvedCurrency,
        is_rep_involved: resolvedRepInvolved,
        status: 'draft' as const,
        quote_fields: quoteFields,
        original_quote_value: 0,
        discounted_value: 0,
        total_cost: 0,
        requested_discount: 0,
        original_margin: 0,
        discounted_margin: 0,
        gross_profit: 0,
        submitted_by_email: user.email || '',
        submitted_by_name: user.email || 'Unknown User'
      };

      console.log('Inserting quote with data:', quoteData);
      
      const { error: createError } = await supabase
        .from('quotes')
        .insert(quoteData);
        
      if (createError) {
        console.error('Quote creation error:', createError);
        throw new Error(`Failed to create quote: ${createError.message}`);
      }
      
      setCurrentQuoteId(draftQuoteId);
      setCurrentQuote({
        id: draftQuoteId,
        customer_name: resolvedCustomerName,
        status: 'draft'
      });
      setIsDraftMode(true);

      // Update URL without page reload
      window.history.replaceState({}, '', `/#configure?quoteId=${encodeURIComponent(draftQuoteId)}`);

      toast({
        title: 'Quote Created',
        description: `Draft ${draftQuoteId} for ${toastCustomerName} is ready for configuration. Your progress will be automatically saved.`
      });

      console.log('Draft quote created successfully:', draftQuoteId);
      lastSyncedQuoteFieldsRef.current = JSON.stringify(quoteFields ?? {});
    } catch (error) {
      console.error('Error creating draft quote:', error);
      toast({
        title: 'Error Creating Draft',
        description: error instanceof Error ? error.message : 'Unknown error occurred',
        variant: 'destructive'
      });
    }
  };

  const loadQuote = async (quoteId: string) => {
    if (!quoteId) {
      console.log('No quote ID provided');
      setIsLoading(false);
      return;
    }
    
    try {
      setIsLoading(true);
      console.log('Loading quote:', quoteId);
      
      // Show loading toast
      toast({
        title: "Loading Quote",
        description: `Loading quote data for ${quoteId}...`,
      });
      
      // Load quote data - use maybeSingle to handle missing quotes gracefully
      const { data: quote, error: quoteError } = await supabase
        .from('quotes')
        .select('*')
        .eq('id', quoteId)
        .maybeSingle();
        
      if (quoteError) {
        console.error('Error loading quote:', quoteError);
        toast({
          title: "Error Loading Quote",
          description: `Failed to load quote ${quoteId}: ${quoteError.message}`,
          variant: "destructive"
        });
        setIsLoading(false);
        return;
      }
      
      if (!quote) {
        console.log('No quote found with ID:', quoteId);
        toast({
          title: 'Quote Not Found',
          description: `Quote ${quoteId} does not exist. Please check the quote ID and try again.`,
          variant: 'destructive'
        });
        setIsLoading(false);
        // Clear invalid quote ID from URL
        window.history.replaceState({}, '', '/#configure');
        return;
      }
      
      console.log('Successfully loaded quote:', quote);
setCurrentQuote(quote); // Store the loaded quote data

let loadedItems: BOMItem[] = [];

// Check if this is a draft with data in draft_bom field
if (
  quote.status === 'draft' &&
  quote.draft_bom &&
  quote.draft_bom.items &&
  Array.isArray(quote.draft_bom.items)
) {
  console.log('Loading BOM data from draft_bom field');
  loadedItems = await Promise.all(
    quote.draft_bom.items.map(async (item: any) => {
      // Use stored values from draft_bom, fallback to unit_price/unit_cost, then fetch if needed
      let price = item.product?.price || item.unit_price || item.total_price || 0;
      let cost = item.product?.cost || item.unit_cost || item.total_cost || 0;

      // Build configuration sources (prefer explicit item fields, then product fields)
      const productSource = (typeof item.product === 'object' && item.product) || {};
      const configurationSources = [
        typeof (productSource as any)?.configuration === 'object'
          ? (productSource as any).configuration
          : null,
        typeof (productSource as any)?.configuration_data === 'object'
          ? (productSource as any).configuration_data
          : null,
        typeof item.configuration === 'object' ? item.configuration : null,
        typeof item.configuration_data === 'object' ? item.configuration_data : null,
        typeof item.configurationData === 'object' ? item.configurationData : null,
      ].filter(Boolean) as Record<string, any>[];

      const rawConfiguration = Object.assign({}, ...configurationSources);
      const nestedConfiguration =
        typeof rawConfiguration.configuration === 'object'
          ? rawConfiguration.configuration
          : undefined;

      const mergedConfigurationData = { ...productSource, ...rawConfiguration };
      const mergedPartNumberContext = (mergedConfigurationData as any)?.partNumberContext;
      if (mergedPartNumberContext) {
        delete (mergedConfigurationData as any).partNumberContext;
      }

      const partNumberContext = resolvePartNumberContext(
        item.partNumberContext,
        rawConfiguration.partNumberContext,
        nestedConfiguration?.partNumberContext,
        mergedPartNumberContext,
        productSource,
        item.configuration_data,
        item.configuration
      );

      // Slot assignments: accept array or object maps; check multiple possible fields
      const rawSlotAssignments =
        item.slotAssignments ||
        item.slot_assignments ||
        rawConfiguration.slotAssignments ||
        rawConfiguration.slot_assignments ||
        nestedConfiguration?.slotAssignments ||
        nestedConfiguration?.slot_assignments ||
        (productSource as any)?.slotAssignments ||
        (productSource as any)?.slot_assignments ||
        (mergedConfigurationData as any)?.slotAssignments ||
        (mergedConfigurationData as any)?.slot_assignments;

      const normalizedSlotAssignments: SerializedSlotAssignment[] | undefined = Array.isArray(
        rawSlotAssignments,
      )
        ? rawSlotAssignments
        : rawSlotAssignments && typeof rawSlotAssignments === 'object'
        ? Object.entries(rawSlotAssignments).map(([slotKey, cardData]) => {
            const slotNumber = Number.parseInt(slotKey, 10);
            const card = (cardData || {}) as Record<string, any>;

            const productSource = (card.product || card.card || {}) as Record<string, any>;
            const productId =
              card.id ||
              card.productId ||
              card.product_id ||
              card.cardId ||
              card.card_id ||
              card.level3ProductId ||
              card.level3_product_id ||
              productSource.id;

            const partNumber =
              card.partNumber ||
              card.part_number ||
              productSource.partNumber ||
              productSource.part_number ||
              (typeof card.pn === 'string' ? card.pn : undefined);

            const displayName =
              card.displayName ||
              card.name ||
              productSource.displayName ||
              productSource.name;

            return {
              slot: Number.isNaN(slotNumber) ? 0 : slotNumber,
              productId: productId,
              name: card.name || productSource.name,
              displayName,
              partNumber,
              hasLevel4Configuration:
                Boolean(card.hasLevel4Configuration) ||
                Boolean(card.has_level4) ||
                Boolean(card.requires_level4_config),
              level4BomItemId: card.level4BomItemId,
              level4TempQuoteId: card.level4TempQuoteId,
              level4Config: card.level4Config ?? null,
              level4Selections: card.level4Selections ?? null,
              isBushingPrimary: card.isBushingPrimary ?? false,
              isBushingSecondary: card.isBushingSecondary ?? false,
              bushingPairSlot: card.bushingPairSlot ?? card.bushing_pair_slot ?? null,
            } as SerializedSlotAssignment;
          })
        : undefined;

      // Rack configuration: gather from several possible fields
      const storedRackConfiguration =
        item.rackConfiguration ||
        item.rack_configuration ||
        rawConfiguration.rackConfiguration ||
        rawConfiguration.rack_configuration ||
        nestedConfiguration?.rackConfiguration ||
        nestedConfiguration?.rack_configuration ||
        (productSource as any)?.rackConfiguration ||
        (productSource as any)?.rack_configuration ||
        (mergedConfigurationData as any)?.rackConfiguration ||
        (mergedConfigurationData as any)?.rack_configuration;

      const slotAssignmentsMap =
        deserializeSlotAssignments(normalizedSlotAssignments) ||
        convertRackLayoutToAssignments(storedRackConfiguration);

      const serializedAssignments =
        normalizedSlotAssignments ||
        (slotAssignmentsMap ? serializeSlotAssignments(slotAssignmentsMap) : undefined);

      // If price or cost is 0, fetch fresh product data
      if ((price === 0 || cost === 0) && (item.productId || item.product_id)) {
        try {
          const { data: productData } = await supabase
            .from('products')
            .select('price, cost')
            .eq('id', item.productId || item.product_id)
            .single();

          if (productData) {
            if (price === 0) price = productData.price || 0;
            if (cost === 0) cost = productData.cost || 0;
          }
        } catch (error) {
          console.warn('Failed to fetch product pricing:', error);
        }
      }

      // Build final rack layout from stored or from assignments
      const rackLayout = storedRackConfiguration || buildRackLayoutFromAssignments(serializedAssignments);

      // Level-4 data: check item, raw, nested, then merged
      const level4Config =
        item.level4Config ??
        rawConfiguration.level4Config ??
        nestedConfiguration?.level4Config ??
        (mergedConfigurationData as any)?.level4Config ??
        null;

      const level4Selections =
        item.level4Selections ??
        rawConfiguration.level4Selections ??
        nestedConfiguration?.level4Selections ??
        (mergedConfigurationData as any)?.level4Selections ??
        null;

      // Configuration object (if any)
      const configuration =
        (typeof item.configuration === 'object' && item.configuration) ||
        nestedConfiguration ||
        (rawConfiguration as any)?.configuration ||
        null;

      return {
        id: item.id || crypto.randomUUID(),
        product: {
          id: item.productId || item.product_id || item.product?.id,
          name: item.name || item.product?.name,
          partNumber: item.partNumber || item.part_number || item.product?.partNumber,
          description:
            item.description ||
            item.product?.description ||
            (mergedConfigurationData as any)?.description ||
            '',
          ...mergedConfigurationData,
          price,
          cost,
        },
        quantity: item.quantity || 1,
        enabled: item.enabled !== false,
        partNumber: item.partNumber || item.part_number || item.product?.partNumber,
        level4Values: item.level4Values || [],
        original_unit_price: item.original_unit_price || price,
        approved_unit_price: item.approved_unit_price || price,
        priceHistory: item.priceHistory || [],
        slotAssignments: slotAssignmentsMap ? { ...slotAssignmentsMap } : {},
        rackConfiguration: rackLayout,
        configuration: configuration || undefined,
        level4Config: level4Config || undefined,
        level4Selections: level4Selections || undefined,
        displayName:
          item.displayName ||
          (mergedConfigurationData as any)?.displayName ||
          (mergedConfigurationData as any)?.name,
        isAccessory: item.isAccessory ?? (mergedConfigurationData as any)?.isAccessory,
        partNumberContext: partNumberContext ? { pnConfig: partNumberContext, codeMap: {} } : undefined,
      } as BOMItem;
    }),
  );
  console.log(`Loaded ${loadedItems.length} items from draft_bom`);
} else {
        console.log('Loading BOM data from bom_items table');
        // Load BOM items with Level 4 configurations from database table
        const { data: bomData, error: bomError } = await supabase
          .from('bom_items')
          .select(`
            *,
            bom_level4_values (
              id,
              level4_config_id,
              entries
            )
          `)
          .eq('quote_id', quoteId);
          
        if (bomError) {
          console.error('Error loading BOM items:', bomError);
          toast({
            title: "Error Loading BOM Items",
            description: `Failed to load BOM items: ${bomError.message}`,
            variant: "destructive"
          });
          throw bomError;
        }
        
        console.log(`Successfully loaded ${bomData?.length || 0} BOM items from database`);
        
        // Convert BOM items back to local format with proper structure
        loadedItems = (bomData || []).map(item => {
          const configData = item.configuration_data || {};
          const embeddedPartNumberContext = (configData as any)?.partNumberContext;
          if (embeddedPartNumberContext) {
            delete (configData as any).partNumberContext;
          }

          const partNumberContext = resolvePartNumberContext(
            item.partNumberContext,
            embeddedPartNumberContext,
            configData
          );
          const storedSlotAssignments = configData.slotAssignments as SerializedSlotAssignment[] | undefined;
          const slotAssignmentsMap = deserializeSlotAssignments(storedSlotAssignments);
          const rackLayout = configData.rackConfiguration || buildRackLayoutFromAssignments(storedSlotAssignments);
          const directLevel4 = configData.level4Config ?? null;
          const slotLevel4 = storedSlotAssignments?.filter(assign => assign.level4Config || assign.level4Selections) || [];
          const mergedLevel4 = directLevel4 || (slotLevel4.length > 0 ? { slots: slotLevel4 } : null);

          return {
            id: item.id,
            product: {
              id: item.product_id,
              name: item.name,
              partNumber: item.part_number,
              price: item.unit_price,
              cost: item.unit_cost,
              description: item.description,
              ...configData
            },
            quantity: item.quantity,
            enabled: true,
            partNumber: item.part_number,
            level4Values: item.bom_level4_values || [],
            original_unit_price: item.original_unit_price || item.unit_price,
            approved_unit_price: item.approved_unit_price || item.unit_price,
            priceHistory: item.price_adjustment_history || [],
            slotAssignments: slotAssignmentsMap,
            rackConfiguration: rackLayout,
            level4Config: mergedLevel4 || undefined,
            level4Selections: configData.level4Selections || undefined,
            partNumberContext: partNumberContext ? { pnConfig: partNumberContext, codeMap: {} } : undefined,
          };
        });
      }
      
      setBomItems(loadedItems);
      
      // Restore quote fields
      if (quote.quote_fields) {
        setQuoteFields(quote.quote_fields);
        lastSyncedQuoteFieldsRef.current = JSON.stringify(quote.quote_fields ?? {});
      } else {
        setQuoteFields({});
        lastSyncedQuoteFieldsRef.current = JSON.stringify({});
      }
      
      // Restore discount settings
      if (quote.requested_discount) {
        setDiscountPercentage(quote.requested_discount);
      }
      
      if (quote.discount_justification) {
        setDiscountJustification(quote.discount_justification);
      }
      
      // Set draft mode based on quote status
      setIsDraftMode(quote.status === 'draft');
      
      // For draft quotes loaded from draft_bom, recalculate totals from loaded items
      if (quote.status === 'draft' && loadedItems.length > 0) {
        const totalValue = loadedItems.reduce((sum, item) => sum + (item.product.price * item.quantity), 0);
        const totalCost = loadedItems.reduce((sum, item) => sum + ((item.product.cost || 0) * item.quantity), 0);
        
        console.log(`Recalculated totals - Value: ${totalValue}, Cost: ${totalCost}`);
        
        // Trigger BOM update to recalculate all totals
        setTimeout(() => {
          onBOMUpdate(loadedItems);
        }, 100);
      }
      
      // Show success message
      const statusText = quote.status === 'draft' ? 'Draft' : 'Quote';
      toast({
        title: `${statusText} Loaded Successfully`,
        description: `Loaded ${statusText.toLowerCase()} with ${loadedItems.length} items`
      });
      
      console.log('Quote loading completed successfully');
    } catch (error) {
      console.error('Error loading quote:', error);
      const errorMessage = error instanceof Error ? error.message : 'Unknown error occurred';
      toast({
        title: 'Error Loading Quote',
        description: `Failed to load quote ${quoteId}: ${errorMessage}`,
        variant: 'destructive'
      });
    } finally {
      setIsLoading(false);
    }
  };

  const buildDraftBomSnapshot = () => {
    const rackLayoutSummaries: Array<Record<string, any>> = [];
    const level4Summaries: Array<Record<string, any>> = [];

    let totalValue = 0;
    let totalCost = 0;

    const items = bomItems.map(item => {
      const price = item.product.price || 0;
      const cost = item.product.cost || 0;

      totalValue += price * item.quantity;
      totalCost += cost * item.quantity;

      if (price === 0) {
        console.warn(`Item ${item.product.name} has 0 price - this may cause issues`);
      }

      const serializedSlots = item.slotAssignments
        ? serializeSlotAssignments(item.slotAssignments)
        : undefined;

      const rackLayout = item.rackConfiguration || buildRackLayoutFromAssignments(serializedSlots);

      const partNumberContext =
        item.partNumberContext ||
        resolvePartNumberContext(item.configuration, item.product);

      if (rackLayout?.slots && rackLayout.slots.length > 0) {
        rackLayoutSummaries.push({
          productId: item.product.id,
          productName: item.product.name,
          partNumber: item.partNumber || item.product.partNumber,
          layout: rackLayout,
        });
      }

      const slotLevel4 = serializedSlots?.filter(slot => slot.level4Config || slot.level4Selections) || [];

      if (slotLevel4.length > 0) {
        level4Summaries.push({
          productId: item.product.id,
          productName: item.product.name,
          partNumber: item.partNumber || item.product.partNumber,
          slots: slotLevel4.map(slot => ({
            slot: slot.slot,
            cardName: slot.displayName || slot.name,
            configuration: slot.level4Config || slot.level4Selections,
          })),
        });
      }

      if (item.level4Config) {
        level4Summaries.push({
          productId: item.product.id,
          productName: item.product.name,
          partNumber: item.partNumber || item.product.partNumber,
          configuration: item.level4Config,
        });
      }

      return {
        product_id: item.product.id,
        name: item.product.name,
        description: item.product.description,
        part_number: item.partNumber || item.product.partNumber,
        quantity: item.quantity,
        unit_price: price,
        unit_cost: cost,
        total_price: price * item.quantity,
        total_cost: cost * item.quantity,
        margin: cost > 0 ? ((price - cost) / price) * 100 : 100,
        configuration_data: {
          ...item.product,
          price,
          cost,
          partNumberContext: partNumberContext ? deepClone(partNumberContext) : undefined,
        },
        product_type: 'standard',
        slotAssignments: serializedSlots,
        rackConfiguration: rackLayout,
        level4Config: item.level4Config || null,
        level4Selections: item.level4Selections || null,
        partNumberContext: partNumberContext ? deepClone(partNumberContext) : undefined,
      };
    });

    const grossProfit = totalValue - totalCost;
    const quoteOriginalMargin = totalValue > 0 ? (grossProfit / totalValue) * 100 : 0;
    const draftOriginalMargin =
      totalCost > 0 && totalValue > 0 ? (grossProfit / totalValue) * 100 : 100;
    const discountedValue = totalValue * (1 - discountPercentage / 100);
    const discountedMargin =
      totalCost > 0 && discountedValue > 0
        ? ((discountedValue - totalCost) / discountedValue) * 100
        : 100;

    const draftBomData = {
      items,
      quoteFields,
      discountPercentage,
      discountJustification,
      totals: {
        totalValue,
        totalCost,
        grossProfit,
        originalMargin: draftOriginalMargin,
        discountedValue,
        discountedMargin,
      },
      rackLayouts: rackLayoutSummaries,
      level4Configurations: level4Summaries,
    };

    return {
      draftBomData,
      totals: {
        totalValue,
        totalCost,
        grossProfit,
        originalMargin: quoteOriginalMargin,
        draftOriginalMargin,
        discountedValue,
        discountedMargin,
      },
    };
  };

  // Manual save as draft function with better error handling and feedback
  const handleSaveAsDraft = async () => {
    if (!user?.id) {
      toast({
        title: 'Authentication Required',
        description: 'Please log in to save your draft. Your work is temporarily stored locally.',
        variant: 'destructive'
      });
      return;
    }

    if (bomItems.length === 0) {
      toast({
        title: 'Nothing to Save',
        description: 'Add some items to your BOM before saving as draft',
        variant: 'destructive'
      });
      return;
    }

    try {
      console.log('Starting draft save process...');

      await flushQuoteFieldSync();

      const resolvedCustomerName = resolveCustomerNameFromFields(
        quoteFields,
        currentQuote?.customer_name ?? 'Pending Customer',
      );

      const defaultOracleCustomerId =
        typeof currentQuote?.oracle_customer_id === 'string' && currentQuote.oracle_customer_id.trim().length > 0
          ? currentQuote.oracle_customer_id.trim()
          : 'DRAFT';
      const resolvedOracleCustomerId = getStringFieldValue('oracle_customer_id', defaultOracleCustomerId, defaultOracleCustomerId);

      const defaultSfdcOpportunity =
        typeof currentQuote?.sfdc_opportunity === 'string' && currentQuote.sfdc_opportunity.trim().length > 0
          ? currentQuote.sfdc_opportunity.trim()
          : `DRAFT-${Date.now()}`;
      const resolvedSfdcOpportunity = getStringFieldValue('sfdc_opportunity', defaultSfdcOpportunity, defaultSfdcOpportunity);

      let quoteId = currentQuoteId;
      
      const { draftBomData, totals } = buildDraftBomSnapshot();
      const { totalValue, totalCost, grossProfit, originalMargin } = totals;

      // Create new draft if none exists
      if (!quoteId) {
        console.log('No current quote ID, creating new draft quote');

        const newQuoteId = await generateUniqueDraftName(user.id, user.email);

        console.log('Generated new draft quote ID:', newQuoteId);

        const resolvedPriority = getStringFieldValue('priority', 'Medium');
        const resolvedShippingTerms = getStringFieldValue('shipping_terms', 'Ex-Works', 'Ex-Works');
        const resolvedPaymentTerms = getStringFieldValue('payment_terms', 'Net 30', 'Net 30');
        const resolvedCurrency = getStringFieldValue('currency', 'USD');
        const rawRepInvolved = resolveQuoteFieldValue('is_rep_involved', false);
        const resolvedRepInvolved =
          typeof rawRepInvolved === 'string'
            ? rawRepInvolved === 'true'
            : Boolean(rawRepInvolved);

        const quoteData = {
          id: newQuoteId,
          user_id: user.id,
          customer_name: resolvedCustomerName,
          oracle_customer_id: resolvedOracleCustomerId,
          sfdc_opportunity: resolvedSfdcOpportunity,
          priority: (resolvedPriority as any) || 'Medium',
          shipping_terms: resolvedShippingTerms,
          payment_terms: resolvedPaymentTerms,
          currency: resolvedCurrency,
          is_rep_involved: resolvedRepInvolved,
          status: 'draft' as const,
          quote_fields: quoteFields,
          draft_bom: draftBomData,
          original_quote_value: totalValue,
          discounted_value: totalValue,
          total_cost: totalCost,
          requested_discount: 0,
          original_margin: originalMargin,
          discounted_margin: originalMargin,
          gross_profit: grossProfit,
          submitted_by_email: user.email || '',
          submitted_by_name: user.email || 'Unknown User'
        };
        
        const { error: createError } = await supabase
          .from('quotes')
          .insert(quoteData);
          
        if (createError) {
          console.error('Quote creation error:', createError);
          throw new Error(`Failed to create quote: ${createError.message}`);
        }
        
        setCurrentQuoteId(newQuoteId);
        setCurrentQuote({
          id: newQuoteId,
          customer_name: resolvedCustomerName,
          oracle_customer_id: resolvedOracleCustomerId,
          sfdc_opportunity: resolvedSfdcOpportunity,
          status: 'draft',
          quote_fields: quoteFields,
          draft_bom: draftBomData,
        });
        quoteId = newQuoteId;

        window.history.replaceState({}, '', `/#configure?quoteId=${encodeURIComponent(newQuoteId)}`);

        console.log('Draft quote created successfully:', quoteId);
        lastSyncedQuoteFieldsRef.current = JSON.stringify(quoteFields ?? {});
      } else {
        // Update existing draft - also calculate and update totals
        const { error: updateError } = await supabase
          .from('quotes')
          .update({
            customer_name: resolvedCustomerName,
            oracle_customer_id: resolvedOracleCustomerId,
            sfdc_opportunity: resolvedSfdcOpportunity,
            quote_fields: quoteFields,
            draft_bom: draftBomData,
            original_quote_value: totalValue,
            discounted_value: totalValue,
            total_cost: totalCost,
            original_margin: originalMargin,
            discounted_margin: originalMargin,
            gross_profit: grossProfit,
            updated_at: new Date().toISOString()
          })
          .eq('id', quoteId)
          .eq('status', 'draft'); // Safety check
          
        if (updateError) {
          console.error('Quote update error:', updateError);
          throw new Error(`Failed to update draft: ${updateError.message}`);
        }

        setCurrentQuote(prev => prev ? {
          ...prev,
          customer_name: resolvedCustomerName,
          oracle_customer_id: resolvedOracleCustomerId,
          sfdc_opportunity: resolvedSfdcOpportunity,
          quote_fields: quoteFields,
          draft_bom: draftBomData,
        } : prev);
        console.log('Draft quote updated successfully:', quoteId);
        lastSyncedQuoteFieldsRef.current = JSON.stringify(quoteFields ?? {});
      }

      const toastCustomerName = resolveToastCustomerName(
        quoteFields,
        resolvedCustomerName,
      );

      toast({
        title: 'Draft Saved',
        description: `Draft ${quoteId} saved successfully with ${bomItems.length} items for ${toastCustomerName}`,
      });

    } catch (error) {
      console.error('Error saving draft:', error);
      const errorMessage = error instanceof Error ? error.message : 'Unknown error occurred';
      toast({
        title: 'Save Failed',
        description: errorMessage,
        variant: 'destructive'
      });
    }
  };

  const saveDraftQuote = async (autoSave = false) => {
    if (!currentQuoteId || !user?.id) return;

    try {
      await flushQuoteFieldSync();

      const { draftBomData, totals } = buildDraftBomSnapshot();
      const {
        totalValue,
        totalCost,
        discountedValue,
        discountedMargin,
        grossProfit,
        draftOriginalMargin,
      } = totals;

      // Update quote with draft BOM data
      const updatedCustomerName = resolveCustomerNameFromFields(
        quoteFields,
        currentQuote?.customer_name ?? 'Pending Customer',
      );

      const timestampFallback = `DRAFT-${Date.now()}`;
      const resolvedOracleCustomerId = getStringFieldValue('oracle_customer_id', 'DRAFT', 'DRAFT');
      const resolvedSfdcOpportunity = getStringFieldValue('sfdc_opportunity', timestampFallback, timestampFallback);
      
      // Use the same normalization logic as the auto-sync path so any account
      // style field (including select objects) can drive the persisted
      // customer name.
      const { error: quoteError } = await supabase
        .from('quotes')
        .update({
          customer_name: updatedCustomerName,
          oracle_customer_id: resolvedOracleCustomerId,
          sfdc_opportunity: resolvedSfdcOpportunity,
          original_quote_value: totalValue,
          discounted_value: discountedValue,
          requested_discount: discountPercentage,
          total_cost: totalCost,
          gross_profit: grossProfit,
          original_margin: draftOriginalMargin,
          discounted_margin: discountedMargin,
          quote_fields: quoteFields,
          discount_justification: discountJustification,
          draft_bom: draftBomData,
          status: 'draft',
          updated_at: new Date().toISOString()
        })
        .eq('id', currentQuoteId);

      if (quoteError) throw quoteError;

      lastSyncedQuoteFieldsRef.current = JSON.stringify(quoteFields ?? {});

      setCurrentQuote(prev => {
        if (!prev) {
          return prev;
        }

        const nextQuote: Record<string, any> = {
          ...prev,
          quote_fields: quoteFields,
          draft_bom: draftBomData,
        };

        if (updatedCustomerName) {
          nextQuote.customer_name = updatedCustomerName;
        }

        return nextQuote;
      });

      if (!autoSave) {
        toast({
          title: 'Draft Saved',
          description: 'Your quote has been saved as a draft'
        });
      }
    } catch (error) {
      console.error('Error saving draft:', error);
      if (!autoSave) {
        toast({
          title: 'Error',
          description: 'Failed to save draft',
          variant: 'destructive'
        });
      }
    }
  };

  // Auto-save draft every 30 seconds (only if draft already exists)
  useEffect(() => {
    if (!currentQuoteId || !isDraftMode || bomItems.length === 0) return;
    
    const autoSaveInterval = setInterval(() => {
      saveDraftQuote(true);
    }, 30000); // 30 seconds
    
    return () => clearInterval(autoSaveInterval);
  }, [currentQuoteId, isDraftMode, bomItems, quoteFields]);

  // Use quote validation hook
  const { validation, validateFields } = useQuoteValidation(quoteFields, availableQuoteFields);

  // Fixed field change handler to match expected signature
  const handleQuoteFieldChange = (fieldId: string, value: any) => {
    setQuoteFields(prev => {
      const nextFields = { ...prev, [fieldId]: value };

      setCurrentQuote(prevQuote => {
        if (!prevQuote) {
          return prevQuote;
        }

        const nextQuote: Record<string, any> = {
          ...prevQuote,
          quote_fields: nextFields,
        };

        const derivedCustomerName = getDerivedCustomerName(nextFields, prevQuote.customer_name ?? null);
        if (derivedCustomerName) {
          nextQuote.customer_name = derivedCustomerName;
        }

        return nextQuote;
      });

      return nextFields;
    });
  };

  const syncQuoteFieldsToSupabase = useCallback(
    async (fields: Record<string, any>, serializedSnapshot: string) => {
      if (!currentQuoteId || !isDraftMode) {
        return;
      }

      try {
        const derivedCustomerName = getDerivedCustomerName(fields, currentQuote?.customer_name ?? null);
        const draftBomUpdate = mergeQuoteFieldsIntoDraftBom(currentQuote?.draft_bom, fields);
        const updatePayload: Record<string, any> = {
          quote_fields: fields,
          updated_at: new Date().toISOString(),
        };

        if (derivedCustomerName) {
          updatePayload.customer_name = derivedCustomerName;
        }

        if (draftBomUpdate) {
          updatePayload.draft_bom = draftBomUpdate;
        }

        const { error } = await supabase
          .from('quotes')
          .update(updatePayload)
          .eq('id', currentQuoteId);

        if (error) {
          console.error('Error syncing quote fields to Supabase:', error);
          return;
        }

        lastSyncedQuoteFieldsRef.current = serializedSnapshot;

        setCurrentQuote(prev => {
          if (!prev) {
            return prev;
          }

          const nextDraftBom = mergeQuoteFieldsIntoDraftBom(prev.draft_bom, fields);
          const nextQuote: Record<string, any> = {
            ...prev,
            quote_fields: fields,
          };

          if (derivedCustomerName) {
            nextQuote.customer_name = derivedCustomerName;
          }

          if (nextDraftBom) {
            nextQuote.draft_bom = nextDraftBom;
          }

          return nextQuote;
        });
      } catch (error) {
        console.error('Failed to sync quote fields to Supabase:', error);
      }
    },
    [currentQuoteId, isDraftMode, currentQuote?.customer_name, currentQuote?.draft_bom]
  );

  const flushQuoteFieldSync = useCallback(async () => {
    if (!currentQuoteId || !isDraftMode) {
      return;
    }

    const serialized = JSON.stringify(quoteFields ?? {});
    if (serialized === lastSyncedQuoteFieldsRef.current) {
      return;
    }

    if (pendingQuoteFieldSyncRef.current) {
      clearTimeout(pendingQuoteFieldSyncRef.current);
      pendingQuoteFieldSyncRef.current = null;
    }

    await syncQuoteFieldsToSupabase(quoteFields ?? {}, serialized);
  }, [currentQuoteId, isDraftMode, quoteFields, syncQuoteFieldsToSupabase]);

  useEffect(() => {
    if (!currentQuoteId || !isDraftMode) {
      return;
    }

    const serialized = JSON.stringify(quoteFields ?? {});
    if (serialized === lastSyncedQuoteFieldsRef.current) {
      return;
    }

    if (pendingQuoteFieldSyncRef.current) {
      clearTimeout(pendingQuoteFieldSyncRef.current);
    }

    pendingQuoteFieldSyncRef.current = setTimeout(() => {
      pendingQuoteFieldSyncRef.current = null;
      syncQuoteFieldsToSupabase(quoteFields ?? {}, serialized);
    }, 750);

    return () => {
      if (pendingQuoteFieldSyncRef.current) {
        clearTimeout(pendingQuoteFieldSyncRef.current);
        pendingQuoteFieldSyncRef.current = null;
      }
    };
  }, [quoteFields, currentQuoteId, isDraftMode, syncQuoteFieldsToSupabase]);

  useEffect(() => {
    return () => {
      flushQuoteFieldSync().catch((error) => {
        console.error('Failed to flush pending quote field sync on unmount:', error);
      });
    };
  }, [flushQuoteFieldSync]);

  // Load Level 1 products for dynamic tabs - use real Supabase data
  const [level1Products, setLevel1Products] = useState<Level1Product[]>([]);
  const [allLevel2Products, setAllLevel2Products] = useState<Level2Product[]>([]);
  const [allLevel3Products, setAllLevel3Products] = useState<Level3Product[]>([]);
  const [level1Loading, setLevel1Loading] = useState(true);
  const [isLoading, setIsLoading] = useState(false);

  useEffect(() => {
    const loadAllProducts = async () => {
      try {
        const [l1, l2, l3] = await Promise.all([
          productDataService.getLevel1Products(),
          productDataService.getLevel2Products(),
          productDataService.getLevel3Products(),
        ]);
        setLevel1Products(l1.filter(p => p.enabled));
        setAllLevel2Products(l2);
        setAllLevel3Products(l3);
      } catch (error) {
        console.error('Error loading all products:', error);
        setLevel1Products([]);
        setAllLevel2Products([]);
        setAllLevel3Products([]);
      } finally {
        setLevel1Loading(false);
      }
    };

    loadAllProducts();
  }, []);

  useEffect(() => {
    // TODO: Add logic here if this useEffect was intended to perform an action
  }, [level3Products, codeMap, selectedAccessories]);

  const productMap = useMemo(() => {
    const map = new Map<string, string>();
    [...level1Products, ...allLevel2Products, ...allLevel3Products].forEach(p => {
      map.set(p.id, p.displayName || p.name);
    });
    return map;
  }, [level1Products, allLevel2Products, allLevel3Products]);

  // Set default active tab when products are loaded
  useEffect(() => {
    if (level1Products.length > 0 && !activeTab) {
      console.log('Setting default active tab. Available products:', level1Products.map(p => ({ id: p.id, name: p.name })));
      setActiveTab(level1Products[0].id);
    }
  }, [level1Products.length, activeTab]);

  // Update selected product when tab changes
  useEffect(() => {
    if (activeTab && activeTab !== 'additional-config') {
      console.log('Active tab changed to:', activeTab);
      const product = level1Products.find(p => p.id === activeTab);
      console.log('Found product for tab:', product);
      
      if (product && selectedLevel1Product?.id !== activeTab) {
        console.log('Setting selectedLevel1Product to:', product);
        setSelectedLevel1Product(product);
        setSelectedLevel2Options([]);
        setSelectedChassis(null);
        setSlotAssignments({});
        setSelectedSlot(null);
      }
    }
  }, [activeTab, level1Products, selectedLevel1Product?.id]);

  const handleAddToBOM = (product: Level1Product | Level2Product | Level3Product, customPartNumber?: string) => {
    console.log('Adding product to BOM:', product.name);
    
    let partNumber = customPartNumber || product.partNumber;
    
    // For Level 2 products with "Not Applicable" chassis type, use the Admin-configured prefix as part number
    if (!partNumber && 'chassisType' in product && product.chassisType === 'N/A' && 'partNumberPrefix' in product && product.partNumberPrefix) {
      partNumber = String(product.partNumberPrefix);
    } else if (!partNumber && 'partNumberPrefix' in product && product.partNumberPrefix) {
      partNumber = String(product.partNumberPrefix);
    }
    
    const newItem: BOMItem = {
      id: `${product.id}-${Date.now()}`,
      product: product,
      quantity: 1,
      enabled: true,
      partNumber: partNumber
    };
    
    // Add to BOM
    setBomItems(prev => [...prev, newItem]);
    onBOMUpdate([...bomItems, newItem]);
    
    // Show success message
    toast({
      title: 'Added to BOM',
      description: `${product.name} has been added to your bill of materials.`,
    });
  };

  // Handle adding a non-chassis product with its accessories to the BOM
  const handleAddNonChassisToBOM = (customPartNumber?: string) => {
    if (!configuringNonChassis) return;
    
    // Create the main product BOM item
    const mainProduct: BOMItem = {
      id: `${configuringNonChassis.id}-${Date.now()}`,
      product: configuringNonChassis,
      quantity: 1,
      enabled: true,
      partNumber: customPartNumber || 
                  pnConfig?.prefix || 
                  configuringNonChassis.partNumber || 
                  `${configuringNonChassis.name}-001`
    };

    // Create BOM items for selected accessories
    const accessoryItems: BOMItem[] = [];
    
    // Process each selected accessory
    Array.from(selectedAccessories).forEach(accessoryId => {
      const accessory = level3Products.find(p => p.id === accessoryId);
      if (!accessory) return;
      
      const accessoryItem: BOMItem = {
        id: `${accessory.id}-${Date.now()}`,
        product: accessory,
        quantity: 1,
        enabled: true,
        partNumber: accessory.partNumber || `${accessory.name}-001`,
        isAccessory: true
      };
      
      accessoryItems.push(accessoryItem);
    });

    // Add main product and accessories to BOM
    const newBomItems = [...bomItems, mainProduct, ...accessoryItems];
    setBomItems(newBomItems);
    onBOMUpdate(newBomItems);
    
    // Reset state
    setConfiguringNonChassis(null);
    setSelectedAccessories(new Set());
    
    // Show success message
    toast({
      title: 'Added to BOM',
      description: `${mainProduct.product.name} and ${accessoryItems.length} accessories have been added to your bill of materials.`,
    });
  };

  const handleLevel2OptionToggle = (option: Level2Product) => {
    console.log('Level2OptionToggle called with option:', option.name, 'chassisType:', option.chassisType);
    
    // Check if this is a single-selection context (clear other selections first)
    setSelectedLevel2Options([]);
    
    // Normalize chassis type for comparison (case and whitespace insensitive)
    const normalizedChassisType = option.chassisType?.trim().toUpperCase();
    const isNonChassis = !normalizedChassisType || 
                        normalizedChassisType === 'N/A' || 
                        normalizedChassisType === 'NA' || 
                        normalizedChassisType === 'NONE';
    
    // If the option has a chassis type and it's not 'N/A', show chassis config
    if (!isNonChassis) {
      console.log('Showing chassis configuration for:', option.name);
      setConfiguringChassis(option);
      setSelectedChassis(option);
      setSlotAssignments({});
      setSelectedSlot(null);
      return;
    }

    // For non-chassis products, show non-chassis configurator
    console.log('Showing non-chassis configuration for:', option.name);
    setConfiguringNonChassis(option);
    
    // Load admin config and codes for this product
    (async () => {
      try {
        const [cfg, codes, l3] = await Promise.all([
          productDataService.getPartNumberConfig(option.id),
          productDataService.getPartNumberCodesForLevel2(option.id),
          productDataService.getLevel3ProductsForLevel2(option.id)
        ]);
        
        setPnConfig(cfg);
        setCodeMap(codes);
        
        // Filter accessories marked as outside_chassis
        const accessories = l3.filter(p => codes[p.id]?.outside_chassis);
        setLevel3Products(accessories);
        
        // Auto-select standard accessories
        const standardAccessories = accessories
          .filter(p => codes[p.id]?.is_standard)
          .map(p => p.id);
        
        if (standardAccessories.length > 0) {
          setSelectedAccessories(new Set(standardAccessories));
        }
        
      } catch (e) {
        console.error('Failed to load PN config/codes for non-chassis product:', e);
        toast({
          title: 'Error',
          description: 'Failed to load product configuration. Please try again.',
          variant: 'destructive',
        });
      }
    })();
  };

  const handleChassisSelect = (chassis: Level2Product) => {
    console.log('Chassis selected:', chassis.name, 'chassisType:', chassis.chassisType);
    setSelectedChassis(chassis);

    if (chassis.chassisType && chassis.chassisType !== 'N/A') {
      console.log('Setting up chassis configuration for:', chassis.name);
      setConfiguringChassis(chassis);
      setSlotAssignments({});
      setSelectedSlot(null);

      // Load admin config and codes for this chassis
      (async () => {
        try {
          const [cfg, codes, l3] = await Promise.all([
            productDataService.getPartNumberConfig(chassis.id),
            productDataService.getPartNumberCodesForLevel2(chassis.id),
            productDataService.getLevel3ProductsForLevel2(chassis.id)
          ]);
          setPnConfig(cfg);
          setCodeMap(codes);
          setLevel3Products(l3);
          setAutoPlaced(false);
          
          // Auto-include standard items based on admin configuration
          const autoIncludeAssignments: Record<number, Level3Product> = {};
          
          // Check for standard items to auto-include
          Object.entries(codes).forEach(([l3Id, def]: [string, any]) => {
            if (def?.is_standard && !def?.outside_chassis) {
              const standardProduct = l3.find(p => p.id === l3Id);
              if (standardProduct && def.standard_position !== null && def.standard_position !== undefined) {
                // Use the exact position from admin config - no remapping needed
                const position = def.standard_position;
                autoIncludeAssignments[position] = standardProduct;
                console.log(`Auto-including standard item "${standardProduct.name}" at position ${position}`);
              }
            }
          });
          
          if (Object.keys(autoIncludeAssignments).length > 0) {
            setSlotAssignments(autoIncludeAssignments);
            toast({
              title: 'Standard Items Added',
              description: `${Object.keys(autoIncludeAssignments).length} standard items have been automatically included.`,
            });
          }
          
        } catch (e) {
          console.error('Failed to load PN config/codes for chassis:', e);
        }
      })();

      setTimeout(() => {
        const configSection = document.getElementById('chassis-configuration');
        if (configSection) {
          configSection.scrollIntoView({ behavior: 'smooth' });
        }
      }, 100);
    } else {
      handleAddToBOM(chassis);
    }
  };

  const handleSlotClick = (slot: number) => {
    setSelectedSlot(slot);
  };

  const cleanupLevel4BomItem = async (bomItemId: string) => {
    if (!bomItemId) return;

    try {
      const { Level4Service } = await import('@/services/level4Service');

      try {
        Level4Service.unregisterActiveSession(bomItemId);
      } catch (error) {
        console.warn('Failed to unregister Level 4 session during cleanup:', error);
      }

      try {
        await Level4Service.deleteTempBOMItem(bomItemId, true);
      } catch (error) {
        console.warn('Failed to delete Level 4 BOM item during cleanup:', error);
      }
    } catch (error) {
      console.error('Error cleaning up Level 4 BOM item:', error);
    }
  };

  const handleSlotClear = (slot: number) => {
    const bomItemsToCleanup = new Set<string>();

    setSlotAssignments(prev => {
      const updated = { ...prev };
      const card = updated[slot];

      if (card && isBushingCard(card)) {
        const bushingSlots = findExistingBushingSlots(updated);
        bushingSlots.forEach(bushingSlot => {
          const bushingCard = updated[bushingSlot];
          const bomItemId = (bushingCard as any)?.level4BomItemId as string | undefined;
          if (bomItemId) {
            bomItemsToCleanup.add(bomItemId);
          }
          delete updated[bushingSlot];
        });
      } else {
        const bomItemId = (card as any)?.level4BomItemId as string | undefined;
        if (bomItemId) {
          bomItemsToCleanup.add(bomItemId);
        }
        delete updated[slot];
      }

      return updated;
    });

    if (bomItemsToCleanup.size > 0) {
      bomItemsToCleanup.forEach(bomItemId => {
        void cleanupLevel4BomItem(bomItemId);
      });
    }
  };

  const handleCardSelect = (card: any, slot: number) => {
    const updatedAssignments = { ...slotAssignments };
    const displayName = (card as any).displayName || card.name;

    const bomItemsToCleanup = new Set<string>();

    const removeExistingAssignment = (targetSlot: number) => {
      const existing = updatedAssignments[targetSlot];
      if (!existing) return;

      const existingBomId = (existing as any)?.level4BomItemId as string | undefined;
      if (existingBomId) {
        bomItemsToCleanup.add(existingBomId);
      }

      delete updatedAssignments[targetSlot];
    };

    const existingAtSlot = updatedAssignments[slot];
    if (existingAtSlot) {
      if (isBushingCard(existingAtSlot)) {
        const pairSlot = (existingAtSlot as any)?.bushingPairSlot as number | undefined;
        if (pairSlot) {
          removeExistingAssignment(pairSlot);
        }
      }
      removeExistingAssignment(slot);
    }

    // Create card with display name
    const requiresLevel4Configuration = Boolean(
      (card as any).has_level4 ||
      (card as any).requires_level4_config
    );

    const cardWithDisplayName = {
      ...card,
      displayName: displayName,
      hasLevel4Configuration: requiresLevel4Configuration
    };
    
    // Handle bushing cards
    if (isBushingCard(card)) {
      // For bushing cards, always assign to the primary slot (6 or 13) and the next slot
      // Ensure we're using the correct primary slot (6 or 13)
      const primarySlot = slot === 7 ? 6 : (slot === 14 ? 13 : slot);
      const secondarySlot = primarySlot + 1;
      
      // Assign to primary slot
      updatedAssignments[primarySlot] = {
        ...cardWithDisplayName,
        isBushingPrimary: true,
        bushingPairSlot: secondarySlot,
        displayName: displayName, // Use the display name from level 3 config
        hasLevel4Configuration: requiresLevel4Configuration
      };

      // Assign to secondary slot
      updatedAssignments[secondarySlot] = {
        ...cardWithDisplayName,
        isBushingSecondary: true,
        bushingPairSlot: primarySlot,
        displayName: displayName, // Use the same display name as primary slot
        hasLevel4Configuration: requiresLevel4Configuration
      };
    } else {
      // Regular card assignment
      updatedAssignments[slot] = cardWithDisplayName;
    }

    // Only set state once after all updates
    setSlotAssignments(updatedAssignments);

    if (bomItemsToCleanup.size > 0) {
      bomItemsToCleanup.forEach(id => {
        void cleanupLevel4BomItem(id);
      });
    }

    // Check if this card requires level 4 configuration
    console.log('Card level 4 check:', {
      card: card.name,
      has_level4: (card as any).has_level4,
      requires_level4_config: (card as any).requires_level4_config
    });
    
    if ((card as any).has_level4 || (card as any).requires_level4_config) {
      console.log('Triggering Level 4 modal for:', card.name);
      
      // Create BOM item that will be saved to database
      const newItem = {
        id: crypto.randomUUID(), // Temporary ID, will be replaced with database ID
        product: cardWithDisplayName,
        quantity: 1,
        enabled: true,
        partNumber: card.partNumber,
        displayName: displayName,
        slot: slot,
        [SLOT_LEVEL4_FLAG]: true,
      } as BOMItem & { [SLOT_LEVEL4_FLAG]: true };
      
      // Save BOM item to database immediately to enable Level 4 configuration
      handleLevel4Setup(newItem);
    } else {
      // Removed the call to updateBOMItems here
    }
    
    setSelectedSlot(null);
  };
  
  // Helper function to update BOM items from slot assignments
  const updateBOMItems = (assignments: Record<number, any>) => {
    const slotItems = Object.entries(assignments).map(([slot, product]) => ({
      id: `slot-${slot}-${product.id}`,
      product: {
        ...product,
        displayName: product.displayName || product.name
      },
      quantity: 1,
      enabled: true,
      partNumber: product.partNumber,
      displayName: product.displayName || product.name,
      slot: Number(slot)
    }));

    const nonSlotItems = bomItems.filter(item => item.slot === undefined);
    const updatedItems = [...nonSlotItems, ...slotItems];
    
    setBomItems(updatedItems);
    onBOMUpdate(updatedItems);
  };


  // Setup Level 4 configuration by creating BOM item in database first
  const handleLevel4Setup = async (newItem: BOMItem) => {
    try {
      setIsLoading(true);

      // Import Level4Service dynamically to avoid circular imports
      const { Level4Service } = await import('@/services/level4Service');
      
      // Try to use the active user when available (the service will validate/fetch as needed)
      const activeUserId = user?.id;

      console.log('Setting up Level 4 config for user:', activeUserId);
      
      // Create temporary quote and BOM item in database
      const { bomItemId, tempQuoteId } = await Level4Service.createBOMItemForLevel4Config(newItem, activeUserId);
      
      // Update the item with database ID
      const itemWithDbId: BOMItem = {
        ...newItem,
        id: bomItemId
      };
      
      // Store temp quote ID separately for cleanup
      (itemWithDbId as any).tempQuoteId = tempQuoteId;
      
      // Register the session immediately to prevent cleanup
      Level4Service.registerActiveSession(bomItemId);
      
      setConfiguringLevel4Item(itemWithDbId);
      
    } catch (error) {
      console.error('Error setting up Level 4 configuration:', error);

      let description = 'Failed to prepare Level 4 configuration. Please try again.';
      if (error instanceof Error && error.message.includes('authenticated')) {
        description = 'You must be signed in to configure Level 4 options. Please log in and try again.';
      }

      toast({
        title: 'Error',
        description,
        variant: 'destructive',
      });
    } finally {
      setIsLoading(false);
    }
  };

  const handleSlotLevel4Reconfigure = (slot: number) => {
    const card = slotAssignments[slot];
    if (!card) return;

    const displayName = (card as any).displayName || card.name;
    const partNumber = (card as any).partNumber || card.partNumber || '';
    const level4BomItemId = (card as any)?.level4BomItemId as string | undefined;
    const tempQuoteId = (card as any)?.level4TempQuoteId as string | undefined;

    if (!level4BomItemId) {
      setSelectedSlot(slot);

      const newItem: BOMItem = {
        id: crypto.randomUUID(),
        product: {
          ...card,
          displayName,
        },
        quantity: 1,
        enabled: true,
        partNumber,
        displayName,
        slot,
        [SLOT_LEVEL4_FLAG]: true,
      } as BOMItem & { [SLOT_LEVEL4_FLAG]: true };

      handleLevel4Setup(newItem);
      return;
    }

    const reconfigureItem = {
      id: level4BomItemId,
      product: {
        ...card,
        displayName,
      },
      quantity: 1,
      enabled: true,
      partNumber,
      displayName,
      slot,
      level4Config: (card as any)?.level4Config,
      [SLOT_LEVEL4_FLAG]: true,
    } as BOMItem & { isReconfigureSession?: boolean; [SLOT_LEVEL4_FLAG]: true };

    if (tempQuoteId) {
      (reconfigureItem as any).tempQuoteId = tempQuoteId;
    }

    reconfigureItem.isReconfigureSession = true;

    setConfiguringLevel4Item(reconfigureItem);
    setSelectedSlot(slot);
  };

  const handleLevel4Save = (payload: Level4RuntimePayload) => {
    console.log('Saving Level 4 configuration:', payload);

    const isSlotLevelSession = Boolean((configuringLevel4Item as any)?.[SLOT_LEVEL4_FLAG]);

    if (isSlotLevelSession) {
      const slot = configuringLevel4Item.slot;
      const tempQuoteId = (configuringLevel4Item as any)?.tempQuoteId as string | undefined;
      const displayName = (configuringLevel4Item as any).displayName || configuringLevel4Item.product.name;

      setSlotAssignments(prev => {
        const updated = { ...prev };
        const primaryCard = updated[slot];

        // For bushing cards, only apply the Level 4 configuration to the primary slot
        // The secondary slot will share the configuration but not have its own Level 4 BOM item
        if (primaryCard && isBushingCard(primaryCard)) {
          const isPrimarySlot = (primaryCard as any)?.isBushingPrimary;
          
          if (isPrimarySlot) {
            // Apply to primary slot only
            updated[slot] = {
              ...primaryCard,
              displayName: (primaryCard as any).displayName || primaryCard.name,
              level4Config: payload,
              level4BomItemId: payload.bomItemId,
              level4TempQuoteId: tempQuoteId,
              hasLevel4Configuration: true
            } as Level3Product;

            // Update the secondary slot to reference the primary's configuration but don't create a separate BOM item
            const pairedSlot = (primaryCard as any)?.bushingPairSlot as number | undefined;
            if (pairedSlot && updated[pairedSlot]) {
              updated[pairedSlot] = {
                ...updated[pairedSlot],
                displayName: (updated[pairedSlot] as any).displayName || updated[pairedSlot].name,
                level4Config: payload, // Share the same configuration
                level4BomItemId: payload.bomItemId, // Reference the same BOM item
                level4TempQuoteId: tempQuoteId,
                hasLevel4Configuration: true,
                isSharedLevel4Config: true // Flag to indicate this is a shared config
              } as Level3Product;
            }
          } else {
            // If this is a secondary slot being configured, find the primary and update it
            const pairedSlot = (primaryCard as any)?.bushingPairSlot as number | undefined;
            if (pairedSlot && updated[pairedSlot]) {
              // Apply configuration to the primary slot
              updated[pairedSlot] = {
                ...updated[pairedSlot],
                displayName: (updated[pairedSlot] as any).displayName || updated[pairedSlot].name,
                level4Config: payload,
                level4BomItemId: payload.bomItemId,
                level4TempQuoteId: tempQuoteId,
                hasLevel4Configuration: true
              } as Level3Product;

              // Update the secondary slot to reference the primary's configuration
              updated[slot] = {
                ...primaryCard,
                displayName: (primaryCard as any).displayName || primaryCard.name,
                level4Config: payload,
                level4BomItemId: payload.bomItemId,
                level4TempQuoteId: tempQuoteId,
                hasLevel4Configuration: true,
                isSharedLevel4Config: true
              } as Level3Product;
            }
          }
        } else {
          // For non-bushing cards, apply normally
          updated[slot] = {
            ...primaryCard,
            displayName: (primaryCard as any).displayName || primaryCard.name,
            level4Config: payload,
            level4BomItemId: payload.bomItemId,
            level4TempQuoteId: tempQuoteId,
            hasLevel4Configuration: true
          } as Level3Product;
        }

        return updated;
      });

      // Clean up temporary BOM items - avoid duplicates by only removing the specific item
      setBomItems(prev => {
        const filtered = prev.filter(item => item.id !== payload.bomItemId);
        if (filtered.length !== prev.length) {
          onBOMUpdate(filtered);
        }
        return filtered;
      });

      toast({
        title: 'Configuration Saved',
        description: `${displayName} configuration has been saved.`,
      });

      setConfiguringLevel4Item(null);
      setSelectedSlot(null);
      return;
    }

    if (configuringLevel4Item) {
      const updatedItem: BOMItem = {
        ...configuringLevel4Item,
        id: payload.bomItemId,
        level4Config: payload,
        product: {
          ...configuringLevel4Item.product,
          displayName: (configuringLevel4Item as any).displayName || configuringLevel4Item.product.name
        },
        displayName: (configuringLevel4Item as any).displayName || configuringLevel4Item.product.name
      };

      if ((configuringLevel4Item as any).tempQuoteId) {
        (updatedItem as any).tempQuoteId = (configuringLevel4Item as any).tempQuoteId;
      }

      const existingIndex = bomItems.findIndex(item =>
        item.id === configuringLevel4Item.id || item.id === payload.bomItemId
      );
      const updatedItems = existingIndex >= 0
        ? bomItems.map(item =>
            (item.id === configuringLevel4Item.id || item.id === payload.bomItemId) ? updatedItem : item
          )
        : [...bomItems, updatedItem];

      setBomItems(updatedItems);
      onBOMUpdate(updatedItems);

      toast({
        title: 'Configuration Saved',
        description: `Level 4 configuration for ${configuringLevel4Item.product.name} has been saved.`,
      });
    }

    setConfiguringLevel4Item(null);
    setSelectedSlot(null);
  };

  const handleLevel4Cancel = async () => {
    if (configuringLevel4Item) {
      try {
        // Import Level4Service dynamically to avoid circular imports
        const { Level4Service } = await import('@/services/level4Service');

        console.log('Canceling Level 4 configuration for item:', configuringLevel4Item.id);

        // Unregister the active session and force cleanup on cancel
        Level4Service.unregisterActiveSession(configuringLevel4Item.id);

        const isReconfigureSession = Boolean((configuringLevel4Item as any)?.isReconfigureSession);

        // Clean up temporary data immediately on cancel when this is a new configuration session
        if (!isReconfigureSession) {
          try {
            await Level4Service.deleteTempBOMItem(configuringLevel4Item.id, true); // Force cleanup
          } catch (error) {
            console.error('Error cleaning up Level 4 configuration:', error);
          }
        }

      } catch (error) {
        console.error('Error preparing Level 4 cleanup:', error);
        // Don't block the cancel operation
      }
    }
    
    setConfiguringLevel4Item(null);
    setSelectedSlot(null);
  };

  const handleRemoteDisplayToggle = (enabled: boolean) => {
    setHasRemoteDisplay(enabled);
  };

  const handleAddChassisToBOM = () => {
    if (editingOriginalItem) {
      handleUpdateChassisInBOM();
      return;
    }
    if (!selectedChassis) return;

    // Generate the part number for this configuration
    const partNumber = buildQTMSPartNumber({
      chassis: selectedChassis,
      slotAssignments,
      hasRemoteDisplay,
      pnConfig,
      codeMap,
      includeSuffix: true
    });

    const partNumberContext =
      pnConfig || (codeMap && Object.keys(codeMap).length > 0)
        ? {
            pnConfig: pnConfig ? deepClone(pnConfig) : null,
            codeMap: codeMap ? deepClone(codeMap) : {},
          }
        : undefined;

    // Create a new BOM item for the chassis with its configuration
    const newItem: BOMItem = {
      id: `chassis-${Date.now()}`,
      product: {
        ...selectedChassis,
        displayName: selectedChassis.name,
        partNumber: partNumber
      },
      quantity: 1,
      enabled: true,
      partNumber: partNumber,
      displayName: selectedChassis.name,
      slotAssignments: { ...slotAssignments },
      configuration: {
        hasRemoteDisplay,
      },
      partNumberContext,
    };

    // Add chassis to BOM
    const updatedItems = [...bomItems, newItem];
    
    // Add selected accessories to BOM with proper part numbers from codeMap
    const accessoryItems = level3Products
      .filter(p => selectedAccessories.has(p.id))
      .map(accessory => {
        const def = codeMap[accessory.id];
        const template = def?.template;
        const partNumber = template ? String(template).replace(/\{[^}]+\}/g, '') : (accessory.partNumber || undefined);
        
        return {
          id: `accessory-${accessory.id}-${Date.now()}`,
          product: {
            ...accessory,
            displayName: accessory.name,
            partNumber: partNumber
          },
          quantity: 1,
          enabled: true,
          partNumber: partNumber,
          displayName: accessory.name,
          isAccessory: true
        };
      });

    const allItems = [...updatedItems, ...accessoryItems];
    
    setBomItems(allItems);
    onBOMUpdate(allItems);

    // Reset chassis configuration state
    setSelectedChassis(null);
    setConfiguringChassis(null);
    setSlotAssignments({});
    setSelectedSlot(null);
    setHasRemoteDisplay(false);
    setSelectedAccessories(new Set());
    setPnConfig(null);
    setCodeMap({});

    // Show success message
    toast({
      title: 'Configuration Added',
      description: `${selectedChassis.name} and selected accessories have been added to your bill of materials.`,
    });
  };

  const handleUpdateChassisInBOM = () => {
    if (!selectedChassis || !editingOriginalItem) return;


    const originalSlotAssignments =
      (editingOriginalItem.slotAssignments && Object.keys(editingOriginalItem.slotAssignments).length > 0
        ? editingOriginalItem.slotAssignments
        : convertRackLayoutToAssignments(editingOriginalItem.rackConfiguration)) ||
      {};

    const normalizedCurrentAssignments = Object.keys(slotAssignments).length > 0 ? slotAssignments : {};

    const generatedPartNumber = buildQTMSPartNumber({
      chassis: selectedChassis,
      slotAssignments,
      hasRemoteDisplay,
      pnConfig,
      codeMap,
      includeSuffix: true,
    });

    // Check if the configuration has actually changed
    // Ensure both slot assignments are using number keys for proper comparison
    const originalHasRemoteDisplay = editingOriginalItem.configuration?.hasRemoteDisplay || false;
    
    // Normalize slot assignments to use number keys for comparison
    const normalizeSlotKeys = (assignments: Record<string | number, any>): Record<number, any> => {
      const normalized: Record<number, any> = {};
      Object.entries(assignments).forEach(([key, value]) => {
        const numKey = typeof key === 'string' ? parseInt(key, 10) : key;
        if (!isNaN(numKey)) {
          normalized[numKey] = value;
        }
      });
      return normalized;
    };
    
    const normalizedOriginal = normalizeSlotKeys(originalSlotAssignments);
    const normalizedCurrent = normalizeSlotKeys(normalizedCurrentAssignments);
    
    // Deep comparison of slot assignments using normalized keys
    const slotAssignmentsChanged = 
      Object.keys(normalizedOriginal).length !== Object.keys(normalizedCurrent).length ||
      Object.entries(normalizedCurrent).some(([slot, card]) => {
        const slotNum = parseInt(slot, 10);
        const originalCard = normalizedOriginal[slotNum];
        return !originalCard || originalCard.id !== card.id;
      });
    
    const remoteDisplayChanged = originalHasRemoteDisplay !== hasRemoteDisplay;

    const shouldRegeneratePartNumber = slotAssignmentsChanged || remoteDisplayChanged;

    console.log('Configuration comparison:', {
      originalSlots: Object.keys(normalizedOriginal),
      currentSlots: Object.keys(normalizedCurrent),
      slotAssignmentsChanged,
      remoteDisplayChanged,
      originalHasRemoteDisplay,
      currentHasRemoteDisplay: hasRemoteDisplay,
    });

    const partNumber = shouldRegeneratePartNumber
      ? generatedPartNumber
      : editingOriginalItem.partNumber || generatedPartNumber;

    const capturedContext =
      pnConfig || (codeMap && Object.keys(codeMap).length > 0)
        ? {
            pnConfig: pnConfig ? deepClone(pnConfig) : null,
            codeMap: codeMap ? deepClone(codeMap) : {},
          }
        : undefined;

    const partNumberContext = shouldRegeneratePartNumber
      ? capturedContext
      : editingOriginalItem.partNumberContext || capturedContext;

    const updatedItem: BOMItem = {
      ...editingOriginalItem,
      product: {
        ...selectedChassis,
        displayName: selectedChassis.name,
        partNumber: partNumber,
      },
      partNumber: partNumber,
      displayName: selectedChassis.name,
      slotAssignments: { ...slotAssignments },
      configuration: {
        hasRemoteDisplay,
      },
      partNumberContext,
    };

    const chassisIndex = bomItems.findIndex(item => item.id === editingOriginalItem.id);

    if (chassisIndex === -1) return;

    

    const newAccessoryItems = Array.from(selectedAccessories).map(accessoryId => {
      const accessory = level3Products.find(p => p.id === accessoryId);
      if (!accessory) return null;
      const def = codeMap[accessory.id];
      const template = def?.template;
      const partNumber = template ? String(template).replace(/\{[^}]+\}/g, '') : (accessory.partNumber || undefined);
      return {
        id: `accessory-${accessory.id}-${Date.now()}`,
        product: {
          ...accessory,
          displayName: accessory.name,
          partNumber: partNumber
        },
        quantity: 1,
        enabled: true,
        partNumber: partNumber,
        displayName: accessory.name,
        isAccessory: true
      };
    }).filter((item) => item !== null) as BOMItem[];

    // Find the end of the original chassis item's accessories
    let endOfOriginalAccessoriesIndex = chassisIndex + 1;
    while (endOfOriginalAccessoriesIndex < bomItems.length && bomItems[endOfOriginalAccessoriesIndex].isAccessory) {
      endOfOriginalAccessoriesIndex++;
    }

    const finalBomItems = [
      ...bomItems.slice(0, chassisIndex), // Items before the edited chassis
      updatedItem,                        // The updated chassis
      ...newAccessoryItems,               // Currently selected accessories (newly created or updated)
      ...bomItems.slice(endOfOriginalAccessoriesIndex) // Items after the original chassis and its accessories
    ];

    setBomItems(finalBomItems);
    onBOMUpdate(finalBomItems);

    // Reset state
    setSelectedChassis(null);
    setConfiguringChassis(null);
    setSlotAssignments({});
    setSelectedSlot(null);
    setHasRemoteDisplay(false);
    setEditingOriginalItem(null);
    setSelectedAccessories(new Set());
    setPnConfig(null);
    setCodeMap({});

    toast({
      title: "Configuration Updated",
      description: `${selectedChassis.name} has been updated in your bill of materials.`,
    });
  };

  const handleBOMConfigurationEdit = (item: BOMItem) => {
    console.log('Editing BOM item configuration:', item);
    
    // FIRST: Check for Level 4 configuration
    if ((item.product as any).has_level4) {
      console.log('Opening Level 4 configuration for:', item.product.name);
      setConfiguringLevel4Item(item);
      return;
    }
    
    // Check if this is a chassis-configured item (has slot assignments)
    if (item.slotAssignments || (item.product as any).chassisType && (item.product as any).chassisType !== 'N/A') {
      console.log('Editing chassis configuration for:', item.product.name);
      console.log('Existing slot assignments:', item.slotAssignments);
      console.log('Existing part number:', item.partNumber);
      
      const productId = (item.product as Level2Product)?.id;
      const hydratedChassis =
        (productId && allLevel2Products.find(p => p.id === productId)) ||
        (item.product as Level2Product);

      // Set up the chassis for editing
      setSelectedChassis(hydratedChassis);
      
      // Properly deserialize slot assignments
      const existingSlotAssignments = 
        (item.slotAssignments && Object.keys(item.slotAssignments).length > 0
          ? item.slotAssignments
          : convertRackLayoutToAssignments(item.rackConfiguration)) || {};
      
      console.log('Setting slot assignments for edit:', existingSlotAssignments);
      setSlotAssignments(existingSlotAssignments);
      setConfiguringChassis(hydratedChassis);

      const context = resolvePartNumberContext(
        item.partNumberContext,
        item.configuration,
        item.product
      );

      if (context?.pnConfig) {
        setPnConfig(deepClone(context.pnConfig));
      } else {
        setPnConfig(null);
      }

      if (context?.codeMap) {
        setCodeMap(deepClone(context.codeMap));
      } else {
        setCodeMap({});
      }

      // Store the original item for restoration if edit is cancelled
      // This preserves the original part number and configuration
      setEditingOriginalItem(item);
      
      const chassisIndex = bomItems.findIndex(bomItem => bomItem.id === item.id);

      if (chassisIndex !== -1) {
        const accessoriesToSelect = new Set<string>();
        for (let i = chassisIndex + 1; i < bomItems.length; i++) {
          const currentItem = bomItems[i];
          if (currentItem.isAccessory) {
            accessoriesToSelect.add(currentItem.product.id);
          } else {
            break; 
          }
        }
        setSelectedAccessories(accessoriesToSelect);
      }
      

      setHasRemoteDisplay(item.configuration?.hasRemoteDisplay || false);
      setAutoPlaced(false);

      (async () => {
        try {
          const [cfg, codes, l3] = await Promise.all([
            productDataService.getPartNumberConfig(hydratedChassis.id),
            productDataService.getPartNumberCodesForLevel2(hydratedChassis.id),
            productDataService.getLevel3ProductsForLevel2(hydratedChassis.id)
          ]);

          setLevel3Products(l3);

          if (!context?.pnConfig) {
            setPnConfig(cfg);
          }

          if (!context?.codeMap) {
            setCodeMap(codes);
          }
        } catch (error) {
          console.error('Failed to load PN config/codes for chassis reconfiguration:', error);
          toast({
            title: 'Configuration Load Failed',
            description: 'Unable to load chassis configuration templates. Part number editing may be limited.',
            variant: 'destructive',
          });
        }
      })();


      // Improved remote display detection from part number pattern
      // QTMS part numbers with remote display end with suffixes like "-D1", "-RD", or "-D<number>"
      // Part numbers WITHOUT remote display don't have these suffixes (e.g., QTMS-LTX-0RF8A0000000000)
      const partNumberStr = item.partNumber || item.product.partNumber || '';
      
      // Check for remote display suffixes at the end of the part number
      const hasRemoteSuffix = /-(D1|RD|D\d+)$/.test(partNumberStr);
      
      // Also check configuration if available
      const configHasRemote = item.configuration?.hasRemoteDisplay || false;
      
      console.log('Detected remote display from part number:', partNumberStr, '-> hasRemote:', hasRemoteSuffix, 'configHasRemote:', configHasRemote);
      setHasRemoteDisplay(hasRemoteSuffix || configHasRemote);
      
      setTimeout(() => {
        const configSection = document.getElementById('chassis-configuration');
        if (configSection) {
          configSection.scrollIntoView({ behavior: 'smooth' });
        }
      }, 100);
      
    } else if (item.product.name?.includes('QTMS') && item.configuration) {
      // Handle QTMS-specific configuration
      const consolidatedQTMS: ConsolidatedQTMS = {
        id: item.id || `qtms-${Date.now()}`,
        name: item.product.name,
        description: item.product.description || '',
        partNumber: item.partNumber || item.product.partNumber || '',
        price: item.product.price || 0,
        cost: item.unit_cost || item.product.cost || 0,
        configuration: item.configuration as QTMSConfiguration,
        components: []
      };
      setEditingQTMS(consolidatedQTMS);
    } else {
      // For other configurable items (analog cards, bushing cards, etc.)
      setConfiguringLevel4Item(item);
    }
  };

  const handleQTMSConfigurationSave = (updatedQTMS: ConsolidatedQTMS) => {
    console.log('Saving QTMS configuration:', updatedQTMS);
    
    if (editingQTMS) {
      // Update existing QTMS item instead of creating a new one
      const updatedBOMItems = bomItems.map(item => {
        if (item.id === editingQTMS.id) {
          return {
            ...item,
            product: {
              ...item.product,
              name: updatedQTMS.name,
              description: updatedQTMS.description,
              partNumber: updatedQTMS.partNumber,
              price: updatedQTMS.price,
              cost: updatedQTMS.cost // Add this line
            },
            configuration: updatedQTMS.configuration,
            partNumber: updatedQTMS.partNumber
          };
        }
        return item;
      });
      
      setBomItems(updatedBOMItems);
      onBOMUpdate(updatedBOMItems);
      
      toast({
        title: 'Configuration Updated',
        description: `${updatedQTMS.name} configuration has been updated successfully.`,
      });
    } else {
      // Create new QTMS item (existing logic)
      const qtmsItem = createQTMSBOMItem(updatedQTMS);
      setBomItems(prev => [...prev, qtmsItem]);
      onBOMUpdate([...bomItems, qtmsItem]);
      
      toast({
        title: 'Configuration Added',
        description: `${updatedQTMS.name} has been added to your bill of materials.`,
      });
    }
    
    setEditingQTMS(null);
  };

  const handleSubmitQuote = (quoteId: string) => {
    console.log('Quote submitted with ID:', quoteId);
    setBomItems([]);
    setQuoteFields({});
    lastSyncedQuoteFieldsRef.current = JSON.stringify({});
    setDiscountPercentage(0);
    setDiscountJustification('');
    onBOMUpdate([]);
  };

  const handleBOMUpdate = (updatedItems: BOMItem[]) => {
    setBomItems(updatedItems);
    onBOMUpdate(updatedItems);
  };

  const handleDiscountChange = (discount: number, justification: string) => {
    setDiscountPercentage(discount);
    setDiscountJustification(justification);
  };

  const submitQuoteRequest = async () => {
    if (isSubmitting) return;

    // Validate required fields before submission
    const { isValid, missingFields } = validateFields();
    
    if (!isValid) {
      toast({
        title: 'Missing Required Fields',
        description: `Please fill in the following required fields: ${missingFields.join(', ')}`,
        variant: 'destructive',
      });
      return;
    }

    if (bomItems.length === 0) {
      toast({
        title: 'No Items in BOM',
        description: 'Please add at least one item to the Bill of Materials before submitting.',
        variant: 'destructive',
      });
      return;
    }

    if (discountPercentage > 0 && !discountJustification.trim()) {
      toast({
        title: 'Justification Required',
        description: 'Please provide a justification for the requested discount before submitting.',
        variant: 'destructive',
      });
      return;
    }

    setIsSubmitting(true);

    try {
      if (!user?.email || !user?.id) {
        throw new Error('A valid user account is required to submit a quote.');
      }

      await flushQuoteFieldSync();

      let quoteId: string;
      let isSubmittingExistingDraft = false;

      const generatedQuoteId = await generateSubmittedQuoteId(user.email, user.id);
      const normalizedQuoteId = normalizeQuoteId(generatedQuoteId);

      if (!normalizedQuoteId) {
        throw new Error('Failed to generate a valid quote ID.');
      }

      quoteId = normalizedQuoteId;

      const isCurrentQuoteDraft =
        (currentQuote?.status === 'draft') ||
        (typeof currentQuoteId === 'string' && currentQuoteId.trim().length > 0 && isDraftMode);

      if (currentQuoteId && isCurrentQuoteDraft) {
        isSubmittingExistingDraft = true;
        const { error: clearDraftBomError } = await supabase
          .from('bom_items')
          .delete()
          .eq('quote_id', currentQuoteId);

        if (clearDraftBomError) {
          console.error('Failed to clear draft BOM items before submission:', clearDraftBomError);
          toast({
            title: 'Submission Failed',
            description:
              clearDraftBomError.message || 'Failed to prepare the draft for submission. Please try again.',
            variant: 'destructive',
          });
          setIsSubmitting(false);
          return;
        }

        try {
          await persistNormalizedQuoteId(currentQuoteId, quoteId);
        } catch (persistError) {
          console.error('Failed to normalize draft quote ID for submission:', persistError);
          toast({
            title: 'Submission Failed',
            description:
              persistError instanceof Error
                ? persistError.message
                : 'Unable to finalize the draft quote identifier. Please try again.',
            variant: 'destructive',
          });
          setIsSubmitting(false);
          return;
        }

        setCurrentQuoteId(quoteId);
        setCurrentQuote(prev => (
          prev
            ? {
                ...prev,
                id: quoteId,
                status: 'pending_approval'
              }
            : prev
        ));
        setIsDraftMode(false);
      }

<<<<<<< HEAD
      const trimmedDiscountJustification = discountJustification.trim();

=======
>>>>>>> 2b42b564
      const customerNameValue = resolveCustomerNameFromFields(
        quoteFields,
        getStringFieldValue('customer_name', 'Unnamed Customer'),
      );
      const oracleCustomerIdValue = getStringFieldValue('oracle_customer_id', 'TBD', 'N/A');
      const sfdcOpportunityValue = getStringFieldValue('sfdc_opportunity', 'TBD', 'N/A');
      const priorityValue = getStringFieldValue('priority', 'Medium');
      const shippingTermsValue = getStringFieldValue('shipping_terms', 'TBD', 'N/A');
      const paymentTermsValue = getStringFieldValue('payment_terms', 'TBD', 'N/A');
      const currencyValue = getStringFieldValue('currency', 'USD');
      const rawRepInvolvedFinal = resolveQuoteFieldValue('is_rep_involved', false);
      const isRepInvolvedFinal =
        typeof rawRepInvolvedFinal === 'string'
          ? rawRepInvolvedFinal === 'true'
          : Boolean(rawRepInvolvedFinal);

      const originalQuoteValue = bomItems.reduce(
        (sum, item) => sum + item.product.price * item.quantity,
        0
      );
      const discountedValue =
        originalQuoteValue * (1 - discountPercentage / 100);
      const totalCost = bomItems.reduce(
        (sum, item) => sum + (item.product.cost || 0) * item.quantity,
        0
      );
      const grossProfit = discountedValue - totalCost;
      const discountedMargin =
        discountedValue > 0 ? (grossProfit / discountedValue) * 100 : 0;

      let quoteError: any = null;
      
      if (isSubmittingExistingDraft) {
        // Update existing draft quote to final status
        const { error } = await supabase
          .from('quotes')
          .update({
            id: quoteId,
            status: 'pending_approval',
            customer_name: customerNameValue,
            oracle_customer_id: oracleCustomerIdValue,
            sfdc_opportunity: sfdcOpportunityValue,
            priority: priorityValue,
            shipping_terms: shippingTermsValue,
            payment_terms: paymentTermsValue,
            currency: currencyValue,
            is_rep_involved: isRepInvolvedFinal,
            original_quote_value: originalQuoteValue,
            requested_discount: discountPercentage,
            discount_justification: trimmedDiscountJustification,
            discounted_value: discountedValue,
            total_cost: totalCost,
            gross_profit: grossProfit,
            original_margin:
              originalQuoteValue > 0
                ? ((originalQuoteValue - totalCost) / originalQuoteValue) * 100
                : 0,
            discounted_margin: discountedMargin,
            quote_fields: quoteFields,
            updated_at: new Date().toISOString()
          })
          .eq('id', quoteId);
        quoteError = error;
      } else {
        // Insert new quote
        const { error } = await supabase
          .from('quotes').insert({
            id: quoteId,
            customer_name: customerNameValue,
            oracle_customer_id: oracleCustomerIdValue,
            sfdc_opportunity: sfdcOpportunityValue,
            status: 'pending_approval',
            user_id: user!.id,
            submitted_by_name: user!.name,
            submitted_by_email: user!.email,
            original_quote_value: originalQuoteValue,
            requested_discount: discountPercentage,
            discount_justification: trimmedDiscountJustification,
            discounted_value: discountedValue,
            total_cost: totalCost,
            gross_profit: grossProfit,
            original_margin:
              originalQuoteValue > 0
                ? ((originalQuoteValue - totalCost) / originalQuoteValue) * 100
                : 0,
            discounted_margin: discountedMargin,
            quote_fields: quoteFields,
            priority: priorityValue,
            currency: currencyValue,
            payment_terms: paymentTermsValue,
            shipping_terms: shippingTermsValue,
            is_rep_involved: isRepInvolvedFinal,
          });
        quoteError = error;
      }

      if (quoteError) {
        console.error('SUPABASE ERROR:', quoteError);
        toast({
          title: 'Submission Failed',
          description:
            quoteError.message || 'Unknown error. Check console for more info.',
          variant: 'destructive',
        });
        setIsSubmitting(false);
        return;
      }

      const bomInsertPayload = bomItems.map(item => {
        const serializedAssignments = item.slotAssignments
          ? serializeSlotAssignments(item.slotAssignments)
          : undefined;
        const rackLayout = item.rackConfiguration || buildRackLayoutFromAssignments(serializedAssignments);

        const configurationData = {
          ...(item.configuration || {}),
          slotAssignments: serializedAssignments,
          rackConfiguration: rackLayout,
          level4Config: item.level4Config || null,
          level4Selections: item.level4Selections || null,
        } as Record<string, any>;

        if (item.partNumberContext) {
          configurationData.partNumberContext = deepClone(item.partNumberContext);
        }

        return {
          quote_id: quoteId,
          product_id: item.product.id,
          name: item.product.name,
          description: item.product.description || '',
          part_number: item.product.partNumber || item.partNumber || '',
          quantity: item.quantity,
          unit_price: item.product.price,
          unit_cost: item.product.cost || 0,
          total_price: item.product.price * item.quantity,
          total_cost: (item.product.cost || 0) * item.quantity,
          margin:
            item.product.price > 0
              ? ((item.product.price - (item.product.cost || 0)) / item.product.price) * 100
              : 0,
          original_unit_price: item.original_unit_price || item.product.price,
          approved_unit_price: item.approved_unit_price || item.product.price,
          configuration_data: configurationData,
          product_type: 'standard',
        };
      });

      if (bomInsertPayload.length > 0) {
        const { error: deleteError } = await supabase
          .from('bom_items')
          .delete()
          .eq('quote_id', quoteId);

        if (deleteError) {
          console.error('Failed to clear existing BOM items:', deleteError);
          toast({
            title: 'BOM Item Error',
            description: deleteError.message || 'Failed to prepare BOM items for submission',
            variant: 'destructive',
          });
          throw deleteError;
        }

        const { error: bomError } = await supabase.from('bom_items').insert(bomInsertPayload);

        if (bomError) {
          console.error('SUPABASE BOM ERROR:', bomError);
          toast({
            title: 'BOM Item Error',
            description: bomError.message || 'Failed to create BOM item',
            variant: 'destructive',
          });
          throw bomError;
        }
      }

      try {
        const { data: adminIds } = await supabase.rpc('get_admin_user_ids');
        if (adminIds && adminIds.length > 0) {
          await supabase.from('admin_notifications').insert({
            quote_id: quoteId,
            notification_type: 'quote_pending_approval',
            sent_to: adminIds,
            message_content: {
              title: 'New Quote Pending Approval',
              message: `Quote ${quoteId} from ${user!.name} is pending approval`,
              quote_value: originalQuoteValue,
              requested_discount: discountPercentage
            }
          });
        }
      } catch (notificationError) {
        console.warn('Failed to send admin notifications:', notificationError);
      }

      toast({
        title: 'Quote Submitted Successfully',
        description: `Your quote ${quoteId} has been submitted for approval.`,
      });

      handleSubmitQuote(quoteId);
    } catch (error) {
      console.error('Error submitting quote:', error);
      toast({
        title: 'Submission Failed',
        description: 'Failed to submit quote. Please try again.',
        variant: 'destructive',
      });
    } finally {
      setIsSubmitting(false);
    }
  };

  const renderProductContent = (productId: string) => {
    console.group(`[BOMBuilder] Rendering product content for: ${productId}`);
    const product = level1Products.find(p => p.id === productId);
    if (!product) {
      console.error(`Product not found for ID: ${productId}`);
      console.groupEnd();
      return null;
    }

    // If we're configuring a chassis, show the chassis configuration UI
    if (configuringChassis) {
      console.log('Rendering chassis configuration for:', configuringChassis.name);
      return (
        <div id="chassis-configuration" className="space-y-6">
          <div className="flex items-center justify-between">
            <h3 className="text-xl font-semibold text-white">
              Configure {configuringChassis.name}
            </h3>
            <Button 
              variant="outline" 
              size="sm"
              onClick={() => {
                setEditingOriginalItem(null);
                setConfiguringChassis(null);
                setSelectedChassis(null);
                setSlotAssignments({});
                setSelectedSlot(null);
              }}
            >
              Back to Products
            </Button>
          </div>
          
          <RackVisualizer
            chassis={{
              ...configuringChassis,
              type: configuringChassis.chassisType || configuringChassis.type || 'chassis',
              height: configuringChassis.specifications?.height || '6U',
              slots: configuringChassis.specifications?.slots || 0
            }}
            slotAssignments={slotAssignments}
            selectedSlot={selectedSlot}
            onSlotClick={handleSlotClick}
            onSlotClear={handleSlotClear}
            hasRemoteDisplay={hasRemoteDisplay}
            onRemoteDisplayToggle={handleRemoteDisplayToggle}
            standardSlotHints={standardSlotHints}
            colorByProductId={colorByProductId}
            level3Products={level3Products}
            codeMap={codeMap}
            selectedAccessories={selectedAccessories}
            onAccessoryToggle={toggleAccessory}
            partNumber={buildQTMSPartNumber({ chassis: configuringChassis, slotAssignments, hasRemoteDisplay, pnConfig, codeMap, includeSuffix: false })}
            onSlotReconfigure={handleSlotLevel4Reconfigure}

          />
          
          {selectedSlot !== null && (
            <SlotCardSelector
              chassis={configuringChassis}
              slot={selectedSlot}
              onCardSelect={handleCardSelect}
              onClose={() => setSelectedSlot(null)}
              canSeePrices={canSeePrices}
              currentSlotAssignments={slotAssignments}
              codeMap={codeMap}
              pnConfig={pnConfig}
            />
          )}

          <div className="flex justify-end space-x-4">
            <Button 
              variant="outline"
              onClick={() => {
                setConfiguringChassis(null);
                setSelectedChassis(null);
                setSlotAssignments({});
                setSelectedSlot(null);
              }}
              className="text-gray-300 border-gray-600 hover:text-white hover:border-gray-400"
            >
              Cancel
            </Button>
            <Button 
              onClick={handleAddChassisToBOM}
              disabled={Object.keys(slotAssignments).length === 0}
              className="bg-green-600 hover:bg-green-700 text-white disabled:opacity-50"
            >
              {editingOriginalItem ? 'Update BOM' : 'Add to BOM'}
            </Button>
          </div>
        </div>
      );
    }

    // QTMS tab - show chassis selector or configuration
    if (productId.toLowerCase() === 'qtms') {
      console.log('Rendering QTMS tab content, configuringChassis:', configuringChassis);
      
      // If configuring a chassis, show rack visualizer
      if (configuringChassis && selectedChassis) {
        return (
          <div className="space-y-6">
            <div className="bg-gray-800 p-6 rounded-lg border border-gray-700">
              <div className="flex items-center justify-between mb-6">
                <h3 className="text-xl font-semibold text-white">Configure {selectedChassis.name}</h3>
                <Button
                  variant="outline"
                  onClick={() => {
                    setEditingOriginalItem(null);
                    setConfiguringChassis(null);
                    setSelectedChassis(null);
                    setSlotAssignments({});
                    setSelectedSlot(null);
                  }}
                  className="text-gray-300 border-gray-600 hover:text-white hover:border-gray-400"
                >
                  Back to Products
                </Button>
              </div>

              <RackVisualizer
                chassis={{
                  ...selectedChassis,
                  type: selectedChassis.chassisType || selectedChassis.type || 'chassis',
                  height: selectedChassis.specifications?.height || '6U',
                  slots: selectedChassis.specifications?.slots || 0
                }}
                slotAssignments={slotAssignments}
                onSlotClick={handleSlotClick}
                onSlotClear={handleSlotClear}
                selectedSlot={selectedSlot}
                hasRemoteDisplay={hasRemoteDisplay}
                onRemoteDisplayToggle={handleRemoteDisplayToggle}
                standardSlotHints={standardSlotHints}
                colorByProductId={colorByProductId}
                level3Products={level3Products}
                codeMap={codeMap}
                selectedAccessories={selectedAccessories}
                onAccessoryToggle={toggleAccessory}
                partNumber={buildQTMSPartNumber({ chassis: selectedChassis, slotAssignments, hasRemoteDisplay, pnConfig, codeMap, includeSuffix: false })}
                onSlotReconfigure={handleSlotLevel4Reconfigure}
              />
            
              {selectedSlot !== null && (
                <SlotCardSelector
                  chassis={selectedChassis}
                  slot={selectedSlot}
                  onCardSelect={handleCardSelect}
                  onClose={() => setSelectedSlot(null)}
                  canSeePrices={canSeePrices}
                  currentSlotAssignments={slotAssignments}
                  codeMap={codeMap}
                  pnConfig={pnConfig}
                />
              )}

              <div className="flex gap-4 justify-end">
                <Button
                  variant="outline"
                  onClick={() => {
                    setEditingOriginalItem(null);
                    setConfiguringChassis(null);
                    setSelectedChassis(null);
                    setSlotAssignments({});
                    setSelectedSlot(null);
                  }}
                  className="text-gray-300 border-gray-600 hover:text-white hover:border-gray-400"
                >
                  Cancel
                </Button>
                <Button 
                  onClick={handleAddChassisToBOM}
                  disabled={Object.keys(slotAssignments).length === 0}
                  className="bg-green-600 hover:bg-green-700 text-white disabled:opacity-50"
                >
                  {editingOriginalItem ? 'Update BOM' : 'Add to BOM'}
                </Button>
              </div>
            </div>
          </div>
        );
      }

      // Otherwise, show chassis selector
      return (
        <div className="space-y-6">
          <ChassisSelector
            onChassisSelect={handleChassisSelect}
            selectedChassis={selectedChassis}
            onAddToBOM={handleAddToBOM}
            canSeePrices={canSeePrices}
          />
        </div>
      );
    }

    // If we're configuring a non-chassis product, show the non-chassis configurator
    if (configuringNonChassis) {
      console.log('Rendering non-chassis configuration for:', configuringNonChassis.name);
      return (
        <div className="space-y-6">
          <div className="flex items-center justify-between">
            <h3 className="text-xl font-semibold">
              Configure {configuringNonChassis.name}
            </h3>
            <Button 
              variant="outline" 
              size="sm"
              onClick={() => {
                setConfiguringNonChassis(null);
                setSelectedAccessories(new Set());
              }}
            >
              Back to Products
            </Button>
          </div>
          
          <NonChassisConfigurator
            level2Product={configuringNonChassis}
            level3Products={level3Products}
            codeMap={codeMap}
            partNumberPrefix={pnConfig?.prefix || configuringNonChassis.partNumber || `${configuringNonChassis.name}-001`}
            selectedAccessories={selectedAccessories}
            onToggleAccessory={toggleAccessory}
            onAddToBOM={handleAddNonChassisToBOM}
            canOverridePartNumber={canForcePN}
          />
        </div>
      );
    }

    // For other Level 1 products, only show Level 2 options selector
    // Level 1 products should not have direct "Add to BOM" buttons
    return (
      <div className="space-y-6">
        <Level2OptionsSelector
          level1Product={product}
          selectedOptions={selectedLevel2Options}
          onOptionToggle={handleLevel2OptionToggle}
          onChassisSelect={handleChassisSelect}
          onAddToBOM={handleAddToBOM}
          canSeePrices={canSeePrices}
        />
      </div>
    );
  };

  // Show loading state while data is being fetched
  if (level1Loading) {
    return (
      <div className="flex items-center justify-center p-8">
        <div className="text-center">
          <div className="animate-spin rounded-full h-8 w-8 border-b-2 border-primary mx-auto mb-4"></div>
          <p>Loading product catalog...</p>
        </div>
      </div>
    );
  }

  // Check authentication
  if (loading) {
    return (
      <div className="flex items-center justify-center p-8">
        <div className="text-center">
          <div className="animate-spin rounded-full h-8 w-8 border-b-2 border-primary mx-auto mb-4"></div>
          <p>Checking authentication...</p>
        </div>
      </div>
    );
  }

  if (!user) {
    return (
      <Card>
        <CardContent className="p-6">
          <div className="text-center">
            <h3 className="text-lg font-medium text-gray-900 mb-2">Authentication Required</h3>
            <p className="text-gray-600">Please log in to access the BOM Builder.</p>
          </div>
        </CardContent>
      </Card>
    );
  }

  return (
    <div className="space-y-6">
      {/* Level 4 Configuration Modal handled via configuringLevel4Item */}
      
      {/* Quote Fields Section */}
      <QuoteFieldsSection
        quoteFields={quoteFields}
        onFieldChange={handleQuoteFieldChange}
      />

      {/* Main Layout: Product Selection (Left) and BOM Display (Right) */}
      <div className="grid grid-cols-1 lg:grid-cols-3 gap-6">
        {/* Product Selection - Left Side (2/3 width) */}
        <div className="lg:col-span-2">
          <Card>
            <CardHeader>
              <CardTitle>Product Selection</CardTitle>
              <CardDescription>
                Select products to add to your Bill of Materials
              </CardDescription>
            </CardHeader>
            <CardContent>
              <Tabs value={activeTab} onValueChange={(value) => {
                setIsLoading(true);
                
                setActiveTab(value);
                const selectedProduct = level1Products.find(p => p.id === value);
                setSelectedLevel1Product(selectedProduct || null);
                
                // Clear relevant state when switching tabs
                setSelectedChassis(null);
                setSlotAssignments({});
                setSelectedSlot(null);
                setHasRemoteDisplay(false);
                
                console.log('Tab switching to:', value, 'Product:', selectedProduct);
                
                setTimeout(() => setIsLoading(false), 100);
              }}>
                <TabsList className="grid w-full grid-cols-3">
                  {level1Products.map(product => (
                    <TabsTrigger key={product.id} value={product.id}>
                      {product.name}
                    </TabsTrigger>
                  ))}
                </TabsList>

                {level1Products.map(product => (
                  <TabsContent key={product.id} value={product.id}>
                    {renderProductContent(product.id)}
                  </TabsContent>
                ))}
              </Tabs>
            </CardContent>
          </Card>
        </div>

        {/* BOM Display - Right Side (1/3 width, sticky) */}
        <div className="lg:col-span-1">
          <div className="sticky top-4">
            <EnhancedBOMDisplay
              bomItems={bomItems}
              onUpdateBOM={handleBOMUpdate}
              onEditConfiguration={handleBOMConfigurationEdit}
              onSubmitQuote={submitQuoteRequest}
              onSaveDraft={handleSaveAsDraft}
              canSeePrices={canSeePrices}
              canSeeCosts={canSeeCosts}
              canEditPartNumber={canEditPN}
              productMap={productMap}
              isSubmitting={isSubmitting}
              isDraftMode={isDraftMode}
              currentQuoteId={currentQuoteId}
              draftName={currentQuote?.status === 'draft' ? currentQuoteId : null}
              quoteFields={quoteFields}
              quoteMetadata={currentQuote}
              discountPercentage={discountPercentage}
              discountJustification={discountJustification}
              onDiscountChange={(percentage, justification) => {
                setDiscountPercentage(percentage);
                setDiscountJustification(justification);
              }}
            />
          </div>
        </div>
      </div>


      {configuringLevel4Item && (
        <Level4RuntimeModal
          bomItem={configuringLevel4Item}
          level3ProductId={configuringLevel4Item.product.id}
          onSave={handleLevel4Save}
          onCancel={handleLevel4Cancel}
        />
      )}

      {editingQTMS && (
        <QTMSConfigurationEditor
          consolidatedQTMS={editingQTMS}
          onSave={handleQTMSConfigurationSave}
          onClose={() => setEditingQTMS(null)}
          canSeePrices={canSeePrices}
        />
      )}
    </div>
  );
};

export default BOMBuilder;<|MERGE_RESOLUTION|>--- conflicted
+++ resolved
@@ -3034,11 +3034,8 @@
         setIsDraftMode(false);
       }
 
-<<<<<<< HEAD
       const trimmedDiscountJustification = discountJustification.trim();
 
-=======
->>>>>>> 2b42b564
       const customerNameValue = resolveCustomerNameFromFields(
         quoteFields,
         getStringFieldValue('customer_name', 'Unnamed Customer'),
