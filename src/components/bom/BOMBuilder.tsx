import { useState, useEffect, useMemo } from 'react';
import { Card, CardContent, CardDescription, CardHeader, CardTitle } from '@/components/ui/card';
import { Tabs, TabsContent, TabsList, TabsTrigger } from '@/components/ui/tabs';
import { Badge } from '@/components/ui/badge';
import { Button } from '@/components/ui/button';
import { BOMItem, Level1Product, Level2Product, Level3Product, Level3Customization } from '@/types/product';
import Level2OptionsSelector from './Level2OptionsSelector';
import ChassisSelector from './ChassisSelector';
import RackVisualizer from './RackVisualizer';
import AccessoryList from './AccessoryList';
import SlotCardSelector from './SlotCardSelector';
import BOMDisplay from './BOMDisplay';
import { EnhancedBOMDisplay } from './EnhancedBOMDisplay';
import AnalogCardConfigurator from './AnalogCardConfigurator';
import BushingCardConfigurator from './BushingCardConfigurator';
import NonChassisConfigurator from './NonChassisConfigurator';

import { Level4RuntimePayload } from "@/types/level4";
import { Level4RuntimeModal } from "../level4/Level4RuntimeModal";

import { productDataService } from '@/services/productDataService';
import QuoteFieldsSection from './QuoteFieldsSection';

import { toast } from '@/components/ui/use-toast';
import { getSupabaseClient, getSupabaseAdminClient, isAdminAvailable } from "@/integrations/supabase/client";
import QTMSConfigurationEditor from './QTMSConfigurationEditor';
import { consolidateQTMSConfiguration, createQTMSBOMItem, ConsolidatedQTMS, QTMSConfiguration } from '@/utils/qtmsConsolidation';
import { buildQTMSPartNumber } from '@/utils/qtmsPartNumberBuilder';
import { findOptimalBushingPlacement, findExistingBushingSlots, isBushingCard } from '@/utils/bushingValidation';
import { useAuth } from '@/hooks/useAuth';
import { useQuoteValidation } from './QuoteFieldValidation';
import { usePermissions, FEATURES } from '@/hooks/usePermissions';
import {
  serializeSlotAssignments,
  deserializeSlotAssignments,
  buildRackLayoutFromAssignments,
  type SerializedSlotAssignment,
} from '@/utils/slotAssignmentUtils';

const supabase = getSupabaseClient();
const supabaseAdmin = getSupabaseAdminClient();

interface BOMBuilderProps {
  onBOMUpdate: (items: BOMItem[]) => void;
  canSeePrices: boolean;
  canSeeCosts?: boolean;
  quoteId?: string;
  mode?: 'new' | 'edit' | 'view';
}

const SLOT_LEVEL4_FLAG = '__slotLevel4Session';

const convertRackLayoutToAssignments = (
  layout?: {
    slots?: Array<{
      slot?: number | null;
      slotNumber?: number | null;
      cardName?: string | null;
      partNumber?: string | null;
      product?: { id?: string | null; name?: string | null; displayName?: string | null; partNumber?: string | null; part_number?: string | null } | null;
      level4Config?: any;
      level4Selections?: any;
      productId?: string | null;
      product_id?: string | null;
      cardId?: string | null;
      card_id?: string | null;
    }>;
  }
): Record<number, Level3Product & Record<string, any>> | undefined => {
  if (!layout?.slots || layout.slots.length === 0) {
    return undefined;
  }

  return layout.slots.reduce<Record<number, Level3Product & Record<string, any>>>((acc, slot) => {
    const position = typeof slot.slot === 'number'
      ? slot.slot
      : typeof slot.slotNumber === 'number'
        ? slot.slotNumber
        : undefined;

    if (position === undefined) {
      return acc;
    }

<<<<<<< HEAD
    const rawSlot = slot as Record<string, any>;
    const cardRecord = (rawSlot.card as Record<string, any> | undefined) || undefined;
    const nestedProduct =
      (cardRecord?.product as Record<string, any> | undefined) ||
      (cardRecord?.card as Record<string, any> | undefined) ||
      (cardRecord?.level3Product as Record<string, any> | undefined) ||
      undefined;

    const productSource =
      (slot.product as Record<string, any> | null | undefined) ||
      cardRecord ||
      nestedProduct ||
      undefined;

    const productId =
      rawSlot.productId ||
      rawSlot.product_id ||
      rawSlot.cardId ||
      rawSlot.card_id ||
      rawSlot.level3ProductId ||
      rawSlot.level3_product_id ||
      cardRecord?.id ||
      cardRecord?.productId ||
      cardRecord?.product_id ||
      cardRecord?.cardId ||
      cardRecord?.card_id ||
      cardRecord?.level3ProductId ||
      cardRecord?.level3_product_id ||
      nestedProduct?.id ||
      nestedProduct?.productId ||
      nestedProduct?.product_id ||
      productSource?.id ||
      undefined;

    const name =
      slot.cardName ||
      productSource?.displayName ||
      productSource?.name ||
      `Slot ${position} Card`;

    const partNumber =
      slot.partNumber ||
      rawSlot.part_number ||
      rawSlot.cardPartNumber ||
      rawSlot.card_part_number ||
      cardRecord?.partNumber ||
      cardRecord?.part_number ||
      cardRecord?.cardPartNumber ||
      cardRecord?.card_part_number ||
      (typeof cardRecord?.pn === 'string' ? cardRecord?.pn : undefined) ||
      nestedProduct?.partNumber ||
      nestedProduct?.part_number ||
      productSource?.partNumber ||
      productSource?.part_number ||
      undefined;
=======
const rawSlot = slot as Record<string, any>;

const cardRecord =
  (rawSlot.card as Record<string, any> | undefined) || undefined;

const nestedProduct =
  (cardRecord?.product as Record<string, any> | undefined) ||
  (cardRecord?.card as Record<string, any> | undefined) ||
  (cardRecord?.level3Product as Record<string, any> | undefined) ||
  undefined;

// Prefer explicit product on the slot, then card/nested fallbacks
const productSource =
  (rawSlot.product as Record<string, any> | null | undefined) ||
  cardRecord ||
  nestedProduct ||
  // keep main-branch fallback (equivalent to cardRecord but safe if rawSlot not used)
  ((slot as Record<string, any>).card as Record<string, any> | undefined) ||
  undefined;

// Exhaustive product ID resolution across known shapes/keys
const productId =
  rawSlot.productId ??
  rawSlot.product_id ??
  rawSlot.cardId ??
  rawSlot.card_id ??
  rawSlot.level3ProductId ??
  rawSlot.level3_product_id ??
  cardRecord?.id ??
  (cardRecord as any)?.productId ??
  (cardRecord as any)?.product_id ??
  (cardRecord as any)?.cardId ??
  (cardRecord as any)?.card_id ??
  (cardRecord as any)?.level3ProductId ??
  (cardRecord as any)?.level3_product_id ??
  (nestedProduct as any)?.id ??
  (nestedProduct as any)?.productId ??
  (nestedProduct as any)?.product_id ??
  (slot as any).productId ??
  (slot as any).product_id ??
  (slot as any).cardId ??
  (slot as any).card_id ??
  productSource?.id ??
  undefined;

// Friendly display name with fallbacks
const name =
  (slot as any).cardName ||
  productSource?.displayName ||
  productSource?.name ||
  `Slot ${position} Card`;

// Resolve part number from multiple possible shapes/keys
const partNumber =
  (slot as any).partNumber ||
  rawSlot.part_number ||
  rawSlot.cardPartNumber ||
  rawSlot.card_part_number ||
  cardRecord?.partNumber ||
  (cardRecord as any)?.part_number ||
  (cardRecord as any)?.cardPartNumber ||
  (cardRecord as any)?.card_part_number ||
  (typeof (cardRecord as any)?.pn === 'string'
    ? (cardRecord as any).pn
    : undefined) ||
  (nestedProduct as any)?.partNumber ||
  (nestedProduct as any)?.part_number ||
  (slot as any).part_number ||
  productSource?.partNumber ||
  (productSource as any)?.part_number ||
  undefined;

>>>>>>> a92943b5

    acc[position] = {
      id: productId || `slot-${position}`,
      name,
      displayName: name,
      description: '',
      price: 0,
      enabled: true,
      parent_product_id: '',
      product_level: 3,
      partNumber,
      level4Config: slot.level4Config ?? null,
      level4Selections: slot.level4Selections ?? null,
    } as Level3Product & Record<string, any>;

    return acc;
  }, {});
};

const deepClone = <T,>(value: T): T => {
  if (value === undefined || value === null) {
    return value;
  }

  try {
    return JSON.parse(JSON.stringify(value));
  } catch (error) {
    console.warn('Failed to deep clone value, returning original reference.', error);
    return value;
  }
};

const resolvePartNumberContext = (...candidates: Array<any>) => {
  for (const candidate of candidates) {
    if (!candidate) continue;

    const container =
      typeof candidate === 'object' && candidate !== null && 'partNumberContext' in candidate
        ? (candidate as Record<string, any>).partNumberContext
        : candidate;

    if (container && typeof container === 'object') {
      const context = container as Record<string, any>;
      if ('pnConfig' in context || 'codeMap' in context) {
        return context;
      }
    }
  }

  return undefined;
};

const slotSignature = (card?: Level3Product & Record<string, any>) => {
  if (!card) {
    return '';
  }

  const productId =
    (card as any).productId ||
    (card as any).product_id ||
    (card as any).cardId ||
    (card as any).card_id ||
    card.id ||
    '';

  const partNumber =
    (card as any).partNumber ||
    (card as any).part_number ||
    card.partNumber ||
    '';

  return `${productId}::${partNumber}`;
};

const haveSlotAssignmentsChanged = (
  originalAssignments?: Record<number, Level3Product & Record<string, any>>,
  currentAssignments?: Record<number, Level3Product & Record<string, any>>
) => {
  const original = originalAssignments || {};
  const current = currentAssignments || {};

  const allSlots = new Set([
    ...Object.keys(original).map(slot => Number.parseInt(slot, 10)),
    ...Object.keys(current).map(slot => Number.parseInt(slot, 10)),
  ]);

  if (allSlots.size === 0) {
    return false;
  }

  for (const slot of allSlots) {
    const originalCard = original[slot];
    const currentCard = current[slot];

    if (!originalCard && !currentCard) {
      continue;
    }

    if (!originalCard || !currentCard) {
      return true;
    }

    if (slotSignature(originalCard) !== slotSignature(currentCard)) {
      return true;
    }
  }

  return false;
};

const BOMBuilder = ({ onBOMUpdate, canSeePrices, canSeeCosts = false, quoteId, mode = 'new' }: BOMBuilderProps) => {
  // ALL HOOKS MUST BE AT THE TOP - NO CONDITIONAL RETURNS BEFORE HOOKS
  const { user, loading } = useAuth();
  const { has } = usePermissions();

  // Compute permissions
  const canEditPN = has(FEATURES.BOM_EDIT_PART_NUMBER);
  const canForcePN = has(FEATURES.BOM_FORCE_PART_NUMBER);

  const [selectedLevel1Product, setSelectedLevel1Product] = useState<Level1Product | null>(null);
  const [selectedLevel2Options, setSelectedLevel2Options] = useState<Level2Product[]>([]);
  const [selectedChassis, setSelectedChassis] = useState<Level2Product | null>(null);
  const [slotAssignments, setSlotAssignments] = useState<Record<number, Level3Product>>({});
  const [selectedSlot, setSelectedSlot] = useState<number | null>(null);
  const [bomItems, setBomItems] = useState<BOMItem[]>([]);
  const [activeTab, setActiveTab] = useState<string>('');
  const [hasRemoteDisplay, setHasRemoteDisplay] = useState<boolean>(false);
  const [configuringLevel4Item, setConfiguringLevel4Item] = useState<BOMItem | null>(null);
  const [quoteFields, setQuoteFields] = useState<Record<string, any>>({});
  const [discountPercentage, setDiscountPercentage] = useState<number>(0);
  const [discountJustification, setDiscountJustification] = useState<string>('');
  const [isSubmitting, setIsSubmitting] = useState(false);
  const [editingQTMS, setEditingQTMS] = useState<ConsolidatedQTMS | null>(null);
  const [configuringChassis, setConfiguringChassis] = useState<Level2Product | null>(null);
  const [editingOriginalItem, setEditingOriginalItem] = useState<BOMItem | null>(null);
  const [configuringNonChassis, setConfiguringNonChassis] = useState<Level2Product | null>(null);
  
  // Draft quote functionality
  const [currentQuoteId, setCurrentQuoteId] = useState<string | null>(quoteId || null);
  const [currentQuote, setCurrentQuote] = useState<any>(null);
  const [isDraftMode, setIsDraftMode] = useState(mode === 'edit' || mode === 'new');

  // Admin-driven part number config and codes for the selected chassis
  const [pnConfig, setPnConfig] = useState<any | null>(null);
  const [codeMap, setCodeMap] = useState<Record<string, { template: string; slot_span: number; is_standard?: boolean; standard_position?: number | null; designated_only?: boolean; designated_positions?: number[]; outside_chassis?: boolean; notes?: string | null; exclusive_in_slots?: boolean; color?: string | null }>>({});
  const [level3Products, setLevel3Products] = useState<Level3Product[]>([]);
  const [autoPlaced, setAutoPlaced] = useState(false);
  const [selectedAccessories, setSelectedAccessories] = useState<Set<string>>(new Set());

  // Hints for standard slot positions not yet filled (top-level to avoid conditional hooks)
  const standardSlotHints = useMemo(() => {
    const hints: Record<number, string[]> = {};
    const nameById = Object.fromEntries(level3Products.map(p => [p.id, p.name] as const));
    Object.entries(codeMap).forEach(([l3Id, def]) => {
      if (!def?.is_standard || def?.outside_chassis) return;
      const pos = def.standard_position;
      // Skip CPU std position (0) and ignore outside-chassis items
      if (pos === 0 || pos === null || pos === undefined) return;
      if (!slotAssignments[pos]) {
        const name = nameById[l3Id] || 'Standard Item';
        hints[pos] = hints[pos] ? [...hints[pos], name] : [name];
      }
    });
    return hints;
  }, [codeMap, level3Products, slotAssignments]);

  // Map configured colors by Level3 id from admin codeMap
  const colorByProductId = useMemo(() => {
    const map: Record<string, string> = {};
    Object.entries(codeMap).forEach(([id, def]) => {
      if (def && def.color) map[id] = def.color as string;
    });
    return map;
  }, [codeMap]);

  // Accessories list from admin config (outside_chassis)
  const accessories = useMemo(() => {
    return level3Products
      .filter(p => codeMap[p.id]?.outside_chassis)
      .map(p => {
        const template = codeMap[p.id]?.template as string | undefined;
        const pn = template ? String(template).replace(/\{[^}]+\}/g, '') : (p.partNumber || undefined);
        return {
          product: p,
          selected: selectedAccessories.has(p.id),
          color: (codeMap[p.id]?.color as string | null) || null,
          pn,
        };
      });
  }, [level3Products, codeMap, selectedAccessories]);

  const toggleAccessory = (id: string) => {
    setSelectedAccessories(prev => {
      const next = new Set(prev);
      if (next.has(id)) next.delete(id);
      else next.add(id);
      return next;
    });
  };

  // Get available quote fields for validation
  const [availableQuoteFields, setAvailableQuoteFields] = useState<any[]>([]);
  
  useEffect(() => {
    const fetchQuoteFields = async () => {
      try {
        const { data: fields, error } = await supabase
          .from('quote_fields')
          .select('*')
          .eq('enabled', true)
          .order('display_order');
        
        if (error) throw error;
        setAvailableQuoteFields(fields || []);
      } catch (error) {
        console.error('Error fetching quote fields:', error);
      }
    };

    fetchQuoteFields();
  }, []);

  // Initialize or load quote on component mount  
  useEffect(() => {
    if (quoteId && mode === 'edit') {
      console.log('BOMBuilder: Loading existing quote for editing:', quoteId);
      setCurrentQuoteId(quoteId);
      loadQuote(quoteId);
    } else if (mode === 'new') {
      console.log('BOMBuilder: Starting new quote');
      setCurrentQuoteId(null);
      setIsDraftMode(true);
    }
  }, [quoteId, mode]);

  // Existing initialization from URL params (legacy support)
  useEffect(() => {
    const urlParams = new URLSearchParams(window.location.search);
    const quoteIdFromUrl = urlParams.get('quoteId');
    
    // Only use URL params if no props are provided
    if (!quoteId && quoteIdFromUrl) {
      console.log('Quote ID found in URL:', quoteIdFromUrl);
      setCurrentQuoteId(quoteIdFromUrl);
      loadQuote(quoteIdFromUrl);
    } else if (!quoteId && !quoteIdFromUrl) {
      console.log('No quote ID provided, starting fresh');
    }
  }, [quoteId]);

  // Generate unique draft name function with timestamp to prevent duplicates
  const generateUniqueDraftName = async (): Promise<string> => {
    if (!user?.email) return 'Draft 1';
    
    try {
      // Use timestamp-based approach to prevent race conditions
      const timestamp = Date.now();
      const timestampSuffix = timestamp.toString().slice(-6); // Last 6 digits for uniqueness
      
      // Count existing drafts for this user to get sequence number
      const { count, error } = await supabase
        .from('quotes')
        .select('*', { count: 'exact', head: true })
        .eq('user_id', user.id)
        .eq('status', 'draft');

      if (error) {
        console.error('Error counting drafts:', error);
        return `Draft ${timestampSuffix}`;
      }

      const draftNumber = (count || 0) + 1;
      return `${user.email?.split('@')[0] || 'User'} Draft ${draftNumber}`;
    } catch (error) {
      console.error('Error generating draft name:', error);
      const fallback = Date.now().toString().slice(-6);
      return `Draft ${fallback}`;
    }
  };

  const createDraftQuote = async () => {
    if (!user?.id) {
      console.error('No user ID available for draft quote creation');
      toast({
        title: 'Authentication Error',
        description: 'You must be logged in to create a quote',
        variant: 'destructive'
      });
      return;
    }
    
    try {
      console.log('Creating draft quote for user:', user.id);
      
      // Generate unique customer name for draft
      const draftCustomerName = await generateUniqueDraftName();
      
      // Use simple UUID for draft quotes - no complex ID generation
      const draftQuoteId = crypto.randomUUID();
      
      console.log('Generated simple draft quote ID:', draftQuoteId);
      
      // Create draft quote with proper field mapping
      const quoteData = {
        id: draftQuoteId,
        user_id: user.id,
        customer_name: draftCustomerName,
        oracle_customer_id: quoteFields.oracle_customer_id || 'TBD',
        sfdc_opportunity: quoteFields.sfdc_opportunity || 'TBD',
        priority: (quoteFields.priority as any) || 'Medium',
        shipping_terms: quoteFields.shipping_terms || 'TBD',
        payment_terms: quoteFields.payment_terms || 'TBD',
        currency: quoteFields.currency || 'USD',
        is_rep_involved: quoteFields.is_rep_involved || false,
        status: 'draft' as const,
        quote_fields: quoteFields,
        original_quote_value: 0,
        discounted_value: 0,
        total_cost: 0,
        requested_discount: 0,
        original_margin: 0,
        discounted_margin: 0,
        gross_profit: 0,
        submitted_by_email: user.email || '',
        submitted_by_name: user.email || 'Unknown User'
      };

      console.log('Inserting quote with data:', quoteData);
      
      const { error: createError } = await supabase
        .from('quotes')
        .insert(quoteData);
        
      if (createError) {
        console.error('Quote creation error:', createError);
        throw new Error(`Failed to create quote: ${createError.message}`);
      }
      
      setCurrentQuoteId(draftQuoteId);
      setCurrentQuote({ 
        id: draftQuoteId, 
        customer_name: draftCustomerName, 
        status: 'draft' 
      });
      setIsDraftMode(true);
      
      // Update URL without page reload
      window.history.replaceState({}, '', `/#configure?quoteId=${draftQuoteId}`);
      
      toast({
        title: 'Quote Created',
        description: `${currentQuote?.customer_name || draftCustomerName} ready for configuration. Your progress will be automatically saved.`
      });
      
      console.log('Draft quote created successfully:', draftQuoteId);
    } catch (error) {
      console.error('Error creating draft quote:', error);
      toast({
        title: 'Error Creating Draft',
        description: error instanceof Error ? error.message : 'Unknown error occurred',
        variant: 'destructive'
      });
    }
  };

  const loadQuote = async (quoteId: string) => {
    if (!quoteId) {
      console.log('No quote ID provided');
      setIsLoading(false);
      return;
    }
    
    try {
      setIsLoading(true);
      console.log('Loading quote:', quoteId);
      
      // Show loading toast
      toast({
        title: "Loading Quote",
        description: `Loading quote data for ${quoteId}...`,
      });
      
      // Load quote data - use maybeSingle to handle missing quotes gracefully
      const { data: quote, error: quoteError } = await supabase
        .from('quotes')
        .select('*')
        .eq('id', quoteId)
        .maybeSingle();
        
      if (quoteError) {
        console.error('Error loading quote:', quoteError);
        toast({
          title: "Error Loading Quote",
          description: `Failed to load quote ${quoteId}: ${quoteError.message}`,
          variant: "destructive"
        });
        setIsLoading(false);
        return;
      }
      
      if (!quote) {
        console.log('No quote found with ID:', quoteId);
        toast({
          title: 'Quote Not Found',
          description: `Quote ${quoteId} does not exist. Please check the quote ID and try again.`,
          variant: 'destructive'
        });
        setIsLoading(false);
        // Clear invalid quote ID from URL
        window.history.replaceState({}, '', '/#configure');
        return;
      }
      
      console.log('Successfully loaded quote:', quote);
setCurrentQuote(quote); // Store the loaded quote data

let loadedItems: BOMItem[] = [];

// Check if this is a draft with data in draft_bom field
if (
  quote.status === 'draft' &&
  quote.draft_bom &&
  quote.draft_bom.items &&
  Array.isArray(quote.draft_bom.items)
) {
  console.log('Loading BOM data from draft_bom field');
  loadedItems = await Promise.all(
    quote.draft_bom.items.map(async (item: any) => {
      // Use stored values from draft_bom, fallback to unit_price/unit_cost, then fetch if needed
      let price = item.product?.price || item.unit_price || item.total_price || 0;
      let cost = item.product?.cost || item.unit_cost || item.total_cost || 0;

      // Build configuration sources (prefer explicit item fields, then product fields)
      const productSource = (typeof item.product === 'object' && item.product) || {};
      const configurationSources = [
        typeof (productSource as any)?.configuration === 'object'
          ? (productSource as any).configuration
          : null,
        typeof (productSource as any)?.configuration_data === 'object'
          ? (productSource as any).configuration_data
          : null,
        typeof item.configuration === 'object' ? item.configuration : null,
        typeof item.configuration_data === 'object' ? item.configuration_data : null,
        typeof item.configurationData === 'object' ? item.configurationData : null,
      ].filter(Boolean) as Record<string, any>[];

      const rawConfiguration = Object.assign({}, ...configurationSources);
      const nestedConfiguration =
        typeof rawConfiguration.configuration === 'object'
          ? rawConfiguration.configuration
          : undefined;

      const mergedConfigurationData = { ...productSource, ...rawConfiguration };
      const mergedPartNumberContext = (mergedConfigurationData as any)?.partNumberContext;
      if (mergedPartNumberContext) {
        delete (mergedConfigurationData as any).partNumberContext;
      }

      const partNumberContext = resolvePartNumberContext(
        item.partNumberContext,
        rawConfiguration.partNumberContext,
        nestedConfiguration?.partNumberContext,
        mergedPartNumberContext,
        productSource,
        item.configuration_data,
        item.configuration
      );

      // Slot assignments: accept array or object maps; check multiple possible fields
      const rawSlotAssignments =
        item.slotAssignments ||
        item.slot_assignments ||
        rawConfiguration.slotAssignments ||
        rawConfiguration.slot_assignments ||
        nestedConfiguration?.slotAssignments ||
        nestedConfiguration?.slot_assignments ||
        (productSource as any)?.slotAssignments ||
        (productSource as any)?.slot_assignments ||
        (mergedConfigurationData as any)?.slotAssignments ||
        (mergedConfigurationData as any)?.slot_assignments;

      const normalizedSlotAssignments: SerializedSlotAssignment[] | undefined = Array.isArray(
        rawSlotAssignments,
      )
        ? rawSlotAssignments
        : rawSlotAssignments && typeof rawSlotAssignments === 'object'
        ? Object.entries(rawSlotAssignments).map(([slotKey, cardData]) => {
            const slotNumber = Number.parseInt(slotKey, 10);
            const card = (cardData || {}) as Record<string, any>;

            const productSource = (card.product || card.card || {}) as Record<string, any>;
            const productId =
              card.id ||
              card.productId ||
              card.product_id ||
              card.cardId ||
              card.card_id ||
              card.level3ProductId ||
              card.level3_product_id ||
              productSource.id;

            const partNumber =
              card.partNumber ||
              card.part_number ||
              productSource.partNumber ||
              productSource.part_number ||
              (typeof card.pn === 'string' ? card.pn : undefined);

            const displayName =
              card.displayName ||
              card.name ||
              productSource.displayName ||
              productSource.name;

            return {
              slot: Number.isNaN(slotNumber) ? 0 : slotNumber,
              productId: productId,
              name: card.name || productSource.name,
              displayName,
              partNumber,
              hasLevel4Configuration:
                Boolean(card.hasLevel4Configuration) ||
                Boolean(card.has_level4) ||
                Boolean(card.requires_level4_config),
              level4BomItemId: card.level4BomItemId,
              level4TempQuoteId: card.level4TempQuoteId,
              level4Config: card.level4Config ?? null,
              level4Selections: card.level4Selections ?? null,
              isBushingPrimary: card.isBushingPrimary ?? false,
              isBushingSecondary: card.isBushingSecondary ?? false,
              bushingPairSlot: card.bushingPairSlot ?? card.bushing_pair_slot ?? null,
            } as SerializedSlotAssignment;
          })
        : undefined;

      // Rack configuration: gather from several possible fields
      const storedRackConfiguration =
        item.rackConfiguration ||
        item.rack_configuration ||
        rawConfiguration.rackConfiguration ||
        rawConfiguration.rack_configuration ||
        nestedConfiguration?.rackConfiguration ||
        nestedConfiguration?.rack_configuration ||
        (productSource as any)?.rackConfiguration ||
        (productSource as any)?.rack_configuration ||
        (mergedConfigurationData as any)?.rackConfiguration ||
        (mergedConfigurationData as any)?.rack_configuration;

      const slotAssignmentsMap =
        deserializeSlotAssignments(normalizedSlotAssignments) ||
        convertRackLayoutToAssignments(storedRackConfiguration);

      const serializedAssignments =
        normalizedSlotAssignments ||
        (slotAssignmentsMap ? serializeSlotAssignments(slotAssignmentsMap) : undefined);

      // If price or cost is 0, fetch fresh product data
      if ((price === 0 || cost === 0) && (item.productId || item.product_id)) {
        try {
          const { data: productData } = await supabase
            .from('products')
            .select('price, cost')
            .eq('id', item.productId || item.product_id)
            .single();

          if (productData) {
            if (price === 0) price = productData.price || 0;
            if (cost === 0) cost = productData.cost || 0;
          }
        } catch (error) {
          console.warn('Failed to fetch product pricing:', error);
        }
      }

      // Build final rack layout from stored or from assignments
      const rackLayout = storedRackConfiguration || buildRackLayoutFromAssignments(serializedAssignments);

      // Level-4 data: check item, raw, nested, then merged
      const level4Config =
        item.level4Config ??
        rawConfiguration.level4Config ??
        nestedConfiguration?.level4Config ??
        (mergedConfigurationData as any)?.level4Config ??
        null;

      const level4Selections =
        item.level4Selections ??
        rawConfiguration.level4Selections ??
        nestedConfiguration?.level4Selections ??
        (mergedConfigurationData as any)?.level4Selections ??
        null;

      // Configuration object (if any)
      const configuration =
        (typeof item.configuration === 'object' && item.configuration) ||
        nestedConfiguration ||
        (rawConfiguration as any)?.configuration ||
        null;

      return {
        id: item.id || crypto.randomUUID(),
        product: {
          id: item.productId || item.product_id || item.product?.id,
          name: item.name || item.product?.name,
          partNumber: item.partNumber || item.part_number || item.product?.partNumber,
          description:
            item.description ||
            item.product?.description ||
            (mergedConfigurationData as any)?.description ||
            '',
          ...mergedConfigurationData,
          price,
          cost,
        },
        quantity: item.quantity || 1,
        enabled: item.enabled !== false,
        partNumber: item.partNumber || item.part_number || item.product?.partNumber,
        level4Values: item.level4Values || [],
        original_unit_price: item.original_unit_price || price,
        approved_unit_price: item.approved_unit_price || price,
        priceHistory: item.priceHistory || [],
        slotAssignments: slotAssignmentsMap ? { ...slotAssignmentsMap } : {},
        rackConfiguration: rackLayout,
        configuration: configuration || undefined,
        level4Config: level4Config || undefined,
        level4Selections: level4Selections || undefined,
        displayName:
          item.displayName ||
          (mergedConfigurationData as any)?.displayName ||
          (mergedConfigurationData as any)?.name,
        isAccessory: item.isAccessory ?? (mergedConfigurationData as any)?.isAccessory,
        partNumberContext: partNumberContext ? deepClone(partNumberContext) : undefined,
      } as BOMItem;
    }),
  );
  console.log(`Loaded ${loadedItems.length} items from draft_bom`);
} else {
        console.log('Loading BOM data from bom_items table');
        // Load BOM items with Level 4 configurations from database table
        const { data: bomData, error: bomError } = await supabase
          .from('bom_items')
          .select(`
            *,
            bom_level4_values (
              id,
              level4_config_id,
              entries
            )
          `)
          .eq('quote_id', quoteId);
          
        if (bomError) {
          console.error('Error loading BOM items:', bomError);
          toast({
            title: "Error Loading BOM Items",
            description: `Failed to load BOM items: ${bomError.message}`,
            variant: "destructive"
          });
          throw bomError;
        }
        
        console.log(`Successfully loaded ${bomData?.length || 0} BOM items from database`);
        
        // Convert BOM items back to local format with proper structure
        loadedItems = (bomData || []).map(item => {
          const configData = item.configuration_data || {};
          const embeddedPartNumberContext = (configData as any)?.partNumberContext;
          if (embeddedPartNumberContext) {
            delete (configData as any).partNumberContext;
          }

          const partNumberContext = resolvePartNumberContext(
            item.partNumberContext,
            embeddedPartNumberContext,
            configData
          );
          const storedSlotAssignments = configData.slotAssignments as SerializedSlotAssignment[] | undefined;
          const slotAssignmentsMap = deserializeSlotAssignments(storedSlotAssignments);
          const rackLayout = configData.rackConfiguration || buildRackLayoutFromAssignments(storedSlotAssignments);
          const directLevel4 = configData.level4Config ?? null;
          const slotLevel4 = storedSlotAssignments?.filter(assign => assign.level4Config || assign.level4Selections) || [];
          const mergedLevel4 = directLevel4 || (slotLevel4.length > 0 ? { slots: slotLevel4 } : null);

          return {
            id: item.id,
            product: {
              id: item.product_id,
              name: item.name,
              partNumber: item.part_number,
              price: item.unit_price,
              cost: item.unit_cost,
              description: item.description,
              ...configData
            },
            quantity: item.quantity,
            enabled: true,
            partNumber: item.part_number,
            level4Values: item.bom_level4_values || [],
            original_unit_price: item.original_unit_price || item.unit_price,
            approved_unit_price: item.approved_unit_price || item.unit_price,
            priceHistory: item.price_adjustment_history || [],
            slotAssignments: slotAssignmentsMap,
            rackConfiguration: rackLayout,
            level4Config: mergedLevel4 || undefined,
            level4Selections: configData.level4Selections || undefined,
            partNumberContext: partNumberContext ? deepClone(partNumberContext) : undefined,
          };
        });
      }
      
      setBomItems(loadedItems);
      
      // Restore quote fields
      if (quote.quote_fields) {
        setQuoteFields(quote.quote_fields);
      }
      
      // Restore discount settings
      if (quote.requested_discount) {
        setDiscountPercentage(quote.requested_discount);
      }
      
      if (quote.discount_justification) {
        setDiscountJustification(quote.discount_justification);
      }
      
      // Set draft mode based on quote status
      setIsDraftMode(quote.status === 'draft');
      
      // For draft quotes loaded from draft_bom, recalculate totals from loaded items
      if (quote.status === 'draft' && loadedItems.length > 0) {
        const totalValue = loadedItems.reduce((sum, item) => sum + (item.product.price * item.quantity), 0);
        const totalCost = loadedItems.reduce((sum, item) => sum + ((item.product.cost || 0) * item.quantity), 0);
        
        console.log(`Recalculated totals - Value: ${totalValue}, Cost: ${totalCost}`);
        
        // Trigger BOM update to recalculate all totals
        setTimeout(() => {
          onBOMUpdate(loadedItems);
        }, 100);
      }
      
      // Show success message
      const statusText = quote.status === 'draft' ? 'Draft' : 'Quote';
      toast({
        title: `${statusText} Loaded Successfully`,
        description: `Loaded ${statusText.toLowerCase()} with ${loadedItems.length} items`
      });
      
      console.log('Quote loading completed successfully');
    } catch (error) {
      console.error('Error loading quote:', error);
      const errorMessage = error instanceof Error ? error.message : 'Unknown error occurred';
      toast({
        title: 'Error Loading Quote',
        description: `Failed to load quote ${quoteId}: ${errorMessage}`,
        variant: 'destructive'
      });
    } finally {
      setIsLoading(false);
    }
  };

  // Manual save as draft function with better error handling and feedback
  const handleSaveAsDraft = async () => {
    if (!user?.id) {
      toast({
        title: 'Authentication Required',
        description: 'Please log in to save your draft. Your work is temporarily stored locally.',
        variant: 'destructive'
      });
      return;
    }

    if (bomItems.length === 0) {
      toast({
        title: 'Nothing to Save',
        description: 'Add some items to your BOM before saving as draft',
        variant: 'destructive'
      });
      return;
    }

    try {
      console.log('Starting draft save process...');
      let quoteId = currentQuoteId;
      
      // Create new draft if none exists
      if (!quoteId) {
        console.log('No current quote ID, creating new draft quote');
        
        // Use simple UUID for draft quotes - no complex ID generation
        const newQuoteId = crypto.randomUUID();
        
        console.log('Generated new draft quote ID:', newQuoteId);
        
        const draftName = await generateUniqueDraftName();
        
        // Calculate totals from BOM items
        const totalValue = bomItems.reduce((sum, item) => sum + (item.product.price * item.quantity), 0);
        const totalCost = bomItems.reduce((sum, item) => sum + ((item.product.cost || 0) * item.quantity), 0);
        const grossProfit = totalValue - totalCost;
        const originalMargin = totalValue > 0 ? ((totalValue - totalCost) / totalValue) * 100 : 0;

        const quoteData = {
          id: newQuoteId,
          user_id: user.id,
          customer_name: draftName,
          oracle_customer_id: quoteFields.oracleCustomerId || 'DRAFT',
          sfdc_opportunity: quoteFields.sfdcOpportunity || `DRAFT-${Date.now()}`,
          priority: (quoteFields.priority as any) || 'Medium',
          shipping_terms: quoteFields.shippingTerms || 'Ex-Works',
          payment_terms: quoteFields.paymentTerms || 'Net 30',
          currency: quoteFields.quoteCurrency || 'USD',
          is_rep_involved: quoteFields.isRepInvolved || false,
          status: 'draft' as const,
          quote_fields: quoteFields,
          draft_bom: {
            items: bomItems,
            lastSaved: new Date().toISOString()
          },
          original_quote_value: totalValue,
          discounted_value: totalValue,
          total_cost: totalCost,
          requested_discount: 0,
          original_margin: originalMargin,
          discounted_margin: originalMargin,
          gross_profit: grossProfit,
          submitted_by_email: user.email || '',
          submitted_by_name: user.email || 'Unknown User'
        };
        
        const { error: createError } = await supabase
          .from('quotes')
          .insert(quoteData);
          
        if (createError) {
          console.error('Quote creation error:', createError);
          throw new Error(`Failed to create quote: ${createError.message}`);
        }
        
        setCurrentQuoteId(newQuoteId);
        setCurrentQuote({ 
          id: newQuoteId, 
          customer_name: draftName, 
          status: 'draft' 
        });
        quoteId = newQuoteId;
        
        console.log('Draft quote created successfully:', quoteId);
      } else {
        // Update existing draft - also calculate and update totals
        const totalValue = bomItems.reduce((sum, item) => sum + (item.product.price * item.quantity), 0);
        const totalCost = bomItems.reduce((sum, item) => sum + ((item.product.cost || 0) * item.quantity), 0);
        const grossProfit = totalValue - totalCost;
        const originalMargin = totalValue > 0 ? ((totalValue - totalCost) / totalValue) * 100 : 0;
        
        const { error: updateError } = await supabase
          .from('quotes')
          .update({
            quote_fields: quoteFields,
            draft_bom: {
              items: bomItems,
              lastSaved: new Date().toISOString()
            },
            original_quote_value: totalValue,
            discounted_value: totalValue,
            total_cost: totalCost,
            original_margin: originalMargin,
            discounted_margin: originalMargin,
            gross_profit: grossProfit,
            updated_at: new Date().toISOString()
          })
          .eq('id', quoteId)
          .eq('status', 'draft'); // Safety check
          
        if (updateError) {
          console.error('Quote update error:', updateError);
          throw new Error(`Failed to update draft: ${updateError.message}`);
        }
        
        console.log('Draft quote updated successfully:', quoteId);
      }
      
      toast({
        title: 'Draft Saved',
        description: `Draft ${currentQuote?.customer_name || 'Quote'} saved successfully with ${bomItems.length} items`,
      });
      
    } catch (error) {
      console.error('Error saving draft:', error);
      const errorMessage = error instanceof Error ? error.message : 'Unknown error occurred';
      toast({
        title: 'Save Failed',
        description: errorMessage,
        variant: 'destructive'
      });
    }
  };

  const saveDraftQuote = async (autoSave = false) => {
    if (!currentQuoteId || !user?.id) return;
    
    try {
      // Calculate totals
      const totalValue = bomItems.reduce((sum, item) => 
        sum + (item.product.price * item.quantity), 0
      );
      
      const totalCost = bomItems.reduce((sum, item) => 
        sum + ((item.product.cost || 0) * item.quantity), 0
      );
      
      // Validate and prepare draft BOM data
      const rackLayoutSummaries: Array<Record<string, any>> = [];
      const level4Summaries: Array<Record<string, any>> = [];

      const draftBomData = {
        items: bomItems.map(item => {
          const price = item.product.price || 0;
          const cost = item.product.cost || 0;

          // Log warning if prices are missing
          if (price === 0) {
            console.warn(`Item ${item.product.name} has 0 price - this may cause issues`);
          }

          const serializedSlots = item.slotAssignments ? serializeSlotAssignments(item.slotAssignments) : undefined;
        const rackLayout = item.rackConfiguration || buildRackLayoutFromAssignments(serializedSlots);

        const partNumberContext =
          item.partNumberContext ||
          resolvePartNumberContext(item.configuration, item.product);

        if (rackLayout?.slots && rackLayout.slots.length > 0) {
          rackLayoutSummaries.push({
            productId: item.product.id,
            productName: item.product.name,
              partNumber: item.partNumber || item.product.partNumber,
              layout: rackLayout,
            });
          }

          const slotLevel4 = serializedSlots?.filter(slot => slot.level4Config || slot.level4Selections) || [];
          if (slotLevel4.length > 0) {
            level4Summaries.push({
              productId: item.product.id,
              productName: item.product.name,
              partNumber: item.partNumber || item.product.partNumber,
              slots: slotLevel4.map(slot => ({
                slot: slot.slot,
                cardName: slot.displayName || slot.name,
                configuration: slot.level4Config || slot.level4Selections,
              })),
            });
          }

          if (item.level4Config) {
            level4Summaries.push({
              productId: item.product.id,
              productName: item.product.name,
              partNumber: item.partNumber || item.product.partNumber,
              configuration: item.level4Config,
            });
          }

          return {
            product_id: item.product.id,
            name: item.product.name,
            description: item.product.description,
            part_number: item.partNumber || item.product.partNumber,
            quantity: item.quantity,
            unit_price: price,
            unit_cost: cost,
            total_price: price * item.quantity,
            total_cost: cost * item.quantity,
            margin: cost > 0
              ? ((price - cost) / price) * 100
              : 100,
            configuration_data: {
              ...item.product,
              price,
              cost,
              partNumberContext: partNumberContext ? deepClone(partNumberContext) : undefined,
            },
            product_type: 'standard',
            slotAssignments: serializedSlots,
            rackConfiguration: rackLayout,
            level4Config: item.level4Config || null,
            level4Selections: item.level4Selections || null,
            partNumberContext: partNumberContext ? deepClone(partNumberContext) : undefined,
          };
        }),
        quoteFields,
        discountPercentage,
        discountJustification,
        totals: {
          totalValue,
          totalCost,
          grossProfit: totalValue - totalCost,
          originalMargin: totalCost > 0 ? ((totalValue - totalCost) / totalValue) * 100 : 100,
          discountedValue: totalValue * (1 - discountPercentage / 100),
          discountedMargin: totalCost > 0 ? (((totalValue * (1 - discountPercentage / 100)) - totalCost) / (totalValue * (1 - discountPercentage / 100))) * 100 : 100
        },
        rackLayouts: rackLayoutSummaries,
        level4Configurations: level4Summaries,
      };

      // Update quote with draft BOM data
      const draftCustomerName = quoteFields.customerName || await generateUniqueDraftName();
      
      const { error: quoteError } = await supabase
        .from('quotes')
        .update({
          customer_name: draftCustomerName,
          oracle_customer_id: quoteFields.oracleCustomerId || 'DRAFT',
          sfdc_opportunity: quoteFields.sfdcOpportunity || `DRAFT-${Date.now()}`,
          original_quote_value: totalValue,
          discounted_value: totalValue * (1 - discountPercentage / 100),
          requested_discount: discountPercentage,
          total_cost: totalCost,
          gross_profit: totalValue - totalCost,
          original_margin: totalCost > 0 ? ((totalValue - totalCost) / totalValue) * 100 : 100,
          discounted_margin: totalCost > 0 ? (((totalValue * (1 - discountPercentage / 100)) - totalCost) / (totalValue * (1 - discountPercentage / 100))) * 100 : 100,
          quote_fields: quoteFields,
          discount_justification: discountJustification,
          draft_bom: draftBomData,
          status: 'draft',
          updated_at: new Date().toISOString()
        })
        .eq('id', currentQuoteId);
        
      if (quoteError) throw quoteError;
      
      if (!autoSave) {
        toast({
          title: 'Draft Saved',
          description: 'Your quote has been saved as a draft'
        });
      }
    } catch (error) {
      console.error('Error saving draft:', error);
      if (!autoSave) {
        toast({
          title: 'Error',
          description: 'Failed to save draft',
          variant: 'destructive'
        });
      }
    }
  };

  // Auto-save draft every 30 seconds (only if draft already exists)
  useEffect(() => {
    if (!currentQuoteId || !isDraftMode || bomItems.length === 0) return;
    
    const autoSaveInterval = setInterval(() => {
      saveDraftQuote(true);
    }, 30000); // 30 seconds
    
    return () => clearInterval(autoSaveInterval);
  }, [currentQuoteId, isDraftMode, bomItems, quoteFields]);

  // Use quote validation hook
  const { validation, validateFields } = useQuoteValidation(quoteFields, availableQuoteFields);

  // Fixed field change handler to match expected signature
  const handleQuoteFieldChange = (fieldId: string, value: any) => {
    setQuoteFields(prev => ({ ...prev, [fieldId]: value }));
  };

  // Load Level 1 products for dynamic tabs - use real Supabase data
  const [level1Products, setLevel1Products] = useState<Level1Product[]>([]);
  const [allLevel2Products, setAllLevel2Products] = useState<Level2Product[]>([]);
  const [allLevel3Products, setAllLevel3Products] = useState<Level3Product[]>([]);
  const [level1Loading, setLevel1Loading] = useState(true);
  const [isLoading, setIsLoading] = useState(false);

  useEffect(() => {
    const loadAllProducts = async () => {
      try {
        const [l1, l2, l3] = await Promise.all([
          productDataService.getLevel1Products(),
          productDataService.getLevel2Products(),
          productDataService.getLevel3Products(),
        ]);
        setLevel1Products(l1.filter(p => p.enabled));
        setAllLevel2Products(l2);
        setAllLevel3Products(l3);
      } catch (error) {
        console.error('Error loading all products:', error);
        setLevel1Products([]);
        setAllLevel2Products([]);
        setAllLevel3Products([]);
      } finally {
        setLevel1Loading(false);
      }
    };

    loadAllProducts();
  }, []);

  useEffect(() => {
    // TODO: Add logic here if this useEffect was intended to perform an action
  }, [level3Products, codeMap, selectedAccessories]);

  const productMap = useMemo(() => {
    const map = new Map<string, string>();
    [...level1Products, ...allLevel2Products, ...allLevel3Products].forEach(p => {
      map.set(p.id, p.displayName || p.name);
    });
    return map;
  }, [level1Products, allLevel2Products, allLevel3Products]);

  // Set default active tab when products are loaded
  useEffect(() => {
    if (level1Products.length > 0 && !activeTab) {
      console.log('Setting default active tab. Available products:', level1Products.map(p => ({ id: p.id, name: p.name })));
      setActiveTab(level1Products[0].id);
    }
  }, [level1Products.length, activeTab]);

  // Update selected product when tab changes
  useEffect(() => {
    if (activeTab && activeTab !== 'additional-config') {
      console.log('Active tab changed to:', activeTab);
      const product = level1Products.find(p => p.id === activeTab);
      console.log('Found product for tab:', product);
      
      if (product && selectedLevel1Product?.id !== activeTab) {
        console.log('Setting selectedLevel1Product to:', product);
        setSelectedLevel1Product(product);
        setSelectedLevel2Options([]);
        setSelectedChassis(null);
        setSlotAssignments({});
        setSelectedSlot(null);
      }
    }
  }, [activeTab, level1Products, selectedLevel1Product?.id]);

  const handleAddToBOM = (product: Level1Product | Level2Product | Level3Product, customPartNumber?: string) => {
    console.log('Adding product to BOM:', product.name);
    
    let partNumber = customPartNumber || product.partNumber;
    
    // For Level 2 products with "Not Applicable" chassis type, use the Admin-configured prefix as part number
    if (!partNumber && 'chassisType' in product && product.chassisType === 'N/A' && 'partNumberPrefix' in product && product.partNumberPrefix) {
      partNumber = String(product.partNumberPrefix);
    } else if (!partNumber && 'partNumberPrefix' in product && product.partNumberPrefix) {
      partNumber = String(product.partNumberPrefix);
    }
    
    const newItem: BOMItem = {
      id: `${product.id}-${Date.now()}`,
      product: product,
      quantity: 1,
      enabled: true,
      partNumber: partNumber
    };
    
    // Add to BOM
    setBomItems(prev => [...prev, newItem]);
    onBOMUpdate([...bomItems, newItem]);
    
    // Show success message
    toast({
      title: 'Added to BOM',
      description: `${product.name} has been added to your bill of materials.`,
    });
  };

  // Handle adding a non-chassis product with its accessories to the BOM
  const handleAddNonChassisToBOM = (customPartNumber?: string) => {
    if (!configuringNonChassis) return;
    
    // Create the main product BOM item
    const mainProduct: BOMItem = {
      id: `${configuringNonChassis.id}-${Date.now()}`,
      product: configuringNonChassis,
      quantity: 1,
      enabled: true,
      partNumber: customPartNumber || 
                  pnConfig?.prefix || 
                  configuringNonChassis.partNumber || 
                  `${configuringNonChassis.name}-001`
    };

    // Create BOM items for selected accessories
    const accessoryItems: BOMItem[] = [];
    
    // Process each selected accessory
    Array.from(selectedAccessories).forEach(accessoryId => {
      const accessory = level3Products.find(p => p.id === accessoryId);
      if (!accessory) return;
      
      const accessoryItem: BOMItem = {
        id: `${accessory.id}-${Date.now()}`,
        product: accessory,
        quantity: 1,
        enabled: true,
        partNumber: accessory.partNumber || `${accessory.name}-001`,
        isAccessory: true
      };
      
      accessoryItems.push(accessoryItem);
    });

    // Add main product and accessories to BOM
    const newBomItems = [...bomItems, mainProduct, ...accessoryItems];
    setBomItems(newBomItems);
    onBOMUpdate(newBomItems);
    
    // Reset state
    setConfiguringNonChassis(null);
    setSelectedAccessories(new Set());
    
    // Show success message
    toast({
      title: 'Added to BOM',
      description: `${mainProduct.product.name} and ${accessoryItems.length} accessories have been added to your bill of materials.`,
    });
  };

  const handleLevel2OptionToggle = (option: Level2Product) => {
    console.log('Level2OptionToggle called with option:', option.name, 'chassisType:', option.chassisType);
    
    // Check if this is a single-selection context (clear other selections first)
    setSelectedLevel2Options([]);
    
    // Normalize chassis type for comparison (case and whitespace insensitive)
    const normalizedChassisType = option.chassisType?.trim().toUpperCase();
    const isNonChassis = !normalizedChassisType || 
                        normalizedChassisType === 'N/A' || 
                        normalizedChassisType === 'NA' || 
                        normalizedChassisType === 'NONE';
    
    // If the option has a chassis type and it's not 'N/A', show chassis config
    if (!isNonChassis) {
      console.log('Showing chassis configuration for:', option.name);
      setConfiguringChassis(option);
      setSelectedChassis(option);
      setSlotAssignments({});
      setSelectedSlot(null);
      return;
    }

    // For non-chassis products, show non-chassis configurator
    console.log('Showing non-chassis configuration for:', option.name);
    setConfiguringNonChassis(option);
    
    // Load admin config and codes for this product
    (async () => {
      try {
        const [cfg, codes, l3] = await Promise.all([
          productDataService.getPartNumberConfig(option.id),
          productDataService.getPartNumberCodesForLevel2(option.id),
          productDataService.getLevel3ProductsForLevel2(option.id)
        ]);
        
        setPnConfig(cfg);
        setCodeMap(codes);
        
        // Filter accessories marked as outside_chassis
        const accessories = l3.filter(p => codes[p.id]?.outside_chassis);
        setLevel3Products(accessories);
        
        // Auto-select standard accessories
        const standardAccessories = accessories
          .filter(p => codes[p.id]?.is_standard)
          .map(p => p.id);
        
        if (standardAccessories.length > 0) {
          setSelectedAccessories(new Set(standardAccessories));
        }
        
      } catch (e) {
        console.error('Failed to load PN config/codes for non-chassis product:', e);
        toast({
          title: 'Error',
          description: 'Failed to load product configuration. Please try again.',
          variant: 'destructive',
        });
      }
    })();
  };

  const handleChassisSelect = (chassis: Level2Product) => {
    console.log('Chassis selected:', chassis.name, 'chassisType:', chassis.chassisType);
    setSelectedChassis(chassis);

    if (chassis.chassisType && chassis.chassisType !== 'N/A') {
      console.log('Setting up chassis configuration for:', chassis.name);
      setConfiguringChassis(chassis);
      setSlotAssignments({});
      setSelectedSlot(null);

      // Load admin config and codes for this chassis
      (async () => {
        try {
          const [cfg, codes, l3] = await Promise.all([
            productDataService.getPartNumberConfig(chassis.id),
            productDataService.getPartNumberCodesForLevel2(chassis.id),
            productDataService.getLevel3ProductsForLevel2(chassis.id)
          ]);
          setPnConfig(cfg);
          setCodeMap(codes);
          setLevel3Products(l3);
          setAutoPlaced(false);
          
          // Auto-include standard items based on admin configuration
          const autoIncludeAssignments: Record<number, Level3Product> = {};
          
          // Check for standard items to auto-include
          Object.entries(codes).forEach(([l3Id, def]: [string, any]) => {
            if (def?.is_standard && !def?.outside_chassis) {
              const standardProduct = l3.find(p => p.id === l3Id);
              if (standardProduct && def.standard_position !== null && def.standard_position !== undefined) {
                // Use the exact position from admin config - no remapping needed
                const position = def.standard_position;
                autoIncludeAssignments[position] = standardProduct;
                console.log(`Auto-including standard item "${standardProduct.name}" at position ${position}`);
              }
            }
          });
          
          if (Object.keys(autoIncludeAssignments).length > 0) {
            setSlotAssignments(autoIncludeAssignments);
            toast({
              title: 'Standard Items Added',
              description: `${Object.keys(autoIncludeAssignments).length} standard items have been automatically included.`,
            });
          }
          
        } catch (e) {
          console.error('Failed to load PN config/codes for chassis:', e);
        }
      })();

      setTimeout(() => {
        const configSection = document.getElementById('chassis-configuration');
        if (configSection) {
          configSection.scrollIntoView({ behavior: 'smooth' });
        }
      }, 100);
    } else {
      handleAddToBOM(chassis);
    }
  };

  const handleSlotClick = (slot: number) => {
    setSelectedSlot(slot);
  };

  const cleanupLevel4BomItem = async (bomItemId: string) => {
    if (!bomItemId) return;

    try {
      const { Level4Service } = await import('@/services/level4Service');

      try {
        Level4Service.unregisterActiveSession(bomItemId);
      } catch (error) {
        console.warn('Failed to unregister Level 4 session during cleanup:', error);
      }

      try {
        await Level4Service.deleteTempBOMItem(bomItemId, true);
      } catch (error) {
        console.warn('Failed to delete Level 4 BOM item during cleanup:', error);
      }
    } catch (error) {
      console.error('Error cleaning up Level 4 BOM item:', error);
    }
  };

  const handleSlotClear = (slot: number) => {
    const bomItemsToCleanup = new Set<string>();

    setSlotAssignments(prev => {
      const updated = { ...prev };
      const card = updated[slot];

      if (card && isBushingCard(card)) {
        const bushingSlots = findExistingBushingSlots(updated);
        bushingSlots.forEach(bushingSlot => {
          const bushingCard = updated[bushingSlot];
          const bomItemId = (bushingCard as any)?.level4BomItemId as string | undefined;
          if (bomItemId) {
            bomItemsToCleanup.add(bomItemId);
          }
          delete updated[bushingSlot];
        });
      } else {
        const bomItemId = (card as any)?.level4BomItemId as string | undefined;
        if (bomItemId) {
          bomItemsToCleanup.add(bomItemId);
        }
        delete updated[slot];
      }

      return updated;
    });

    if (bomItemsToCleanup.size > 0) {
      bomItemsToCleanup.forEach(bomItemId => {
        void cleanupLevel4BomItem(bomItemId);
      });
    }
  };

  const handleCardSelect = (card: any, slot: number) => {
    const updatedAssignments = { ...slotAssignments };
    const displayName = (card as any).displayName || card.name;

    const bomItemsToCleanup = new Set<string>();

    const removeExistingAssignment = (targetSlot: number) => {
      const existing = updatedAssignments[targetSlot];
      if (!existing) return;

      const existingBomId = (existing as any)?.level4BomItemId as string | undefined;
      if (existingBomId) {
        bomItemsToCleanup.add(existingBomId);
      }

      delete updatedAssignments[targetSlot];
    };

    const existingAtSlot = updatedAssignments[slot];
    if (existingAtSlot) {
      if (isBushingCard(existingAtSlot)) {
        const pairSlot = (existingAtSlot as any)?.bushingPairSlot as number | undefined;
        if (pairSlot) {
          removeExistingAssignment(pairSlot);
        }
      }
      removeExistingAssignment(slot);
    }

    // Create card with display name
    const requiresLevel4Configuration = Boolean(
      (card as any).has_level4 ||
      (card as any).requires_level4_config
    );

    const cardWithDisplayName = {
      ...card,
      displayName: displayName,
      hasLevel4Configuration: requiresLevel4Configuration
    };
    
    // Handle bushing cards
    if (isBushingCard(card)) {
      // For bushing cards, always assign to the primary slot (6 or 13) and the next slot
      // Ensure we're using the correct primary slot (6 or 13)
      const primarySlot = slot === 7 ? 6 : (slot === 14 ? 13 : slot);
      const secondarySlot = primarySlot + 1;
      
      // Assign to primary slot
      updatedAssignments[primarySlot] = {
        ...cardWithDisplayName,
        isBushingPrimary: true,
        bushingPairSlot: secondarySlot,
        displayName: displayName, // Use the display name from level 3 config
        hasLevel4Configuration: requiresLevel4Configuration
      };

      // Assign to secondary slot
      updatedAssignments[secondarySlot] = {
        ...cardWithDisplayName,
        isBushingSecondary: true,
        bushingPairSlot: primarySlot,
        displayName: displayName, // Use the same display name as primary slot
        hasLevel4Configuration: requiresLevel4Configuration
      };
    } else {
      // Regular card assignment
      updatedAssignments[slot] = cardWithDisplayName;
    }

    // Only set state once after all updates
    setSlotAssignments(updatedAssignments);

    if (bomItemsToCleanup.size > 0) {
      bomItemsToCleanup.forEach(id => {
        void cleanupLevel4BomItem(id);
      });
    }

    // Check if this card requires level 4 configuration
    console.log('Card level 4 check:', {
      card: card.name,
      has_level4: (card as any).has_level4,
      requires_level4_config: (card as any).requires_level4_config
    });
    
    if ((card as any).has_level4 || (card as any).requires_level4_config) {
      console.log('Triggering Level 4 modal for:', card.name);
      
      // Create BOM item that will be saved to database
      const newItem = {
        id: crypto.randomUUID(), // Temporary ID, will be replaced with database ID
        product: cardWithDisplayName,
        quantity: 1,
        enabled: true,
        partNumber: card.partNumber,
        displayName: displayName,
        slot: slot,
        [SLOT_LEVEL4_FLAG]: true,
      } as BOMItem & { [SLOT_LEVEL4_FLAG]: true };
      
      // Save BOM item to database immediately to enable Level 4 configuration
      handleLevel4Setup(newItem);
    } else {
      // Removed the call to updateBOMItems here
    }
    
    setSelectedSlot(null);
  };
  
  // Helper function to update BOM items from slot assignments
  const updateBOMItems = (assignments: Record<number, any>) => {
    const slotItems = Object.entries(assignments).map(([slot, product]) => ({
      id: `slot-${slot}-${product.id}`,
      product: {
        ...product,
        displayName: product.displayName || product.name
      },
      quantity: 1,
      enabled: true,
      partNumber: product.partNumber,
      displayName: product.displayName || product.name,
      slot: Number(slot)
    }));

    const nonSlotItems = bomItems.filter(item => item.slot === undefined);
    const updatedItems = [...nonSlotItems, ...slotItems];
    
    setBomItems(updatedItems);
    onBOMUpdate(updatedItems);
  };


  // Setup Level 4 configuration by creating BOM item in database first
  const handleLevel4Setup = async (newItem: BOMItem) => {
    try {
      setIsLoading(true);

      // Import Level4Service dynamically to avoid circular imports
      const { Level4Service } = await import('@/services/level4Service');
      
      // Try to use the active user when available (the service will validate/fetch as needed)
      const activeUserId = user?.id;

      console.log('Setting up Level 4 config for user:', activeUserId);
      
      // Create temporary quote and BOM item in database
      const { bomItemId, tempQuoteId } = await Level4Service.createBOMItemForLevel4Config(newItem, activeUserId);
      
      // Update the item with database ID
      const itemWithDbId: BOMItem = {
        ...newItem,
        id: bomItemId
      };
      
      // Store temp quote ID separately for cleanup
      (itemWithDbId as any).tempQuoteId = tempQuoteId;
      
      // Register the session immediately to prevent cleanup
      Level4Service.registerActiveSession(bomItemId);
      
      setConfiguringLevel4Item(itemWithDbId);
      
    } catch (error) {
      console.error('Error setting up Level 4 configuration:', error);

      let description = 'Failed to prepare Level 4 configuration. Please try again.';
      if (error instanceof Error && error.message.includes('authenticated')) {
        description = 'You must be signed in to configure Level 4 options. Please log in and try again.';
      }

      toast({
        title: 'Error',
        description,
        variant: 'destructive',
      });
    } finally {
      setIsLoading(false);
    }
  };

  const handleSlotLevel4Reconfigure = (slot: number) => {
    const card = slotAssignments[slot];
    if (!card) return;

    const displayName = (card as any).displayName || card.name;
    const partNumber = (card as any).partNumber || card.partNumber || '';
    const level4BomItemId = (card as any)?.level4BomItemId as string | undefined;
    const tempQuoteId = (card as any)?.level4TempQuoteId as string | undefined;

    if (!level4BomItemId) {
      setSelectedSlot(slot);

      const newItem: BOMItem = {
        id: crypto.randomUUID(),
        product: {
          ...card,
          displayName,
        },
        quantity: 1,
        enabled: true,
        partNumber,
        displayName,
        slot,
        [SLOT_LEVEL4_FLAG]: true,
      } as BOMItem & { [SLOT_LEVEL4_FLAG]: true };

      handleLevel4Setup(newItem);
      return;
    }

    const reconfigureItem = {
      id: level4BomItemId,
      product: {
        ...card,
        displayName,
      },
      quantity: 1,
      enabled: true,
      partNumber,
      displayName,
      slot,
      level4Config: (card as any)?.level4Config,
      [SLOT_LEVEL4_FLAG]: true,
    } as BOMItem & { isReconfigureSession?: boolean; [SLOT_LEVEL4_FLAG]: true };

    if (tempQuoteId) {
      (reconfigureItem as any).tempQuoteId = tempQuoteId;
    }

    reconfigureItem.isReconfigureSession = true;

    setConfiguringLevel4Item(reconfigureItem);
    setSelectedSlot(slot);
  };

  const handleLevel4Save = (payload: Level4RuntimePayload) => {
    console.log('Saving Level 4 configuration:', payload);

    const isSlotLevelSession = Boolean((configuringLevel4Item as any)?.[SLOT_LEVEL4_FLAG]);

    if (isSlotLevelSession) {
      const slot = configuringLevel4Item.slot;
      const tempQuoteId = (configuringLevel4Item as any)?.tempQuoteId as string | undefined;
      const displayName = (configuringLevel4Item as any).displayName || configuringLevel4Item.product.name;

      setSlotAssignments(prev => {
        const updated = { ...prev };
        const primaryCard = updated[slot];

        // For bushing cards, only apply the Level 4 configuration to the primary slot
        // The secondary slot will share the configuration but not have its own Level 4 BOM item
        if (primaryCard && isBushingCard(primaryCard)) {
          const isPrimarySlot = (primaryCard as any)?.isBushingPrimary;
          
          if (isPrimarySlot) {
            // Apply to primary slot only
            updated[slot] = {
              ...primaryCard,
              displayName: (primaryCard as any).displayName || primaryCard.name,
              level4Config: payload,
              level4BomItemId: payload.bomItemId,
              level4TempQuoteId: tempQuoteId,
              hasLevel4Configuration: true
            } as Level3Product;

            // Update the secondary slot to reference the primary's configuration but don't create a separate BOM item
            const pairedSlot = (primaryCard as any)?.bushingPairSlot as number | undefined;
            if (pairedSlot && updated[pairedSlot]) {
              updated[pairedSlot] = {
                ...updated[pairedSlot],
                displayName: (updated[pairedSlot] as any).displayName || updated[pairedSlot].name,
                level4Config: payload, // Share the same configuration
                level4BomItemId: payload.bomItemId, // Reference the same BOM item
                level4TempQuoteId: tempQuoteId,
                hasLevel4Configuration: true,
                isSharedLevel4Config: true // Flag to indicate this is a shared config
              } as Level3Product;
            }
          } else {
            // If this is a secondary slot being configured, find the primary and update it
            const pairedSlot = (primaryCard as any)?.bushingPairSlot as number | undefined;
            if (pairedSlot && updated[pairedSlot]) {
              // Apply configuration to the primary slot
              updated[pairedSlot] = {
                ...updated[pairedSlot],
                displayName: (updated[pairedSlot] as any).displayName || updated[pairedSlot].name,
                level4Config: payload,
                level4BomItemId: payload.bomItemId,
                level4TempQuoteId: tempQuoteId,
                hasLevel4Configuration: true
              } as Level3Product;

              // Update the secondary slot to reference the primary's configuration
              updated[slot] = {
                ...primaryCard,
                displayName: (primaryCard as any).displayName || primaryCard.name,
                level4Config: payload,
                level4BomItemId: payload.bomItemId,
                level4TempQuoteId: tempQuoteId,
                hasLevel4Configuration: true,
                isSharedLevel4Config: true
              } as Level3Product;
            }
          }
        } else {
          // For non-bushing cards, apply normally
          updated[slot] = {
            ...primaryCard,
            displayName: (primaryCard as any).displayName || primaryCard.name,
            level4Config: payload,
            level4BomItemId: payload.bomItemId,
            level4TempQuoteId: tempQuoteId,
            hasLevel4Configuration: true
          } as Level3Product;
        }

        return updated;
      });

      // Clean up temporary BOM items - avoid duplicates by only removing the specific item
      setBomItems(prev => {
        const filtered = prev.filter(item => item.id !== payload.bomItemId);
        if (filtered.length !== prev.length) {
          onBOMUpdate(filtered);
        }
        return filtered;
      });

      toast({
        title: 'Configuration Saved',
        description: `${displayName} configuration has been saved.`,
      });

      setConfiguringLevel4Item(null);
      setSelectedSlot(null);
      return;
    }

    if (configuringLevel4Item) {
      const updatedItem: BOMItem = {
        ...configuringLevel4Item,
        id: payload.bomItemId,
        level4Config: payload,
        product: {
          ...configuringLevel4Item.product,
          displayName: (configuringLevel4Item as any).displayName || configuringLevel4Item.product.name
        },
        displayName: (configuringLevel4Item as any).displayName || configuringLevel4Item.product.name
      };

      if ((configuringLevel4Item as any).tempQuoteId) {
        (updatedItem as any).tempQuoteId = (configuringLevel4Item as any).tempQuoteId;
      }

      const existingIndex = bomItems.findIndex(item =>
        item.id === configuringLevel4Item.id || item.id === payload.bomItemId
      );
      const updatedItems = existingIndex >= 0
        ? bomItems.map(item =>
            (item.id === configuringLevel4Item.id || item.id === payload.bomItemId) ? updatedItem : item
          )
        : [...bomItems, updatedItem];

      setBomItems(updatedItems);
      onBOMUpdate(updatedItems);

      toast({
        title: 'Configuration Saved',
        description: `Level 4 configuration for ${configuringLevel4Item.product.name} has been saved.`,
      });
    }

    setConfiguringLevel4Item(null);
    setSelectedSlot(null);
  };

  const handleLevel4Cancel = async () => {
    if (configuringLevel4Item) {
      try {
        // Import Level4Service dynamically to avoid circular imports
        const { Level4Service } = await import('@/services/level4Service');

        console.log('Canceling Level 4 configuration for item:', configuringLevel4Item.id);

        // Unregister the active session and force cleanup on cancel
        Level4Service.unregisterActiveSession(configuringLevel4Item.id);

        const isReconfigureSession = Boolean((configuringLevel4Item as any)?.isReconfigureSession);

        // Clean up temporary data immediately on cancel when this is a new configuration session
        if (!isReconfigureSession) {
          try {
            await Level4Service.deleteTempBOMItem(configuringLevel4Item.id, true); // Force cleanup
          } catch (error) {
            console.error('Error cleaning up Level 4 configuration:', error);
          }
        }

      } catch (error) {
        console.error('Error preparing Level 4 cleanup:', error);
        // Don't block the cancel operation
      }
    }
    
    setConfiguringLevel4Item(null);
    setSelectedSlot(null);
  };

  const handleRemoteDisplayToggle = (enabled: boolean) => {
    setHasRemoteDisplay(enabled);
  };

  const handleAddChassisToBOM = () => {
    if (editingOriginalItem) {
      handleUpdateChassisInBOM();
      return;
    }
    if (!selectedChassis) return;

    // Generate the part number for this configuration
    const partNumber = buildQTMSPartNumber({
      chassis: selectedChassis,
      slotAssignments,
      hasRemoteDisplay,
      pnConfig,
      codeMap,
      includeSuffix: true
    });

    const partNumberContext =
      pnConfig || (codeMap && Object.keys(codeMap).length > 0)
        ? {
            pnConfig: pnConfig ? deepClone(pnConfig) : null,
            codeMap: codeMap ? deepClone(codeMap) : {},
          }
        : undefined;

    // Create a new BOM item for the chassis with its configuration
    const newItem: BOMItem = {
      id: `chassis-${Date.now()}`,
      product: {
        ...selectedChassis,
        displayName: selectedChassis.name,
        partNumber: partNumber
      },
      quantity: 1,
      enabled: true,
      partNumber: partNumber,
      displayName: selectedChassis.name,
      slotAssignments: { ...slotAssignments },
      configuration: {
        hasRemoteDisplay,
      },
      partNumberContext,
    };

    // Add chassis to BOM
    const updatedItems = [...bomItems, newItem];
    
    // Add selected accessories to BOM with proper part numbers from codeMap
    const accessoryItems = level3Products
      .filter(p => selectedAccessories.has(p.id))
      .map(accessory => {
        const def = codeMap[accessory.id];
        const template = def?.template;
        const partNumber = template ? String(template).replace(/\{[^}]+\}/g, '') : (accessory.partNumber || undefined);
        
        return {
          id: `accessory-${accessory.id}-${Date.now()}`,
          product: {
            ...accessory,
            displayName: accessory.name,
            partNumber: partNumber
          },
          quantity: 1,
          enabled: true,
          partNumber: partNumber,
          displayName: accessory.name,
          isAccessory: true
        };
      });

    const allItems = [...updatedItems, ...accessoryItems];
    
    setBomItems(allItems);
    onBOMUpdate(allItems);

    // Reset chassis configuration state
    setSelectedChassis(null);
    setConfiguringChassis(null);
    setSlotAssignments({});
    setSelectedSlot(null);
    setHasRemoteDisplay(false);
    setSelectedAccessories(new Set());
    setPnConfig(null);
    setCodeMap({});

    // Show success message
    toast({
      title: 'Configuration Added',
      description: `${selectedChassis.name} and selected accessories have been added to your bill of materials.`,
    });
  };

  const handleUpdateChassisInBOM = () => {
    if (!selectedChassis || !editingOriginalItem) return;

<<<<<<< HEAD
    const originalAssignments =
      (editingOriginalItem.slotAssignments && Object.keys(editingOriginalItem.slotAssignments).length > 0
        ? editingOriginalItem.slotAssignments
        : convertRackLayoutToAssignments(editingOriginalItem.rackConfiguration)) ||
      {};

    const normalizedCurrentAssignments = Object.keys(slotAssignments).length > 0 ? slotAssignments : {};

    const assignmentsChanged = haveSlotAssignmentsChanged(
      originalAssignments as Record<number, Level3Product & Record<string, any>>,
      normalizedCurrentAssignments as Record<number, Level3Product & Record<string, any>>
    );

    const originalRemoteDisplay = editingOriginalItem.configuration?.hasRemoteDisplay || false;
    const remoteDisplayChanged = originalRemoteDisplay !== hasRemoteDisplay;

    const shouldRegeneratePartNumber = assignmentsChanged || remoteDisplayChanged;

    const generatedPartNumber = shouldRegeneratePartNumber
      ? buildQTMSPartNumber({
          chassis: selectedChassis,
          slotAssignments,
          hasRemoteDisplay,
          pnConfig,
          codeMap,
          includeSuffix: true,
        })
      : editingOriginalItem.partNumber || editingOriginalItem.product.partNumber;

    const fallbackPartNumber = buildQTMSPartNumber({
      chassis: selectedChassis,
      slotAssignments,
      hasRemoteDisplay,
      pnConfig,
      codeMap,
      includeSuffix: true,
=======
    // Check if the configuration has actually changed
    // Ensure both slot assignments are using number keys for proper comparison
    const originalSlotAssignments = editingOriginalItem.slotAssignments || {};
    const originalHasRemoteDisplay = editingOriginalItem.configuration?.hasRemoteDisplay || false;
    
    // Normalize slot assignments to use number keys for comparison
    const normalizeSlotKeys = (assignments: Record<string | number, any>): Record<number, any> => {
      const normalized: Record<number, any> = {};
      Object.entries(assignments).forEach(([key, value]) => {
        const numKey = typeof key === 'string' ? parseInt(key, 10) : key;
        if (!isNaN(numKey)) {
          normalized[numKey] = value;
        }
      });
      return normalized;
    };
    
    const normalizedOriginal = normalizeSlotKeys(originalSlotAssignments);
    const normalizedCurrent = normalizeSlotKeys(slotAssignments);
    
    // Deep comparison of slot assignments using normalized keys
    const slotAssignmentsChanged = 
      Object.keys(normalizedOriginal).length !== Object.keys(normalizedCurrent).length ||
      Object.entries(normalizedCurrent).some(([slot, card]) => {
        const slotNum = parseInt(slot, 10);
        const originalCard = normalizedOriginal[slotNum];
        return !originalCard || originalCard.id !== card.id;
      });
    
    const remoteDisplayChanged = originalHasRemoteDisplay !== hasRemoteDisplay;
    
    console.log('Configuration comparison:', {
      originalSlots: Object.keys(normalizedOriginal),
      currentSlots: Object.keys(normalizedCurrent),
      slotAssignmentsChanged,
      remoteDisplayChanged,
      originalHasRemoteDisplay,
      currentHasRemoteDisplay: hasRemoteDisplay
>>>>>>> a92943b5
    });
    
    // Only regenerate part number if configuration actually changed
    let partNumber: string;
    if (slotAssignmentsChanged || remoteDisplayChanged) {
      console.log('Configuration changed, regenerating part number');
      partNumber = buildQTMSPartNumber({
        chassis: selectedChassis,
        slotAssignments,
        hasRemoteDisplay,
        pnConfig,
        codeMap,
        includeSuffix: true,
      });
    } else {
      console.log('Configuration unchanged, preserving original part number:', editingOriginalItem.partNumber);
      partNumber = editingOriginalItem.partNumber || buildQTMSPartNumber({
        chassis: selectedChassis,
        slotAssignments,
        hasRemoteDisplay,
        pnConfig,
        codeMap,
        includeSuffix: true,
      });
    }

    const partNumber = generatedPartNumber || fallbackPartNumber;

    const capturedContext =
      pnConfig || (codeMap && Object.keys(codeMap).length > 0)
        ? {
            pnConfig: pnConfig ? deepClone(pnConfig) : null,
            codeMap: codeMap ? deepClone(codeMap) : {},
          }
        : undefined;

    const partNumberContext = shouldRegeneratePartNumber
      ? capturedContext
      : editingOriginalItem.partNumberContext || capturedContext;

    const updatedItem: BOMItem = {
      ...editingOriginalItem,
      product: {
        ...selectedChassis,
        displayName: selectedChassis.name,
        partNumber: partNumber,
      },
      partNumber: partNumber,
      displayName: selectedChassis.name,
      slotAssignments: { ...slotAssignments },
      configuration: {
        hasRemoteDisplay,
      },
      partNumberContext,
    };

    const chassisIndex = bomItems.findIndex(item => item.id === editingOriginalItem.id);

    if (chassisIndex === -1) return;

    

    const newAccessoryItems = Array.from(selectedAccessories).map(accessoryId => {
      const accessory = level3Products.find(p => p.id === accessoryId);
      if (!accessory) return null;
      const def = codeMap[accessory.id];
      const template = def?.template;
      const partNumber = template ? String(template).replace(/\{[^}]+\}/g, '') : (accessory.partNumber || undefined);
      return {
        id: `accessory-${accessory.id}-${Date.now()}`,
        product: {
          ...accessory,
          displayName: accessory.name,
          partNumber: partNumber
        },
        quantity: 1,
        enabled: true,
        partNumber: partNumber,
        displayName: accessory.name,
        isAccessory: true
      };
    }).filter((item) => item !== null) as BOMItem[];

    // Find the end of the original chassis item's accessories
    let endOfOriginalAccessoriesIndex = chassisIndex + 1;
    while (endOfOriginalAccessoriesIndex < bomItems.length && bomItems[endOfOriginalAccessoriesIndex].isAccessory) {
      endOfOriginalAccessoriesIndex++;
    }

    const finalBomItems = [
      ...bomItems.slice(0, chassisIndex), // Items before the edited chassis
      updatedItem,                        // The updated chassis
      ...newAccessoryItems,               // Currently selected accessories (newly created or updated)
      ...bomItems.slice(endOfOriginalAccessoriesIndex) // Items after the original chassis and its accessories
    ];

    setBomItems(finalBomItems);
    onBOMUpdate(finalBomItems);

    // Reset state
    setSelectedChassis(null);
    setConfiguringChassis(null);
    setSlotAssignments({});
    setSelectedSlot(null);
    setHasRemoteDisplay(false);
    setEditingOriginalItem(null);
    setSelectedAccessories(new Set());
    setPnConfig(null);
    setCodeMap({});

    toast({
      title: "Configuration Updated",
      description: `${selectedChassis.name} has been updated in your bill of materials.`,
    });
  };

  const handleBOMConfigurationEdit = (item: BOMItem) => {
    console.log('Editing BOM item configuration:', item);
    
    // FIRST: Check for Level 4 configuration
    if ((item.product as any).has_level4) {
      console.log('Opening Level 4 configuration for:', item.product.name);
      setConfiguringLevel4Item(item);
      return;
    }
    
    // Check if this is a chassis-configured item (has slot assignments)
    if (item.slotAssignments || (item.product as any).chassisType && (item.product as any).chassisType !== 'N/A') {
      console.log('Editing chassis configuration for:', item.product.name);
      console.log('Existing slot assignments:', item.slotAssignments);
      console.log('Existing part number:', item.partNumber);
      
      const productId = (item.product as Level2Product)?.id;
      const hydratedChassis =
        (productId && allLevel2Products.find(p => p.id === productId)) ||
        (item.product as Level2Product);

      // Set up the chassis for editing
      setSelectedChassis(hydratedChassis);
      
      // Properly deserialize slot assignments
      const existingSlotAssignments = 
        (item.slotAssignments && Object.keys(item.slotAssignments).length > 0
          ? item.slotAssignments
          : convertRackLayoutToAssignments(item.rackConfiguration)) || {};
      
      console.log('Setting slot assignments for edit:', existingSlotAssignments);
      setSlotAssignments(existingSlotAssignments);
      setConfiguringChassis(hydratedChassis);

      const context = resolvePartNumberContext(
        item.partNumberContext,
        item.configuration,
        item.product
      );

      if (context?.pnConfig) {
        setPnConfig(deepClone(context.pnConfig));
      } else {
        setPnConfig(null);
      }

      if (context?.codeMap) {
        setCodeMap(deepClone(context.codeMap));
      } else {
        setCodeMap({});
      }

      // Store the original item for restoration if edit is cancelled
      // This preserves the original part number and configuration
      setEditingOriginalItem(item);
      
      const chassisIndex = bomItems.findIndex(bomItem => bomItem.id === item.id);

      if (chassisIndex !== -1) {
        const accessoriesToSelect = new Set<string>();
        for (let i = chassisIndex + 1; i < bomItems.length; i++) {
          const currentItem = bomItems[i];
          if (currentItem.isAccessory) {
            accessoriesToSelect.add(currentItem.product.id);
          } else {
            break; 
          }
        }
        setSelectedAccessories(accessoriesToSelect);
      }
      
<<<<<<< HEAD
      setHasRemoteDisplay(item.configuration?.hasRemoteDisplay || false);
      setAutoPlaced(false);

      (async () => {
        try {
          const [cfg, codes, l3] = await Promise.all([
            productDataService.getPartNumberConfig(hydratedChassis.id),
            productDataService.getPartNumberCodesForLevel2(hydratedChassis.id),
            productDataService.getLevel3ProductsForLevel2(hydratedChassis.id)
          ]);

          setLevel3Products(l3);

          if (!context?.pnConfig) {
            setPnConfig(cfg);
          }

          if (!context?.codeMap) {
            setCodeMap(codes);
          }
        } catch (error) {
          console.error('Failed to load PN config/codes for chassis reconfiguration:', error);
          toast({
            title: 'Configuration Load Failed',
            description: 'Unable to load chassis configuration templates. Part number editing may be limited.',
            variant: 'destructive',
          });
        }
      })();

=======
      // Improved remote display detection from part number pattern
      // QTMS part numbers with remote display end with suffixes like "-D1", "-RD", or "-D<number>"
      // Part numbers WITHOUT remote display don't have these suffixes (e.g., QTMS-LTX-0RF8A0000000000)
      const partNumberStr = item.partNumber || item.product.partNumber || '';
      
      // Check for remote display suffixes at the end of the part number
      const hasRemoteSuffix = /-(D1|RD|D\d+)$/.test(partNumberStr);
      
      // Also check configuration if available
      const configHasRemote = item.configuration?.hasRemoteDisplay || false;
      
      console.log('Detected remote display from part number:', partNumberStr, '-> hasRemote:', hasRemoteSuffix, 'configHasRemote:', configHasRemote);
      setHasRemoteDisplay(hasRemoteSuffix || configHasRemote);
      
>>>>>>> a92943b5
      setTimeout(() => {
        const configSection = document.getElementById('chassis-configuration');
        if (configSection) {
          configSection.scrollIntoView({ behavior: 'smooth' });
        }
      }, 100);
      
    } else if (item.product.name?.includes('QTMS') && item.configuration) {
      // Handle QTMS-specific configuration
      const consolidatedQTMS: ConsolidatedQTMS = {
        id: item.id || `qtms-${Date.now()}`,
        name: item.product.name,
        description: item.product.description || '',
        partNumber: item.partNumber || item.product.partNumber || '',
        price: item.product.price || 0,
        cost: item.unit_cost || item.product.cost || 0,
        configuration: item.configuration as QTMSConfiguration,
        components: []
      };
      setEditingQTMS(consolidatedQTMS);
    } else {
      // For other configurable items (analog cards, bushing cards, etc.)
      setConfiguringLevel4Item(item);
    }
  };

  const handleQTMSConfigurationSave = (updatedQTMS: ConsolidatedQTMS) => {
    console.log('Saving QTMS configuration:', updatedQTMS);
    
    if (editingQTMS) {
      // Update existing QTMS item instead of creating a new one
      const updatedBOMItems = bomItems.map(item => {
        if (item.id === editingQTMS.id) {
          return {
            ...item,
            product: {
              ...item.product,
              name: updatedQTMS.name,
              description: updatedQTMS.description,
              partNumber: updatedQTMS.partNumber,
              price: updatedQTMS.price,
              cost: updatedQTMS.cost // Add this line
            },
            configuration: updatedQTMS.configuration,
            partNumber: updatedQTMS.partNumber
          };
        }
        return item;
      });
      
      setBomItems(updatedBOMItems);
      onBOMUpdate(updatedBOMItems);
      
      toast({
        title: 'Configuration Updated',
        description: `${updatedQTMS.name} configuration has been updated successfully.`,
      });
    } else {
      // Create new QTMS item (existing logic)
      const qtmsItem = createQTMSBOMItem(updatedQTMS);
      setBomItems(prev => [...prev, qtmsItem]);
      onBOMUpdate([...bomItems, qtmsItem]);
      
      toast({
        title: 'Configuration Added',
        description: `${updatedQTMS.name} has been added to your bill of materials.`,
      });
    }
    
    setEditingQTMS(null);
  };

  const handleSubmitQuote = (quoteId: string) => {
    console.log('Quote submitted with ID:', quoteId);
    setBomItems([]);
    setQuoteFields({});
    setDiscountPercentage(0);
    setDiscountJustification('');
    onBOMUpdate([]);
  };

  const handleBOMUpdate = (updatedItems: BOMItem[]) => {
    setBomItems(updatedItems);
    onBOMUpdate(updatedItems);
  };

  const handleDiscountChange = (discount: number, justification: string) => {
    setDiscountPercentage(discount);
    setDiscountJustification(justification);
  };

  const submitQuoteRequest = async () => {
    if (isSubmitting) return;

    // Validate required fields before submission
    const { isValid, missingFields } = validateFields();
    
    if (!isValid) {
      toast({
        title: 'Missing Required Fields',
        description: `Please fill in the following required fields: ${missingFields.join(', ')}`,
        variant: 'destructive',
      });
      return;
    }

    if (bomItems.length === 0) {
      toast({
        title: 'No Items in BOM',
        description: 'Please add at least one item to the Bill of Materials before submitting.',
        variant: 'destructive',
      });
      return;
    }

    setIsSubmitting(true);

    try {
      // Generate or finalize quote ID based on whether we're submitting a draft
      let quoteId: string;
      let isSubmittingExistingDraft = false;
      
      if (currentQuoteId && currentQuoteId.includes('-Draft')) {
        // We're submitting an existing draft - finalize the ID
        const { data: finalizedId, error: finalizeError } = await supabase
          .rpc('finalize_draft_quote_id', { draft_quote_id: currentQuoteId });
        
        if (finalizeError) {
          console.error('Error finalizing draft quote ID:', finalizeError);
          throw finalizeError;
        }
        
        quoteId = finalizedId;
        isSubmittingExistingDraft = true;
      } else {
        // Generate new quote ID for final submission
        const { data: newQuoteId, error: generateError } = await supabase
          .rpc('generate_quote_id', { user_email: user.email, is_draft: false });
        
        if (generateError) {
          console.error('Error generating quote ID:', generateError);
          throw generateError;
        }
        
        quoteId = newQuoteId;
      }

      const originalQuoteValue = bomItems.reduce(
        (sum, item) => sum + item.product.price * item.quantity,
        0
      );
      const discountedValue =
        originalQuoteValue * (1 - discountPercentage / 100);
      const totalCost = bomItems.reduce(
        (sum, item) => sum + (item.product.cost || 0) * item.quantity,
        0
      );
      const grossProfit = discountedValue - totalCost;
      const discountedMargin =
        discountedValue > 0 ? (grossProfit / discountedValue) * 100 : 0;

      let quoteError: any = null;
      
      if (isSubmittingExistingDraft) {
        // Update existing draft quote to final status
        const { error } = await supabase
          .from('quotes')
          .update({
            id: quoteId,
            status: 'pending_approval',
            customer_name: quoteFields.customerName,
            oracle_customer_id: quoteFields.oracleCustomerId,
            sfdc_opportunity: quoteFields.sfdcOpportunity,
            original_quote_value: originalQuoteValue,
            requested_discount: discountPercentage,
            discount_justification: discountJustification,
            discounted_value: discountedValue,
            total_cost: totalCost,
            gross_profit: grossProfit,
            original_margin:
              originalQuoteValue > 0
                ? ((originalQuoteValue - totalCost) / originalQuoteValue) * 100
                : 0,
            discounted_margin: discountedMargin,
            quote_fields: quoteFields,
            updated_at: new Date().toISOString()
          })
          .eq('id', currentQuoteId);
        quoteError = error;
      } else {
        // Insert new quote
        const { error } = await supabase
          .from('quotes').insert({
            id: quoteId,
            customer_name: quoteFields.customerName,
            oracle_customer_id: quoteFields.oracleCustomerId,
            sfdc_opportunity: quoteFields.sfdcOpportunity,
            status: 'pending_approval',
            user_id: user!.id,
            submitted_by_name: user!.name,
            submitted_by_email: user!.email,
            original_quote_value: originalQuoteValue,
            requested_discount: discountPercentage,
            discount_justification: discountJustification,
            discounted_value: discountedValue,
            total_cost: totalCost,
            gross_profit: grossProfit,
            original_margin:
              originalQuoteValue > 0
                ? ((originalQuoteValue - totalCost) / originalQuoteValue) * 100
                : 0,
            discounted_margin: discountedMargin,
            quote_fields: quoteFields,
            priority: 'Medium',
            currency: 'USD',
            payment_terms: 'Net 30',
            shipping_terms: 'FOB Origin',
          });
        quoteError = error;
      }

      if (quoteError) {
        console.error('SUPABASE ERROR:', quoteError);
        toast({
          title: 'Submission Failed',
          description:
            quoteError.message || 'Unknown error. Check console for more info.',
          variant: 'destructive',
        });
        setIsSubmitting(false);
        return;
      }

      if (isSubmittingExistingDraft) {
        // Update existing BOM items with new quote ID
        const { error: updateBomError } = await supabase
          .from('bom_items')
          .update({ quote_id: quoteId })
          .eq('quote_id', currentQuoteId);
        
        if (updateBomError) {
          console.error('SUPABASE BOM UPDATE ERROR:', updateBomError);
          toast({
            title: 'BOM Update Error',
            description: updateBomError.message || 'Failed to update BOM items',
            variant: 'destructive',
          });
          throw updateBomError;
        }
      } else {
        // Insert new BOM items
        for (const item of bomItems) {
          const serializedAssignments = item.slotAssignments
            ? serializeSlotAssignments(item.slotAssignments)
            : undefined;
          const rackLayout = item.rackConfiguration || buildRackLayoutFromAssignments(serializedAssignments);
          const configurationData = {
            ...(item.configuration || {}),
            slotAssignments: serializedAssignments,
            rackConfiguration: rackLayout,
            level4Config: item.level4Config || null,
            level4Selections: item.level4Selections || null,
            partNumberContext: item.partNumberContext ? deepClone(item.partNumberContext) : undefined,
          };

          const { error: bomError } = await supabase.from('bom_items').insert({
            quote_id: quoteId,
            product_id: item.product.id,
            name: item.product.name,
            description: item.product.description || '',
            part_number: item.product.partNumber || item.partNumber || '',
            quantity: item.quantity,
            unit_price: item.product.price,
            unit_cost: item.product.cost || 0,
            total_price: item.product.price * item.quantity,
            total_cost: (item.product.cost || 0) * item.quantity,
            margin:
              item.product.price > 0
                ? ((item.product.price - (item.product.cost || 0)) /
                    item.product.price) *
                  100
                : 0,
            original_unit_price: item.original_unit_price || item.product.price,
            approved_unit_price: item.approved_unit_price || item.product.price,
            configuration_data: configurationData,
            product_type: 'standard',
          });

          if (bomError) {
            console.error('SUPABASE BOM ERROR:', bomError);
            toast({
              title: 'BOM Item Error',
              description: bomError.message || 'Failed to create BOM item',
              variant: 'destructive',
            });
            throw bomError;
          }
        }
      }

      try {
        const { data: adminIds } = await supabase.rpc('get_admin_user_ids');
        if (adminIds && adminIds.length > 0) {
          await supabase.from('admin_notifications').insert({
            quote_id: quoteId,
            notification_type: 'quote_pending_approval',
            sent_to: adminIds,
            message_content: {
              title: 'New Quote Pending Approval',
              message: `Quote ${quoteId} from ${user!.name} is pending approval`,
              quote_value: originalQuoteValue,
              requested_discount: discountPercentage
            }
          });
        }
      } catch (notificationError) {
        console.warn('Failed to send admin notifications:', notificationError);
      }

      toast({
        title: 'Quote Submitted Successfully',
        description: `Your quote ${quoteId} has been submitted for approval.`,
      });

      handleSubmitQuote(quoteId);
    } catch (error) {
      console.error('Error submitting quote:', error);
      toast({
        title: 'Submission Failed',
        description: 'Failed to submit quote. Please try again.',
        variant: 'destructive',
      });
    } finally {
      setIsSubmitting(false);
    }
  };

  const renderProductContent = (productId: string) => {
    console.group(`[BOMBuilder] Rendering product content for: ${productId}`);
    const product = level1Products.find(p => p.id === productId);
    if (!product) {
      console.error(`Product not found for ID: ${productId}`);
      console.groupEnd();
      return null;
    }

    // If we're configuring a chassis, show the chassis configuration UI
    if (configuringChassis) {
      console.log('Rendering chassis configuration for:', configuringChassis.name);
      return (
        <div id="chassis-configuration" className="space-y-6">
          <div className="flex items-center justify-between">
            <h3 className="text-xl font-semibold text-white">
              Configure {configuringChassis.name}
            </h3>
            <Button 
              variant="outline" 
              size="sm"
              onClick={() => {
                setEditingOriginalItem(null);
                setConfiguringChassis(null);
                setSelectedChassis(null);
                setSlotAssignments({});
                setSelectedSlot(null);
              }}
            >
              Back to Products
            </Button>
          </div>
          
          <RackVisualizer
            chassis={{
              ...configuringChassis,
              type: configuringChassis.chassisType || configuringChassis.type || 'chassis',
              height: configuringChassis.specifications?.height || '6U',
              slots: configuringChassis.specifications?.slots || 0
            }}
            slotAssignments={slotAssignments}
            selectedSlot={selectedSlot}
            onSlotClick={handleSlotClick}
            onSlotClear={handleSlotClear}
            hasRemoteDisplay={hasRemoteDisplay}
            onRemoteDisplayToggle={handleRemoteDisplayToggle}
            standardSlotHints={standardSlotHints}
            colorByProductId={colorByProductId}
            level3Products={level3Products}
            codeMap={codeMap}
            selectedAccessories={selectedAccessories}
            onAccessoryToggle={toggleAccessory}
            partNumber={buildQTMSPartNumber({ chassis: configuringChassis, slotAssignments, hasRemoteDisplay, pnConfig, codeMap, includeSuffix: false })}
            onSlotReconfigure={handleSlotLevel4Reconfigure}

          />
          
          {selectedSlot !== null && (
            <SlotCardSelector
              chassis={configuringChassis}
              slot={selectedSlot}
              onCardSelect={handleCardSelect}
              onClose={() => setSelectedSlot(null)}
              canSeePrices={canSeePrices}
              currentSlotAssignments={slotAssignments}
              codeMap={codeMap}
              pnConfig={pnConfig}
            />
          )}

          <div className="flex justify-end space-x-4">
            <Button 
              variant="outline"
              onClick={() => {
                setConfiguringChassis(null);
                setSelectedChassis(null);
                setSlotAssignments({});
                setSelectedSlot(null);
              }}
              className="text-gray-300 border-gray-600 hover:text-white hover:border-gray-400"
            >
              Cancel
            </Button>
            <Button 
              onClick={handleAddChassisToBOM}
              disabled={Object.keys(slotAssignments).length === 0}
              className="bg-green-600 hover:bg-green-700 text-white disabled:opacity-50"
            >
              {editingOriginalItem ? 'Update BOM' : 'Add to BOM'}
            </Button>
          </div>
        </div>
      );
    }

    // QTMS tab - show chassis selector or configuration
    if (productId.toLowerCase() === 'qtms') {
      console.log('Rendering QTMS tab content, configuringChassis:', configuringChassis);
      
      // If configuring a chassis, show rack visualizer
      if (configuringChassis && selectedChassis) {
        return (
          <div className="space-y-6">
            <div className="bg-gray-800 p-6 rounded-lg border border-gray-700">
              <div className="flex items-center justify-between mb-6">
                <h3 className="text-xl font-semibold text-white">Configure {selectedChassis.name}</h3>
                <Button
                  variant="outline"
                  onClick={() => {
                    setEditingOriginalItem(null);
                    setConfiguringChassis(null);
                    setSelectedChassis(null);
                    setSlotAssignments({});
                    setSelectedSlot(null);
                  }}
                  className="text-gray-300 border-gray-600 hover:text-white hover:border-gray-400"
                >
                  Back to Products
                </Button>
              </div>

              <RackVisualizer
                chassis={{
                  ...selectedChassis,
                  type: selectedChassis.chassisType || selectedChassis.type || 'chassis',
                  height: selectedChassis.specifications?.height || '6U',
                  slots: selectedChassis.specifications?.slots || 0
                }}
                slotAssignments={slotAssignments}
                onSlotClick={handleSlotClick}
                onSlotClear={handleSlotClear}
                selectedSlot={selectedSlot}
                hasRemoteDisplay={hasRemoteDisplay}
                onRemoteDisplayToggle={handleRemoteDisplayToggle}
                standardSlotHints={standardSlotHints}
                colorByProductId={colorByProductId}
                level3Products={level3Products}
                codeMap={codeMap}
                selectedAccessories={selectedAccessories}
                onAccessoryToggle={toggleAccessory}
                partNumber={buildQTMSPartNumber({ chassis: selectedChassis, slotAssignments, hasRemoteDisplay, pnConfig, codeMap, includeSuffix: false })}
                onSlotReconfigure={handleSlotLevel4Reconfigure}
              />
            
              {selectedSlot !== null && (
                <SlotCardSelector
                  chassis={selectedChassis}
                  slot={selectedSlot}
                  onCardSelect={handleCardSelect}
                  onClose={() => setSelectedSlot(null)}
                  canSeePrices={canSeePrices}
                  currentSlotAssignments={slotAssignments}
                  codeMap={codeMap}
                  pnConfig={pnConfig}
                />
              )}

              <div className="flex gap-4 justify-end">
                <Button
                  variant="outline"
                  onClick={() => {
                    setEditingOriginalItem(null);
                    setConfiguringChassis(null);
                    setSelectedChassis(null);
                    setSlotAssignments({});
                    setSelectedSlot(null);
                  }}
                  className="text-gray-300 border-gray-600 hover:text-white hover:border-gray-400"
                >
                  Cancel
                </Button>
                <Button 
                  onClick={handleAddChassisToBOM}
                  disabled={Object.keys(slotAssignments).length === 0}
                  className="bg-green-600 hover:bg-green-700 text-white disabled:opacity-50"
                >
                  {editingOriginalItem ? 'Update BOM' : 'Add to BOM'}
                </Button>
              </div>
            </div>
          </div>
        );
      }

      // Otherwise, show chassis selector
      return (
        <div className="space-y-6">
          <ChassisSelector
            onChassisSelect={handleChassisSelect}
            selectedChassis={selectedChassis}
            onAddToBOM={handleAddToBOM}
            canSeePrices={canSeePrices}
          />
        </div>
      );
    }

    // If we're configuring a non-chassis product, show the non-chassis configurator
    if (configuringNonChassis) {
      console.log('Rendering non-chassis configuration for:', configuringNonChassis.name);
      return (
        <div className="space-y-6">
          <div className="flex items-center justify-between">
            <h3 className="text-xl font-semibold">
              Configure {configuringNonChassis.name}
            </h3>
            <Button 
              variant="outline" 
              size="sm"
              onClick={() => {
                setConfiguringNonChassis(null);
                setSelectedAccessories(new Set());
              }}
            >
              Back to Products
            </Button>
          </div>
          
          <NonChassisConfigurator
            level2Product={configuringNonChassis}
            level3Products={level3Products}
            codeMap={codeMap}
            partNumberPrefix={pnConfig?.prefix || configuringNonChassis.partNumber || `${configuringNonChassis.name}-001`}
            selectedAccessories={selectedAccessories}
            onToggleAccessory={toggleAccessory}
            onAddToBOM={handleAddNonChassisToBOM}
            canOverridePartNumber={canForcePN}
          />
        </div>
      );
    }

    // For other Level 1 products, only show Level 2 options selector
    // Level 1 products should not have direct "Add to BOM" buttons
    return (
      <div className="space-y-6">
        <Level2OptionsSelector
          level1Product={product}
          selectedOptions={selectedLevel2Options}
          onOptionToggle={handleLevel2OptionToggle}
          onChassisSelect={handleChassisSelect}
          onAddToBOM={handleAddToBOM}
          canSeePrices={canSeePrices}
        />
      </div>
    );
  };

  // Show loading state while data is being fetched
  if (level1Loading) {
    return (
      <div className="flex items-center justify-center p-8">
        <div className="text-center">
          <div className="animate-spin rounded-full h-8 w-8 border-b-2 border-primary mx-auto mb-4"></div>
          <p>Loading product catalog...</p>
        </div>
      </div>
    );
  }

  // Check authentication
  if (loading) {
    return (
      <div className="flex items-center justify-center p-8">
        <div className="text-center">
          <div className="animate-spin rounded-full h-8 w-8 border-b-2 border-primary mx-auto mb-4"></div>
          <p>Checking authentication...</p>
        </div>
      </div>
    );
  }

  if (!user) {
    return (
      <Card>
        <CardContent className="p-6">
          <div className="text-center">
            <h3 className="text-lg font-medium text-gray-900 mb-2">Authentication Required</h3>
            <p className="text-gray-600">Please log in to access the BOM Builder.</p>
          </div>
        </CardContent>
      </Card>
    );
  }

  return (
    <div className="space-y-6">
      {/* Level 4 Configuration Modal handled via configuringLevel4Item */}
      
      {/* Quote Fields Section */}
      <QuoteFieldsSection
        quoteFields={quoteFields}
        onFieldChange={handleQuoteFieldChange}
      />

      {/* Main Layout: Product Selection (Left) and BOM Display (Right) */}
      <div className="grid grid-cols-1 lg:grid-cols-3 gap-6">
        {/* Product Selection - Left Side (2/3 width) */}
        <div className="lg:col-span-2">
          <Card>
            <CardHeader>
              <CardTitle>Product Selection</CardTitle>
              <CardDescription>
                Select products to add to your Bill of Materials
              </CardDescription>
            </CardHeader>
            <CardContent>
              <Tabs value={activeTab} onValueChange={(value) => {
                setIsLoading(true);
                
                setActiveTab(value);
                const selectedProduct = level1Products.find(p => p.id === value);
                setSelectedLevel1Product(selectedProduct || null);
                
                // Clear relevant state when switching tabs
                setSelectedChassis(null);
                setSlotAssignments({});
                setSelectedSlot(null);
                setHasRemoteDisplay(false);
                
                console.log('Tab switching to:', value, 'Product:', selectedProduct);
                
                setTimeout(() => setIsLoading(false), 100);
              }}>
                <TabsList className="grid w-full grid-cols-3">
                  {level1Products.map(product => (
                    <TabsTrigger key={product.id} value={product.id}>
                      {product.name}
                    </TabsTrigger>
                  ))}
                </TabsList>

                {level1Products.map(product => (
                  <TabsContent key={product.id} value={product.id}>
                    {renderProductContent(product.id)}
                  </TabsContent>
                ))}
              </Tabs>
            </CardContent>
          </Card>
        </div>

        {/* BOM Display - Right Side (1/3 width, sticky) */}
        <div className="lg:col-span-1">
          <div className="sticky top-4">
            <EnhancedBOMDisplay
              bomItems={bomItems}
              onUpdateBOM={handleBOMUpdate}
              onEditConfiguration={handleBOMConfigurationEdit}
              onSubmitQuote={submitQuoteRequest}
              onSaveDraft={handleSaveAsDraft}
              canSeePrices={canSeePrices}
              canSeeCosts={canSeeCosts}
              canEditPartNumber={canEditPN}
              productMap={productMap}
              isSubmitting={isSubmitting}
              isDraftMode={isDraftMode}
              currentQuoteId={currentQuoteId}
              draftName={currentQuote?.status === 'draft' ? currentQuote?.customer_name : null}
              quoteFields={quoteFields}
              quoteMetadata={currentQuote}
              discountPercentage={discountPercentage}
              discountJustification={discountJustification}
              onDiscountChange={(percentage, justification) => {
                setDiscountPercentage(percentage);
                setDiscountJustification(justification);
              }}
            />
          </div>
        </div>
      </div>


      {configuringLevel4Item && (
        <Level4RuntimeModal
          bomItem={configuringLevel4Item}
          level3ProductId={configuringLevel4Item.product.id}
          onSave={handleLevel4Save}
          onCancel={handleLevel4Cancel}
        />
      )}

      {editingQTMS && (
        <QTMSConfigurationEditor
          consolidatedQTMS={editingQTMS}
          onSave={handleQTMSConfigurationSave}
          onClose={() => setEditingQTMS(null)}
          canSeePrices={canSeePrices}
        />
      )}
    </div>
  );
};

export default BOMBuilder;<|MERGE_RESOLUTION|>--- conflicted
+++ resolved
@@ -82,7 +82,7 @@
       return acc;
     }
 
-<<<<<<< HEAD
+
     const rawSlot = slot as Record<string, any>;
     const cardRecord = (rawSlot.card as Record<string, any> | undefined) || undefined;
     const nestedProduct =
@@ -138,7 +138,7 @@
       productSource?.partNumber ||
       productSource?.part_number ||
       undefined;
-=======
+
 const rawSlot = slot as Record<string, any>;
 
 const cardRecord =
@@ -211,7 +211,7 @@
   (productSource as any)?.part_number ||
   undefined;
 
->>>>>>> a92943b5
+main
 
     acc[position] = {
       id: productId || `slot-${position}`,
@@ -2130,7 +2130,7 @@
   const handleUpdateChassisInBOM = () => {
     if (!selectedChassis || !editingOriginalItem) return;
 
-<<<<<<< HEAD
+
     const originalAssignments =
       (editingOriginalItem.slotAssignments && Object.keys(editingOriginalItem.slotAssignments).length > 0
         ? editingOriginalItem.slotAssignments
@@ -2167,7 +2167,7 @@
       pnConfig,
       codeMap,
       includeSuffix: true,
-=======
+
     // Check if the configuration has actually changed
     // Ensure both slot assignments are using number keys for proper comparison
     const originalSlotAssignments = editingOriginalItem.slotAssignments || {};
@@ -2206,7 +2206,7 @@
       remoteDisplayChanged,
       originalHasRemoteDisplay,
       currentHasRemoteDisplay: hasRemoteDisplay
->>>>>>> a92943b5
+main
     });
     
     // Only regenerate part number if configuration actually changed
@@ -2394,7 +2394,7 @@
         setSelectedAccessories(accessoriesToSelect);
       }
       
-<<<<<<< HEAD
+
       setHasRemoteDisplay(item.configuration?.hasRemoteDisplay || false);
       setAutoPlaced(false);
 
@@ -2425,7 +2425,7 @@
         }
       })();
 
-=======
+
       // Improved remote display detection from part number pattern
       // QTMS part numbers with remote display end with suffixes like "-D1", "-RD", or "-D<number>"
       // Part numbers WITHOUT remote display don't have these suffixes (e.g., QTMS-LTX-0RF8A0000000000)
@@ -2440,7 +2440,7 @@
       console.log('Detected remote display from part number:', partNumberStr, '-> hasRemote:', hasRemoteSuffix, 'configHasRemote:', configHasRemote);
       setHasRemoteDisplay(hasRemoteSuffix || configHasRemote);
       
->>>>>>> a92943b5
+main
       setTimeout(() => {
         const configSection = document.getElementById('chassis-configuration');
         if (configSection) {
