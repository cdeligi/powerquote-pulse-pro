import { useState, useEffect, useMemo, useCallback, useRef } from 'react';
import { Card, CardContent, CardDescription, CardHeader, CardTitle } from '@/components/ui/card';
import { Tabs, TabsContent, TabsList, TabsTrigger } from '@/components/ui/tabs';
import { Badge } from '@/components/ui/badge';
import { Button } from '@/components/ui/button';
import { BOMItem, Level1Product, Level2Product, Level3Product, Level3Customization } from '@/types/product';
import Level2OptionsSelector from './Level2OptionsSelector';
import ChassisSelector from './ChassisSelector';
import RackVisualizer from './RackVisualizer';
import AccessoryList from './AccessoryList';
import SlotCardSelector from './SlotCardSelector';
import BOMDisplay from './BOMDisplay';
import { EnhancedBOMDisplay } from './EnhancedBOMDisplay';
import AnalogCardConfigurator from './AnalogCardConfigurator';
import BushingCardConfigurator from './BushingCardConfigurator';
import NonChassisConfigurator from './NonChassisConfigurator';

import { Level4RuntimePayload } from "@/types/level4";
import { Level4RuntimeModal } from "../level4/Level4RuntimeModal";

import { productDataService } from '@/services/productDataService';
import QuoteFieldsSection from './QuoteFieldsSection';

import { toast } from '@/components/ui/use-toast';
import { getSupabaseClient, getSupabaseAdminClient, isAdminAvailable } from "@/integrations/supabase/client";
import { generateUniqueDraftName } from '@/utils/draftName';
import { generateSubmittedQuoteId, normalizeQuoteId, persistNormalizedQuoteId } from '@/utils/quoteIdGenerator';
import QTMSConfigurationEditor from './QTMSConfigurationEditor';
import { consolidateQTMSConfiguration, createQTMSBOMItem, ConsolidatedQTMS, QTMSConfiguration } from '@/utils/qtmsConsolidation';
import { buildQTMSPartNumber } from '@/utils/qtmsPartNumberBuilder';
import { findOptimalBushingPlacement, findExistingBushingSlots, isBushingCard } from '@/utils/bushingValidation';
<<<<<<< HEAD
import { deriveCustomerNameFromFields, findAccountFieldValue } from '@/utils/customerName';
=======
import { deriveCustomerNameFromFields } from '@/utils/customerName';
>>>>>>> 1ce44eb1
import { useAuth } from '@/hooks/useAuth';
import { useQuoteValidation } from './QuoteFieldValidation';
import { usePermissions, FEATURES } from '@/hooks/usePermissions';
import {
  serializeSlotAssignments,
  deserializeSlotAssignments,
  buildRackLayoutFromAssignments,
  type SerializedSlotAssignment,
} from '@/utils/slotAssignmentUtils';

const supabase = getSupabaseClient();
const supabaseAdmin = getSupabaseAdminClient();

const coalesce = <T,>(...values: Array<T | undefined | null>) => {
  for (const value of values) {
    if (value !== undefined && value !== null && value !== '') {
      return value;
    }
  }
  return undefined;
};

const toCamelCase = (value: string) =>
  value.replace(/_([a-z])/g, (_, letter: string) => letter.toUpperCase());

const toPascalCase = (value: string) => {
  const camel = toCamelCase(value);
  return camel.charAt(0).toUpperCase() + camel.slice(1);
};

const CANDIDATE_VALUE_KEYS = ['value', 'label', 'name', 'display', 'displayValue', 'text'] as const;

const coerceFieldEntryToString = (value: unknown): string | null => {
  if (typeof value === 'string') {
    const trimmed = value.trim();
    return trimmed.length > 0 ? trimmed : null;
  }

  if (typeof value === 'number' && Number.isFinite(value)) {
    return String(value);
  }

  if (Array.isArray(value)) {
    for (const entry of value) {
      const coerced = coerceFieldEntryToString(entry);
      if (coerced) {
        return coerced;
      }
    }
    return null;
  }

  if (value && typeof value === 'object') {
    const record = value as Record<string, unknown>;
    for (const key of CANDIDATE_VALUE_KEYS) {
      if (key in record) {
        const coerced = coerceFieldEntryToString(record[key]);
        if (coerced) {
          return coerced;
        }
      }
    }
  }

  return null;
};

const findAccountLikeValue = (fields: Record<string, any>): string | null => {
  for (const [key, rawValue] of Object.entries(fields)) {
    const normalizedKey = key.toLowerCase();
    if (!normalizedKey.includes('account')) {
      continue;
    }

    const coerced = coerceFieldEntryToString(rawValue);
    if (coerced) {
      return coerced.trim();
    }
  }

  return null;
};

const deriveCustomerNameFromFields = (
  fields: Record<string, any>,
  fallback?: string | null,
): string | null => {
  const accountValue = findAccountLikeValue(fields);
  if (accountValue) {
    return accountValue;
  }

  const directCustomerName = coerceFieldEntryToString(fields.customer_name);
  if (directCustomerName) {
    return directCustomerName.trim();
  }

  if (typeof fallback === 'string' && fallback.trim().length > 0) {
    return fallback.trim();
  }

  return null;
};

interface BOMBuilderProps {
  onBOMUpdate: (items: BOMItem[]) => void;
  canSeePrices: boolean;
  canSeeCosts?: boolean;
  quoteId?: string;
  mode?: 'new' | 'edit' | 'view';
}

const SLOT_LEVEL4_FLAG = '__slotLevel4Session';

const convertRackLayoutToAssignments = (
  layout?: {
    slots?: Array<{
      slot?: number | null;
      slotNumber?: number | null;
      cardName?: string | null;
      partNumber?: string | null;
      product?: { id?: string | null; name?: string | null; displayName?: string | null; partNumber?: string | null; part_number?: string | null } | null;
      level4Config?: any;
      level4Selections?: any;
      productId?: string | null;
      product_id?: string | null;
      cardId?: string | null;
      card_id?: string | null;
    }>;
  }
): Record<number, Level3Product & Record<string, any>> | undefined => {
  if (!layout?.slots || layout.slots.length === 0) {
    return undefined;
  }

  return layout.slots.reduce<Record<number, Level3Product & Record<string, any>>>((acc, slot) => {
    const position = typeof slot.slot === 'number'
      ? slot.slot
      : typeof slot.slotNumber === 'number'
        ? slot.slotNumber
        : undefined;

    if (position === undefined) {
      return acc;
    }

    const rawSlot = slot as Record<string, any>;
    const cardRecord = (rawSlot.card as Record<string, any> | undefined) || undefined;
    const nestedProduct =
      (cardRecord?.product as Record<string, any> | undefined) ||
      (cardRecord?.card as Record<string, any> | undefined) ||
      (cardRecord?.level3Product as Record<string, any> | undefined) ||
      undefined;

    // Prefer explicit product on the slot, then card/nested fallbacks
    const productSource =
      (rawSlot.product as Record<string, any> | null | undefined) ||
      cardRecord ||
      nestedProduct ||
      // keep main-branch fallback (equivalent to cardRecord but safe if rawSlot not used)
      ((slot as Record<string, any>).card as Record<string, any> | undefined) ||
      undefined;

    // Exhaustive product ID resolution across known shapes/keys
    const productId =
      rawSlot.productId ??
      rawSlot.product_id ??
      rawSlot.cardId ??
      rawSlot.card_id ??
      rawSlot.level3ProductId ??
      rawSlot.level3_product_id ??
      cardRecord?.id ??
      (cardRecord as any)?.productId ??
      (cardRecord as any)?.product_id ??
      (cardRecord as any)?.cardId ??
      (cardRecord as any)?.card_id ??
      (cardRecord as any)?.level3ProductId ??
      (cardRecord as any)?.level3_product_id ??
      (nestedProduct as any)?.id ??
      (nestedProduct as any)?.productId ??
      (nestedProduct as any)?.product_id ??
      (slot as any).productId ??
      (slot as any).product_id ??
      (slot as any).cardId ??
      (slot as any).card_id ??
      productSource?.id ??
      undefined;

    // Friendly display name with fallbacks
    const name =
      (slot as any).cardName ||
      productSource?.displayName ||
      productSource?.name ||
      `Slot ${position} Card`;

    // Resolve part number from multiple possible shapes/keys
    const partNumber =
      (slot as any).partNumber ||
      rawSlot.part_number ||
      rawSlot.cardPartNumber ||
      rawSlot.card_part_number ||
      cardRecord?.partNumber ||
      (cardRecord as any)?.part_number ||
      (cardRecord as any)?.cardPartNumber ||
      (cardRecord as any)?.card_part_number ||
      (typeof (cardRecord as any)?.pn === 'string'
        ? (cardRecord as any).pn
        : undefined) ||
      (nestedProduct as any)?.partNumber ||
      (nestedProduct as any)?.part_number ||
      (slot as any).part_number ||
      productSource?.partNumber ||
      (productSource as any)?.part_number ||
      undefined;

    acc[position] = {
      id: productId || `slot-${position}`,
      name,
      displayName: name,
      description: '',
      price: 0,
      enabled: true,
      parent_product_id: '',
      product_level: 3,
      partNumber,
      level4Config: slot.level4Config ?? null,
      level4Selections: slot.level4Selections ?? null,
    } as Level3Product & Record<string, any>;

    return acc;
  }, {});
};

const deepClone = <T,>(value: T): T => {
  if (value === undefined || value === null) {
    return value;
  }

  try {
    return JSON.parse(JSON.stringify(value));
  } catch (error) {
    console.warn('Failed to deep clone value, returning original reference.', error);
    return value;
  }
};

const normalizeDraftBomValue = (value: unknown): Record<string, any> | null => {
  if (!value) {
    return null;
  }

  if (typeof value === 'string') {
    try {
      const parsed = JSON.parse(value);
      if (parsed && typeof parsed === 'object' && !Array.isArray(parsed)) {
        return parsed as Record<string, any>;
      }
    } catch (error) {
      console.warn('Failed to parse draft BOM string. Skipping draft BOM merge.', error);
      return null;
    }
  }

  if (typeof value === 'object' && !Array.isArray(value)) {
    return value as Record<string, any>;
  }

  return null;
};

const getDerivedCustomerName = (
  fields: Record<string, any> | null | undefined,
  fallback?: string | null,
): string | null => {
  const derived = deriveCustomerNameFromFields(fields ?? undefined, fallback ?? null);
  if (typeof derived === 'string') {
    const trimmed = derived.trim();
    if (trimmed.length > 0) {
      return trimmed;
    }
  }

  return null;
};

const resolveCustomerNameFromFields = (
  fields: Record<string, any> | null | undefined,
  fallback?: string | null,
): string => {
  const derived = getDerivedCustomerName(fields, fallback);
  if (derived) {
    return derived;
  }

  if (typeof fallback === 'string' && fallback.trim().length > 0) {
    return fallback.trim();
  }

  return 'Pending Customer';
};

<<<<<<< HEAD
const resolveToastCustomerName = (
  fields: Record<string, any> | null | undefined,
  fallback?: string | null,
): string => {
  const accountValue = findAccountFieldValue(fields ?? undefined);
  if (accountValue && accountValue.trim().length > 0) {
    return accountValue.trim();
  }

  if (typeof fallback === 'string' && fallback.trim().length > 0) {
    return fallback.trim();
  }

  return 'Pending Customer';
};

=======
>>>>>>> 1ce44eb1
const mergeQuoteFieldsIntoDraftBom = (
  draftBom: unknown,
  fields: Record<string, any>,
): Record<string, any> | null => {
  const base = normalizeDraftBomValue(draftBom);
  if (!base) {
    return null;
  }

  return {
    ...base,
    quoteFields: fields,
    quote_fields: fields,
  };
};

const resolvePartNumberContext = (...candidates: Array<any>) => {
  for (const candidate of candidates) {
    if (!candidate) continue;

    const container =
      typeof candidate === 'object' && candidate !== null && 'partNumberContext' in candidate
        ? (candidate as Record<string, any>).partNumberContext
        : candidate;

    if (container && typeof container === 'object') {
      const context = container as Record<string, any>;
      if ('pnConfig' in context || 'codeMap' in context) {
        return context;
      }
    }
  }

  return undefined;
};

const slotSignature = (card?: Level3Product & Record<string, any>) => {
  if (!card) {
    return '';
  }

  const productId =
    (card as any).productId ||
    (card as any).product_id ||
    (card as any).cardId ||
    (card as any).card_id ||
    card.id ||
    '';

  const partNumber =
    (card as any).partNumber ||
    (card as any).part_number ||
    card.partNumber ||
    '';

  return `${productId}::${partNumber}`;
};

const haveSlotAssignmentsChanged = (
  originalAssignments?: Record<number, Level3Product & Record<string, any>>,
  currentAssignments?: Record<number, Level3Product & Record<string, any>>
) => {
  const original = originalAssignments || {};
  const current = currentAssignments || {};

  const allSlots = new Set([
    ...Object.keys(original).map(slot => Number.parseInt(slot, 10)),
    ...Object.keys(current).map(slot => Number.parseInt(slot, 10)),
  ]);

  if (allSlots.size === 0) {
    return false;
  }

  for (const slot of allSlots) {
    const originalCard = original[slot];
    const currentCard = current[slot];

    if (!originalCard && !currentCard) {
      continue;
    }

    if (!originalCard || !currentCard) {
      return true;
    }

    if (slotSignature(originalCard) !== slotSignature(currentCard)) {
      return true;
    }
  }

  return false;
};

const BOMBuilder = ({ onBOMUpdate, canSeePrices, canSeeCosts = false, quoteId, mode = 'new' }: BOMBuilderProps) => {
  // ALL HOOKS MUST BE AT THE TOP - NO CONDITIONAL RETURNS BEFORE HOOKS
  const { user, loading } = useAuth();
  const { has } = usePermissions();

  // Compute permissions
  const canEditPN = has(FEATURES.BOM_EDIT_PART_NUMBER);
  const canForcePN = has(FEATURES.BOM_FORCE_PART_NUMBER);

  const [selectedLevel1Product, setSelectedLevel1Product] = useState<Level1Product | null>(null);
  const [selectedLevel2Options, setSelectedLevel2Options] = useState<Level2Product[]>([]);
  const [selectedChassis, setSelectedChassis] = useState<Level2Product | null>(null);
  const [slotAssignments, setSlotAssignments] = useState<Record<number, Level3Product>>({});
  const [selectedSlot, setSelectedSlot] = useState<number | null>(null);
  const [bomItems, setBomItems] = useState<BOMItem[]>([]);
  const [activeTab, setActiveTab] = useState<string>('');
  const [hasRemoteDisplay, setHasRemoteDisplay] = useState<boolean>(false);
  const [configuringLevel4Item, setConfiguringLevel4Item] = useState<BOMItem | null>(null);
  const [quoteFields, setQuoteFields] = useState<Record<string, any>>({});
  const [discountPercentage, setDiscountPercentage] = useState<number>(0);
  const [discountJustification, setDiscountJustification] = useState<string>('');
  const [isSubmitting, setIsSubmitting] = useState(false);
  const [editingQTMS, setEditingQTMS] = useState<ConsolidatedQTMS | null>(null);
  const [configuringChassis, setConfiguringChassis] = useState<Level2Product | null>(null);
  const [editingOriginalItem, setEditingOriginalItem] = useState<BOMItem | null>(null);
  const [configuringNonChassis, setConfiguringNonChassis] = useState<Level2Product | null>(null);
  
  // Draft quote functionality
  const [currentQuoteId, setCurrentQuoteId] = useState<string | null>(quoteId || null);
  const [currentQuote, setCurrentQuote] = useState<any>(null);
  const [isDraftMode, setIsDraftMode] = useState(mode === 'edit' || mode === 'new');

  const pendingQuoteFieldSyncRef = useRef<ReturnType<typeof setTimeout> | null>(null);
  const lastSyncedQuoteFieldsRef = useRef<string>(JSON.stringify({}));

  // Admin-driven part number config and codes for the selected chassis
  const [pnConfig, setPnConfig] = useState<any | null>(null);
  const [codeMap, setCodeMap] = useState<Record<string, { template: string; slot_span: number; is_standard?: boolean; standard_position?: number | null; designated_only?: boolean; designated_positions?: number[]; outside_chassis?: boolean; notes?: string | null; exclusive_in_slots?: boolean; color?: string | null }>>({});
  const [level3Products, setLevel3Products] = useState<Level3Product[]>([]);
  const [autoPlaced, setAutoPlaced] = useState(false);
  const [selectedAccessories, setSelectedAccessories] = useState<Set<string>>(new Set());

  // Hints for standard slot positions not yet filled (top-level to avoid conditional hooks)
  const standardSlotHints = useMemo(() => {
    const hints: Record<number, string[]> = {};
    const nameById = Object.fromEntries(level3Products.map(p => [p.id, p.name] as const));
    Object.entries(codeMap).forEach(([l3Id, def]) => {
      if (!def?.is_standard || def?.outside_chassis) return;
      const pos = def.standard_position;
      // Skip CPU std position (0) and ignore outside-chassis items
      if (pos === 0 || pos === null || pos === undefined) return;
      if (!slotAssignments[pos]) {
        const name = nameById[l3Id] || 'Standard Item';
        hints[pos] = hints[pos] ? [...hints[pos], name] : [name];
      }
    });
    return hints;
  }, [codeMap, level3Products, slotAssignments]);

  // Map configured colors by Level3 id from admin codeMap
  const colorByProductId = useMemo(() => {
    const map: Record<string, string> = {};
    Object.entries(codeMap).forEach(([id, def]) => {
      if (def && def.color) map[id] = def.color as string;
    });
    return map;
  }, [codeMap]);

  // Accessories list from admin config (outside_chassis)
  const accessories = useMemo(() => {
    return level3Products
      .filter(p => codeMap[p.id]?.outside_chassis)
      .map(p => {
        const template = codeMap[p.id]?.template as string | undefined;
        const pn = template ? String(template).replace(/\{[^}]+\}/g, '') : (p.partNumber || undefined);
        return {
          product: p,
          selected: selectedAccessories.has(p.id),
          color: (codeMap[p.id]?.color as string | null) || null,
          pn,
        };
      });
  }, [level3Products, codeMap, selectedAccessories]);

  const toggleAccessory = (id: string) => {
    setSelectedAccessories(prev => {
      const next = new Set(prev);
      if (next.has(id)) next.delete(id);
      else next.add(id);
      return next;
    });
  };

  // Get available quote fields for validation
  const [availableQuoteFields, setAvailableQuoteFields] = useState<any[]>([]);

  const getFieldConfig = useCallback(
    (fieldId: string) => availableQuoteFields.find(field => field.id === fieldId),
    [availableQuoteFields]
  );

  const getQuoteFieldValue = useCallback(
    (fieldId: string, fallback?: any) => {
      const camelCaseId = toCamelCase(fieldId);
      const pascalCaseId = toPascalCase(fieldId);
      const value = coalesce(
        quoteFields[fieldId],
        quoteFields[camelCaseId],
        quoteFields[pascalCaseId]
      );

      if (
        value === undefined ||
        value === null ||
        (typeof value === 'string' && value.trim() === '')
      ) {
        return fallback;
      }

      return value;
    },
    [quoteFields]
  );

  const resolveQuoteFieldValue = useCallback(
    (fieldId: string, defaultValue: any) => {
      const value = getQuoteFieldValue(fieldId);
      if (
        value !== undefined &&
        value !== null &&
        !(typeof value === 'string' && value.trim() === '')
      ) {
        return value;
      }

      const fieldConfig = getFieldConfig(fieldId);
      if (fieldConfig && fieldConfig.required) {
        return defaultValue;
      }

      return defaultValue;
    },
    [getFieldConfig, getQuoteFieldValue]
  );

  const isFieldRequired = useCallback(
    (fieldId: string) => Boolean(getFieldConfig(fieldId)?.required),
    [getFieldConfig]
  );

  const getStringFieldValue = useCallback(
    (fieldId: string, requiredFallback: string, optionalFallback?: string) => {
      const fallbackValue = isFieldRequired(fieldId)
        ? requiredFallback
        : optionalFallback ?? requiredFallback;

      const resolved = resolveQuoteFieldValue(fieldId, fallbackValue);

      if (resolved === undefined || resolved === null) {
        return fallbackValue;
      }

      if (typeof resolved === 'string') {
        return resolved.trim().length > 0 ? resolved : fallbackValue;
      }

      if (typeof resolved === 'number' && Number.isFinite(resolved)) {
        return String(resolved);
      }

      if (typeof resolved === 'boolean') {
        return resolved ? 'true' : 'false';
      }

      return String(resolved);
    },
    [isFieldRequired, resolveQuoteFieldValue]
  );
  
  useEffect(() => {
    const fetchQuoteFields = async () => {
      try {
        const { data: fields, error } = await supabase
          .from('quote_fields')
          .select('*')
          .eq('enabled', true)
          .order('display_order');
        
        if (error) throw error;
        setAvailableQuoteFields(fields || []);
      } catch (error) {
        console.error('Error fetching quote fields:', error);
      }
    };

    fetchQuoteFields();
  }, []);

  // Initialize or load quote on component mount  
  useEffect(() => {
    if (quoteId && mode === 'edit') {
      console.log('BOMBuilder: Loading existing quote for editing:', quoteId);
      setCurrentQuoteId(quoteId);
      loadQuote(quoteId);
    } else if (mode === 'new') {
      console.log('BOMBuilder: Starting new quote');
      setCurrentQuoteId(null);
      setIsDraftMode(true);
    }
  }, [quoteId, mode]);

  // Existing initialization from URL params (legacy support)
  useEffect(() => {
    const urlParams = new URLSearchParams(window.location.search);
    const quoteIdFromUrl = urlParams.get('quoteId');
    
    // Only use URL params if no props are provided
    if (!quoteId && quoteIdFromUrl) {
      console.log('Quote ID found in URL:', quoteIdFromUrl);
      setCurrentQuoteId(quoteIdFromUrl);
      loadQuote(quoteIdFromUrl);
    } else if (!quoteId && !quoteIdFromUrl) {
      console.log('No quote ID provided, starting fresh');
    }
  }, [quoteId]);

  const createDraftQuote = async () => {
    if (!user?.id) {
      console.error('No user ID available for draft quote creation');
      toast({
        title: 'Authentication Error',
        description: 'You must be logged in to create a quote',
        variant: 'destructive'
      });
      return;
    }
    
    try {
      console.log('Creating draft quote for user:', user.id);
      
      // Generate identifiers for the draft quote
      const resolvedCustomerName = resolveCustomerNameFromFields(
        quoteFields,
        getStringFieldValue('customer_name', 'Pending Customer'),
      );
<<<<<<< HEAD
      const toastCustomerName = resolveToastCustomerName(
        quoteFields,
        resolvedCustomerName,
      );
=======
>>>>>>> 1ce44eb1

      const draftQuoteId = await generateUniqueDraftName(user.id, user.email);

      console.log('Generated human-readable draft quote ID:', draftQuoteId);

      const resolvedOracleCustomerId = getStringFieldValue('oracle_customer_id', 'TBD', 'TBD');
      const resolvedSfdcOpportunity = getStringFieldValue('sfdc_opportunity', 'TBD', 'TBD');
      const resolvedPriority = getStringFieldValue('priority', 'Medium');
      const resolvedShippingTerms = getStringFieldValue('shipping_terms', 'TBD', 'TBD');
      const resolvedPaymentTerms = getStringFieldValue('payment_terms', 'TBD', 'TBD');
      const resolvedCurrency = getStringFieldValue('currency', 'USD');
      const rawRepInvolved = resolveQuoteFieldValue('is_rep_involved', false);
      const resolvedRepInvolved =
        typeof rawRepInvolved === 'string'
          ? rawRepInvolved === 'true'
          : Boolean(rawRepInvolved);

      // Create draft quote with proper field mapping
      const quoteData = {
        id: draftQuoteId,
        user_id: user.id,
        customer_name: resolvedCustomerName,
        oracle_customer_id: resolvedOracleCustomerId,
        sfdc_opportunity: resolvedSfdcOpportunity,
        priority: (resolvedPriority as any) || 'Medium',
        shipping_terms: resolvedShippingTerms,
        payment_terms: resolvedPaymentTerms,
        currency: resolvedCurrency,
        is_rep_involved: resolvedRepInvolved,
        status: 'draft' as const,
        quote_fields: quoteFields,
        original_quote_value: 0,
        discounted_value: 0,
        total_cost: 0,
        requested_discount: 0,
        original_margin: 0,
        discounted_margin: 0,
        gross_profit: 0,
        submitted_by_email: user.email || '',
        submitted_by_name: user.email || 'Unknown User'
      };

      console.log('Inserting quote with data:', quoteData);
      
      const { error: createError } = await supabase
        .from('quotes')
        .insert(quoteData);
        
      if (createError) {
        console.error('Quote creation error:', createError);
        throw new Error(`Failed to create quote: ${createError.message}`);
      }
      
      setCurrentQuoteId(draftQuoteId);
      setCurrentQuote({
        id: draftQuoteId,
        customer_name: resolvedCustomerName,
        status: 'draft'
      });
      setIsDraftMode(true);

      // Update URL without page reload
      window.history.replaceState({}, '', `/#configure?quoteId=${encodeURIComponent(draftQuoteId)}`);

      toast({
        title: 'Quote Created',
        description: `Draft ${draftQuoteId} for ${toastCustomerName} is ready for configuration. Your progress will be automatically saved.`
      });

      console.log('Draft quote created successfully:', draftQuoteId);
      lastSyncedQuoteFieldsRef.current = JSON.stringify(quoteFields ?? {});
    } catch (error) {
      console.error('Error creating draft quote:', error);
      toast({
        title: 'Error Creating Draft',
        description: error instanceof Error ? error.message : 'Unknown error occurred',
        variant: 'destructive'
      });
    }
  };

  const loadQuote = async (quoteId: string) => {
    if (!quoteId) {
      console.log('No quote ID provided');
      setIsLoading(false);
      return;
    }
    
    try {
      setIsLoading(true);
      console.log('Loading quote:', quoteId);
      
      // Show loading toast
      toast({
        title: "Loading Quote",
        description: `Loading quote data for ${quoteId}...`,
      });
      
      // Load quote data - use maybeSingle to handle missing quotes gracefully
      const { data: quote, error: quoteError } = await supabase
        .from('quotes')
        .select('*')
        .eq('id', quoteId)
        .maybeSingle();
        
      if (quoteError) {
        console.error('Error loading quote:', quoteError);
        toast({
          title: "Error Loading Quote",
          description: `Failed to load quote ${quoteId}: ${quoteError.message}`,
          variant: "destructive"
        });
        setIsLoading(false);
        return;
      }
      
      if (!quote) {
        console.log('No quote found with ID:', quoteId);
        toast({
          title: 'Quote Not Found',
          description: `Quote ${quoteId} does not exist. Please check the quote ID and try again.`,
          variant: 'destructive'
        });
        setIsLoading(false);
        // Clear invalid quote ID from URL
        window.history.replaceState({}, '', '/#configure');
        return;
      }
      
      console.log('Successfully loaded quote:', quote);
setCurrentQuote(quote); // Store the loaded quote data

let loadedItems: BOMItem[] = [];

// Check if this is a draft with data in draft_bom field
if (
  quote.status === 'draft' &&
  quote.draft_bom &&
  quote.draft_bom.items &&
  Array.isArray(quote.draft_bom.items)
) {
  console.log('Loading BOM data from draft_bom field');
  loadedItems = await Promise.all(
    quote.draft_bom.items.map(async (item: any) => {
      // Use stored values from draft_bom, fallback to unit_price/unit_cost, then fetch if needed
      let price = item.product?.price || item.unit_price || item.total_price || 0;
      let cost = item.product?.cost || item.unit_cost || item.total_cost || 0;

      // Build configuration sources (prefer explicit item fields, then product fields)
      const productSource = (typeof item.product === 'object' && item.product) || {};
      const configurationSources = [
        typeof (productSource as any)?.configuration === 'object'
          ? (productSource as any).configuration
          : null,
        typeof (productSource as any)?.configuration_data === 'object'
          ? (productSource as any).configuration_data
          : null,
        typeof item.configuration === 'object' ? item.configuration : null,
        typeof item.configuration_data === 'object' ? item.configuration_data : null,
        typeof item.configurationData === 'object' ? item.configurationData : null,
      ].filter(Boolean) as Record<string, any>[];

      const rawConfiguration = Object.assign({}, ...configurationSources);
      const nestedConfiguration =
        typeof rawConfiguration.configuration === 'object'
          ? rawConfiguration.configuration
          : undefined;

      const mergedConfigurationData = { ...productSource, ...rawConfiguration };
      const mergedPartNumberContext = (mergedConfigurationData as any)?.partNumberContext;
      if (mergedPartNumberContext) {
        delete (mergedConfigurationData as any).partNumberContext;
      }

      const partNumberContext = resolvePartNumberContext(
        item.partNumberContext,
        rawConfiguration.partNumberContext,
        nestedConfiguration?.partNumberContext,
        mergedPartNumberContext,
        productSource,
        item.configuration_data,
        item.configuration
      );

      // Slot assignments: accept array or object maps; check multiple possible fields
      const rawSlotAssignments =
        item.slotAssignments ||
        item.slot_assignments ||
        rawConfiguration.slotAssignments ||
        rawConfiguration.slot_assignments ||
        nestedConfiguration?.slotAssignments ||
        nestedConfiguration?.slot_assignments ||
        (productSource as any)?.slotAssignments ||
        (productSource as any)?.slot_assignments ||
        (mergedConfigurationData as any)?.slotAssignments ||
        (mergedConfigurationData as any)?.slot_assignments;

      const normalizedSlotAssignments: SerializedSlotAssignment[] | undefined = Array.isArray(
        rawSlotAssignments,
      )
        ? rawSlotAssignments
        : rawSlotAssignments && typeof rawSlotAssignments === 'object'
        ? Object.entries(rawSlotAssignments).map(([slotKey, cardData]) => {
            const slotNumber = Number.parseInt(slotKey, 10);
            const card = (cardData || {}) as Record<string, any>;

            const productSource = (card.product || card.card || {}) as Record<string, any>;
            const productId =
              card.id ||
              card.productId ||
              card.product_id ||
              card.cardId ||
              card.card_id ||
              card.level3ProductId ||
              card.level3_product_id ||
              productSource.id;

            const partNumber =
              card.partNumber ||
              card.part_number ||
              productSource.partNumber ||
              productSource.part_number ||
              (typeof card.pn === 'string' ? card.pn : undefined);

            const displayName =
              card.displayName ||
              card.name ||
              productSource.displayName ||
              productSource.name;

            return {
              slot: Number.isNaN(slotNumber) ? 0 : slotNumber,
              productId: productId,
              name: card.name || productSource.name,
              displayName,
              partNumber,
              hasLevel4Configuration:
                Boolean(card.hasLevel4Configuration) ||
                Boolean(card.has_level4) ||
                Boolean(card.requires_level4_config),
              level4BomItemId: card.level4BomItemId,
              level4TempQuoteId: card.level4TempQuoteId,
              level4Config: card.level4Config ?? null,
              level4Selections: card.level4Selections ?? null,
              isBushingPrimary: card.isBushingPrimary ?? false,
              isBushingSecondary: card.isBushingSecondary ?? false,
              bushingPairSlot: card.bushingPairSlot ?? card.bushing_pair_slot ?? null,
            } as SerializedSlotAssignment;
          })
        : undefined;

      // Rack configuration: gather from several possible fields
      const storedRackConfiguration =
        item.rackConfiguration ||
        item.rack_configuration ||
        rawConfiguration.rackConfiguration ||
        rawConfiguration.rack_configuration ||
        nestedConfiguration?.rackConfiguration ||
        nestedConfiguration?.rack_configuration ||
        (productSource as any)?.rackConfiguration ||
        (productSource as any)?.rack_configuration ||
        (mergedConfigurationData as any)?.rackConfiguration ||
        (mergedConfigurationData as any)?.rack_configuration;

      const slotAssignmentsMap =
        deserializeSlotAssignments(normalizedSlotAssignments) ||
        convertRackLayoutToAssignments(storedRackConfiguration);

      const serializedAssignments =
        normalizedSlotAssignments ||
        (slotAssignmentsMap ? serializeSlotAssignments(slotAssignmentsMap) : undefined);

      // If price or cost is 0, fetch fresh product data
      if ((price === 0 || cost === 0) && (item.productId || item.product_id)) {
        try {
          const { data: productData } = await supabase
            .from('products')
            .select('price, cost')
            .eq('id', item.productId || item.product_id)
            .single();

          if (productData) {
            if (price === 0) price = productData.price || 0;
            if (cost === 0) cost = productData.cost || 0;
          }
        } catch (error) {
          console.warn('Failed to fetch product pricing:', error);
        }
      }

      // Build final rack layout from stored or from assignments
      const rackLayout = storedRackConfiguration || buildRackLayoutFromAssignments(serializedAssignments);

      // Level-4 data: check item, raw, nested, then merged
      const level4Config =
        item.level4Config ??
        rawConfiguration.level4Config ??
        nestedConfiguration?.level4Config ??
        (mergedConfigurationData as any)?.level4Config ??
        null;

      const level4Selections =
        item.level4Selections ??
        rawConfiguration.level4Selections ??
        nestedConfiguration?.level4Selections ??
        (mergedConfigurationData as any)?.level4Selections ??
        null;

      // Configuration object (if any)
      const configuration =
        (typeof item.configuration === 'object' && item.configuration) ||
        nestedConfiguration ||
        (rawConfiguration as any)?.configuration ||
        null;

      return {
        id: item.id || crypto.randomUUID(),
        product: {
          id: item.productId || item.product_id || item.product?.id,
          name: item.name || item.product?.name,
          partNumber: item.partNumber || item.part_number || item.product?.partNumber,
          description:
            item.description ||
            item.product?.description ||
            (mergedConfigurationData as any)?.description ||
            '',
          ...mergedConfigurationData,
          price,
          cost,
        },
        quantity: item.quantity || 1,
        enabled: item.enabled !== false,
        partNumber: item.partNumber || item.part_number || item.product?.partNumber,
        level4Values: item.level4Values || [],
        original_unit_price: item.original_unit_price || price,
        approved_unit_price: item.approved_unit_price || price,
        priceHistory: item.priceHistory || [],
        slotAssignments: slotAssignmentsMap ? { ...slotAssignmentsMap } : {},
        rackConfiguration: rackLayout,
        configuration: configuration || undefined,
        level4Config: level4Config || undefined,
        level4Selections: level4Selections || undefined,
        displayName:
          item.displayName ||
          (mergedConfigurationData as any)?.displayName ||
          (mergedConfigurationData as any)?.name,
        isAccessory: item.isAccessory ?? (mergedConfigurationData as any)?.isAccessory,
        partNumberContext: partNumberContext ? { pnConfig: partNumberContext, codeMap: {} } : undefined,
      } as BOMItem;
    }),
  );
  console.log(`Loaded ${loadedItems.length} items from draft_bom`);
} else {
        console.log('Loading BOM data from bom_items table');
        // Load BOM items with Level 4 configurations from database table
        const { data: bomData, error: bomError } = await supabase
          .from('bom_items')
          .select(`
            *,
            bom_level4_values (
              id,
              level4_config_id,
              entries
            )
          `)
          .eq('quote_id', quoteId);
          
        if (bomError) {
          console.error('Error loading BOM items:', bomError);
          toast({
            title: "Error Loading BOM Items",
            description: `Failed to load BOM items: ${bomError.message}`,
            variant: "destructive"
          });
          throw bomError;
        }
        
        console.log(`Successfully loaded ${bomData?.length || 0} BOM items from database`);
        
        // Convert BOM items back to local format with proper structure
        loadedItems = (bomData || []).map(item => {
          const configData = item.configuration_data || {};
          const embeddedPartNumberContext = (configData as any)?.partNumberContext;
          if (embeddedPartNumberContext) {
            delete (configData as any).partNumberContext;
          }

          const partNumberContext = resolvePartNumberContext(
            item.partNumberContext,
            embeddedPartNumberContext,
            configData
          );
          const storedSlotAssignments = configData.slotAssignments as SerializedSlotAssignment[] | undefined;
          const slotAssignmentsMap = deserializeSlotAssignments(storedSlotAssignments);
          const rackLayout = configData.rackConfiguration || buildRackLayoutFromAssignments(storedSlotAssignments);
          const directLevel4 = configData.level4Config ?? null;
          const slotLevel4 = storedSlotAssignments?.filter(assign => assign.level4Config || assign.level4Selections) || [];
          const mergedLevel4 = directLevel4 || (slotLevel4.length > 0 ? { slots: slotLevel4 } : null);

          return {
            id: item.id,
            product: {
              id: item.product_id,
              name: item.name,
              partNumber: item.part_number,
              price: item.unit_price,
              cost: item.unit_cost,
              description: item.description,
              ...configData
            },
            quantity: item.quantity,
            enabled: true,
            partNumber: item.part_number,
            level4Values: item.bom_level4_values || [],
            original_unit_price: item.original_unit_price || item.unit_price,
            approved_unit_price: item.approved_unit_price || item.unit_price,
            priceHistory: item.price_adjustment_history || [],
            slotAssignments: slotAssignmentsMap,
            rackConfiguration: rackLayout,
            level4Config: mergedLevel4 || undefined,
            level4Selections: configData.level4Selections || undefined,
            partNumberContext: partNumberContext ? { pnConfig: partNumberContext, codeMap: {} } : undefined,
          };
        });
      }
      
      setBomItems(loadedItems);
      
      // Restore quote fields
      if (quote.quote_fields) {
        setQuoteFields(quote.quote_fields);
        lastSyncedQuoteFieldsRef.current = JSON.stringify(quote.quote_fields ?? {});
      } else {
        setQuoteFields({});
        lastSyncedQuoteFieldsRef.current = JSON.stringify({});
      }
      
      // Restore discount settings
      if (quote.requested_discount) {
        setDiscountPercentage(quote.requested_discount);
      }
      
      if (quote.discount_justification) {
        setDiscountJustification(quote.discount_justification);
      }
      
      // Set draft mode based on quote status
      setIsDraftMode(quote.status === 'draft');
      
      // For draft quotes loaded from draft_bom, recalculate totals from loaded items
      if (quote.status === 'draft' && loadedItems.length > 0) {
        const totalValue = loadedItems.reduce((sum, item) => sum + (item.product.price * item.quantity), 0);
        const totalCost = loadedItems.reduce((sum, item) => sum + ((item.product.cost || 0) * item.quantity), 0);
        
        console.log(`Recalculated totals - Value: ${totalValue}, Cost: ${totalCost}`);
        
        // Trigger BOM update to recalculate all totals
        setTimeout(() => {
          onBOMUpdate(loadedItems);
        }, 100);
      }
      
      // Show success message
      const statusText = quote.status === 'draft' ? 'Draft' : 'Quote';
      toast({
        title: `${statusText} Loaded Successfully`,
        description: `Loaded ${statusText.toLowerCase()} with ${loadedItems.length} items`
      });
      
      console.log('Quote loading completed successfully');
    } catch (error) {
      console.error('Error loading quote:', error);
      const errorMessage = error instanceof Error ? error.message : 'Unknown error occurred';
      toast({
        title: 'Error Loading Quote',
        description: `Failed to load quote ${quoteId}: ${errorMessage}`,
        variant: 'destructive'
      });
    } finally {
      setIsLoading(false);
    }
  };

  const buildDraftBomSnapshot = () => {
    const rackLayoutSummaries: Array<Record<string, any>> = [];
    const level4Summaries: Array<Record<string, any>> = [];

    let totalValue = 0;
    let totalCost = 0;

    const items = bomItems.map(item => {
      const price = item.product.price || 0;
      const cost = item.product.cost || 0;

      totalValue += price * item.quantity;
      totalCost += cost * item.quantity;

      if (price === 0) {
        console.warn(`Item ${item.product.name} has 0 price - this may cause issues`);
      }

      const serializedSlots = item.slotAssignments
        ? serializeSlotAssignments(item.slotAssignments)
        : undefined;

      const rackLayout = item.rackConfiguration || buildRackLayoutFromAssignments(serializedSlots);

      const partNumberContext =
        item.partNumberContext ||
        resolvePartNumberContext(item.configuration, item.product);

      if (rackLayout?.slots && rackLayout.slots.length > 0) {
        rackLayoutSummaries.push({
          productId: item.product.id,
          productName: item.product.name,
          partNumber: item.partNumber || item.product.partNumber,
          layout: rackLayout,
        });
      }

      const slotLevel4 = serializedSlots?.filter(slot => slot.level4Config || slot.level4Selections) || [];

      if (slotLevel4.length > 0) {
        level4Summaries.push({
          productId: item.product.id,
          productName: item.product.name,
          partNumber: item.partNumber || item.product.partNumber,
          slots: slotLevel4.map(slot => ({
            slot: slot.slot,
            cardName: slot.displayName || slot.name,
            configuration: slot.level4Config || slot.level4Selections,
          })),
        });
      }

      if (item.level4Config) {
        level4Summaries.push({
          productId: item.product.id,
          productName: item.product.name,
          partNumber: item.partNumber || item.product.partNumber,
          configuration: item.level4Config,
        });
      }

      return {
        product_id: item.product.id,
        name: item.product.name,
        description: item.product.description,
        part_number: item.partNumber || item.product.partNumber,
        quantity: item.quantity,
        unit_price: price,
        unit_cost: cost,
        total_price: price * item.quantity,
        total_cost: cost * item.quantity,
        margin: cost > 0 ? ((price - cost) / price) * 100 : 100,
        configuration_data: {
          ...item.product,
          price,
          cost,
          partNumberContext: partNumberContext ? deepClone(partNumberContext) : undefined,
        },
        product_type: 'standard',
        slotAssignments: serializedSlots,
        rackConfiguration: rackLayout,
        level4Config: item.level4Config || null,
        level4Selections: item.level4Selections || null,
        partNumberContext: partNumberContext ? deepClone(partNumberContext) : undefined,
      };
    });

    const grossProfit = totalValue - totalCost;
    const quoteOriginalMargin = totalValue > 0 ? (grossProfit / totalValue) * 100 : 0;
    const draftOriginalMargin =
      totalCost > 0 && totalValue > 0 ? (grossProfit / totalValue) * 100 : 100;
    const discountedValue = totalValue * (1 - discountPercentage / 100);
    const discountedMargin =
      totalCost > 0 && discountedValue > 0
        ? ((discountedValue - totalCost) / discountedValue) * 100
        : 100;

    const draftBomData = {
      items,
      quoteFields,
      discountPercentage,
      discountJustification,
      totals: {
        totalValue,
        totalCost,
        grossProfit,
        originalMargin: draftOriginalMargin,
        discountedValue,
        discountedMargin,
      },
      rackLayouts: rackLayoutSummaries,
      level4Configurations: level4Summaries,
    };

    return {
      draftBomData,
      totals: {
        totalValue,
        totalCost,
        grossProfit,
        originalMargin: quoteOriginalMargin,
        draftOriginalMargin,
        discountedValue,
        discountedMargin,
      },
    };
  };

  // Manual save as draft function with better error handling and feedback
  const handleSaveAsDraft = async () => {
    if (!user?.id) {
      toast({
        title: 'Authentication Required',
        description: 'Please log in to save your draft. Your work is temporarily stored locally.',
        variant: 'destructive'
      });
      return;
    }

    if (bomItems.length === 0) {
      toast({
        title: 'Nothing to Save',
        description: 'Add some items to your BOM before saving as draft',
        variant: 'destructive'
      });
      return;
    }

    try {
      console.log('Starting draft save process...');

      await flushQuoteFieldSync();

      const resolvedCustomerName = resolveCustomerNameFromFields(
        quoteFields,
        currentQuote?.customer_name ?? 'Pending Customer',
      );

      const defaultOracleCustomerId =
        typeof currentQuote?.oracle_customer_id === 'string' && currentQuote.oracle_customer_id.trim().length > 0
          ? currentQuote.oracle_customer_id.trim()
          : 'DRAFT';
      const resolvedOracleCustomerId = getStringFieldValue('oracle_customer_id', defaultOracleCustomerId, defaultOracleCustomerId);

      const defaultSfdcOpportunity =
        typeof currentQuote?.sfdc_opportunity === 'string' && currentQuote.sfdc_opportunity.trim().length > 0
          ? currentQuote.sfdc_opportunity.trim()
          : `DRAFT-${Date.now()}`;
      const resolvedSfdcOpportunity = getStringFieldValue('sfdc_opportunity', defaultSfdcOpportunity, defaultSfdcOpportunity);

      let quoteId = currentQuoteId;
      
      const { draftBomData, totals } = buildDraftBomSnapshot();
      const { totalValue, totalCost, grossProfit, originalMargin } = totals;

      // Create new draft if none exists
      if (!quoteId) {
        console.log('No current quote ID, creating new draft quote');

        const newQuoteId = await generateUniqueDraftName(user.id, user.email);

        console.log('Generated new draft quote ID:', newQuoteId);

        const resolvedPriority = getStringFieldValue('priority', 'Medium');
        const resolvedShippingTerms = getStringFieldValue('shipping_terms', 'Ex-Works', 'Ex-Works');
        const resolvedPaymentTerms = getStringFieldValue('payment_terms', 'Net 30', 'Net 30');
        const resolvedCurrency = getStringFieldValue('currency', 'USD');
        const rawRepInvolved = resolveQuoteFieldValue('is_rep_involved', false);
        const resolvedRepInvolved =
          typeof rawRepInvolved === 'string'
            ? rawRepInvolved === 'true'
            : Boolean(rawRepInvolved);

        const quoteData = {
          id: newQuoteId,
          user_id: user.id,
          customer_name: resolvedCustomerName,
          oracle_customer_id: resolvedOracleCustomerId,
          sfdc_opportunity: resolvedSfdcOpportunity,
          priority: (resolvedPriority as any) || 'Medium',
          shipping_terms: resolvedShippingTerms,
          payment_terms: resolvedPaymentTerms,
          currency: resolvedCurrency,
          is_rep_involved: resolvedRepInvolved,
          status: 'draft' as const,
          quote_fields: quoteFields,
          draft_bom: draftBomData,
          original_quote_value: totalValue,
          discounted_value: totalValue,
          total_cost: totalCost,
          requested_discount: 0,
          original_margin: originalMargin,
          discounted_margin: originalMargin,
          gross_profit: grossProfit,
          submitted_by_email: user.email || '',
          submitted_by_name: user.email || 'Unknown User'
        };
        
        const { error: createError } = await supabase
          .from('quotes')
          .insert(quoteData);
          
        if (createError) {
          console.error('Quote creation error:', createError);
          throw new Error(`Failed to create quote: ${createError.message}`);
        }
        
        setCurrentQuoteId(newQuoteId);
        setCurrentQuote({
          id: newQuoteId,
          customer_name: resolvedCustomerName,
          oracle_customer_id: resolvedOracleCustomerId,
          sfdc_opportunity: resolvedSfdcOpportunity,
          status: 'draft',
          quote_fields: quoteFields,
          draft_bom: draftBomData,
        });
        quoteId = newQuoteId;

        window.history.replaceState({}, '', `/#configure?quoteId=${encodeURIComponent(newQuoteId)}`);

        console.log('Draft quote created successfully:', quoteId);
        lastSyncedQuoteFieldsRef.current = JSON.stringify(quoteFields ?? {});
      } else {
        // Update existing draft - also calculate and update totals
        const { error: updateError } = await supabase
          .from('quotes')
          .update({
            customer_name: resolvedCustomerName,
            oracle_customer_id: resolvedOracleCustomerId,
            sfdc_opportunity: resolvedSfdcOpportunity,
            quote_fields: quoteFields,
            draft_bom: draftBomData,
            original_quote_value: totalValue,
            discounted_value: totalValue,
            total_cost: totalCost,
            original_margin: originalMargin,
            discounted_margin: originalMargin,
            gross_profit: grossProfit,
            updated_at: new Date().toISOString()
          })
          .eq('id', quoteId)
          .eq('status', 'draft'); // Safety check
          
        if (updateError) {
          console.error('Quote update error:', updateError);
          throw new Error(`Failed to update draft: ${updateError.message}`);
        }

        setCurrentQuote(prev => prev ? {
          ...prev,
          customer_name: resolvedCustomerName,
          oracle_customer_id: resolvedOracleCustomerId,
          sfdc_opportunity: resolvedSfdcOpportunity,
          quote_fields: quoteFields,
          draft_bom: draftBomData,
        } : prev);
        console.log('Draft quote updated successfully:', quoteId);
        lastSyncedQuoteFieldsRef.current = JSON.stringify(quoteFields ?? {});
      }

      const toastCustomerName = resolveToastCustomerName(
        quoteFields,
        resolvedCustomerName,
      );

      toast({
        title: 'Draft Saved',
        description: `Draft ${quoteId} saved successfully with ${bomItems.length} items for ${toastCustomerName}`,
      });

    } catch (error) {
      console.error('Error saving draft:', error);
      const errorMessage = error instanceof Error ? error.message : 'Unknown error occurred';
      toast({
        title: 'Save Failed',
        description: errorMessage,
        variant: 'destructive'
      });
    }
  };

  const saveDraftQuote = async (autoSave = false) => {
    if (!currentQuoteId || !user?.id) return;

    try {
      await flushQuoteFieldSync();

      const { draftBomData, totals } = buildDraftBomSnapshot();
      const {
        totalValue,
        totalCost,
        discountedValue,
        discountedMargin,
        grossProfit,
        draftOriginalMargin,
      } = totals;

      // Update quote with draft BOM data
      const updatedCustomerName = resolveCustomerNameFromFields(
        quoteFields,
        currentQuote?.customer_name ?? 'Pending Customer',
      );

      const timestampFallback = `DRAFT-${Date.now()}`;
      const resolvedOracleCustomerId = getStringFieldValue('oracle_customer_id', 'DRAFT', 'DRAFT');
      const resolvedSfdcOpportunity = getStringFieldValue('sfdc_opportunity', timestampFallback, timestampFallback);
      
      // Use the same normalization logic as the auto-sync path so any account
      // style field (including select objects) can drive the persisted
      // customer name.
      const { error: quoteError } = await supabase
        .from('quotes')
        .update({
          customer_name: updatedCustomerName,
          oracle_customer_id: resolvedOracleCustomerId,
          sfdc_opportunity: resolvedSfdcOpportunity,
          original_quote_value: totalValue,
          discounted_value: discountedValue,
          requested_discount: discountPercentage,
          total_cost: totalCost,
          gross_profit: grossProfit,
          original_margin: draftOriginalMargin,
          discounted_margin: discountedMargin,
          quote_fields: quoteFields,
          discount_justification: discountJustification,
          draft_bom: draftBomData,
          status: 'draft',
          updated_at: new Date().toISOString()
        })
        .eq('id', currentQuoteId);

      if (quoteError) throw quoteError;

      lastSyncedQuoteFieldsRef.current = JSON.stringify(quoteFields ?? {});

      setCurrentQuote(prev => {
        if (!prev) {
          return prev;
        }

        const nextQuote: Record<string, any> = {
          ...prev,
          quote_fields: quoteFields,
          draft_bom: draftBomData,
        };

        if (updatedCustomerName) {
          nextQuote.customer_name = updatedCustomerName;
        }

        return nextQuote;
      });

      if (!autoSave) {
        toast({
          title: 'Draft Saved',
          description: 'Your quote has been saved as a draft'
        });
      }
    } catch (error) {
      console.error('Error saving draft:', error);
      if (!autoSave) {
        toast({
          title: 'Error',
          description: 'Failed to save draft',
          variant: 'destructive'
        });
      }
    }
  };

  // Auto-save draft every 30 seconds (only if draft already exists)
  useEffect(() => {
    if (!currentQuoteId || !isDraftMode || bomItems.length === 0) return;
    
    const autoSaveInterval = setInterval(() => {
      saveDraftQuote(true);
    }, 30000); // 30 seconds
    
    return () => clearInterval(autoSaveInterval);
  }, [currentQuoteId, isDraftMode, bomItems, quoteFields]);

  // Use quote validation hook
  const { validation, validateFields } = useQuoteValidation(quoteFields, availableQuoteFields);

  // Fixed field change handler to match expected signature
  const handleQuoteFieldChange = (fieldId: string, value: any) => {
    setQuoteFields(prev => {
      const nextFields = { ...prev, [fieldId]: value };

      setCurrentQuote(prevQuote => {
        if (!prevQuote) {
          return prevQuote;
        }

        const nextQuote: Record<string, any> = {
          ...prevQuote,
          quote_fields: nextFields,
        };

        const derivedCustomerName = getDerivedCustomerName(nextFields, prevQuote.customer_name ?? null);
        if (derivedCustomerName) {
          nextQuote.customer_name = derivedCustomerName;
        }

        return nextQuote;
      });

      return nextFields;
    });
  };

  const syncQuoteFieldsToSupabase = useCallback(
    async (fields: Record<string, any>, serializedSnapshot: string) => {
      if (!currentQuoteId || !isDraftMode) {
        return;
      }

      try {
        const derivedCustomerName = getDerivedCustomerName(fields, currentQuote?.customer_name ?? null);
        const draftBomUpdate = mergeQuoteFieldsIntoDraftBom(currentQuote?.draft_bom, fields);
        const updatePayload: Record<string, any> = {
          quote_fields: fields,
          updated_at: new Date().toISOString(),
        };

        if (derivedCustomerName) {
          updatePayload.customer_name = derivedCustomerName;
        }

        if (draftBomUpdate) {
          updatePayload.draft_bom = draftBomUpdate;
        }

        const { error } = await supabase
          .from('quotes')
          .update(updatePayload)
          .eq('id', currentQuoteId);

        if (error) {
          console.error('Error syncing quote fields to Supabase:', error);
          return;
        }

        lastSyncedQuoteFieldsRef.current = serializedSnapshot;

        setCurrentQuote(prev => {
          if (!prev) {
            return prev;
          }

          const nextDraftBom = mergeQuoteFieldsIntoDraftBom(prev.draft_bom, fields);
          const nextQuote: Record<string, any> = {
            ...prev,
            quote_fields: fields,
          };

          if (derivedCustomerName) {
            nextQuote.customer_name = derivedCustomerName;
          }

          if (nextDraftBom) {
            nextQuote.draft_bom = nextDraftBom;
          }

          return nextQuote;
        });
      } catch (error) {
        console.error('Failed to sync quote fields to Supabase:', error);
      }
    },
    [currentQuoteId, isDraftMode, currentQuote?.customer_name, currentQuote?.draft_bom]
  );

  const flushQuoteFieldSync = useCallback(async () => {
    if (!currentQuoteId || !isDraftMode) {
      return;
    }

    const serialized = JSON.stringify(quoteFields ?? {});
    if (serialized === lastSyncedQuoteFieldsRef.current) {
      return;
    }

    if (pendingQuoteFieldSyncRef.current) {
      clearTimeout(pendingQuoteFieldSyncRef.current);
      pendingQuoteFieldSyncRef.current = null;
    }

    await syncQuoteFieldsToSupabase(quoteFields ?? {}, serialized);
  }, [currentQuoteId, isDraftMode, quoteFields, syncQuoteFieldsToSupabase]);

  useEffect(() => {
    if (!currentQuoteId || !isDraftMode) {
      return;
    }

    const serialized = JSON.stringify(quoteFields ?? {});
    if (serialized === lastSyncedQuoteFieldsRef.current) {
      return;
    }

    if (pendingQuoteFieldSyncRef.current) {
      clearTimeout(pendingQuoteFieldSyncRef.current);
    }

    pendingQuoteFieldSyncRef.current = setTimeout(() => {
      pendingQuoteFieldSyncRef.current = null;
      syncQuoteFieldsToSupabase(quoteFields ?? {}, serialized);
    }, 750);

    return () => {
      if (pendingQuoteFieldSyncRef.current) {
        clearTimeout(pendingQuoteFieldSyncRef.current);
        pendingQuoteFieldSyncRef.current = null;
      }
    };
  }, [quoteFields, currentQuoteId, isDraftMode, syncQuoteFieldsToSupabase]);

  useEffect(() => {
    return () => {
      flushQuoteFieldSync().catch((error) => {
        console.error('Failed to flush pending quote field sync on unmount:', error);
      });
    };
  }, [flushQuoteFieldSync]);

  // Load Level 1 products for dynamic tabs - use real Supabase data
  const [level1Products, setLevel1Products] = useState<Level1Product[]>([]);
  const [allLevel2Products, setAllLevel2Products] = useState<Level2Product[]>([]);
  const [allLevel3Products, setAllLevel3Products] = useState<Level3Product[]>([]);
  const [level1Loading, setLevel1Loading] = useState(true);
  const [isLoading, setIsLoading] = useState(false);

  useEffect(() => {
    const loadAllProducts = async () => {
      try {
        const [l1, l2, l3] = await Promise.all([
          productDataService.getLevel1Products(),
          productDataService.getLevel2Products(),
          productDataService.getLevel3Products(),
        ]);
        setLevel1Products(l1.filter(p => p.enabled));
        setAllLevel2Products(l2);
        setAllLevel3Products(l3);
      } catch (error) {
        console.error('Error loading all products:', error);
        setLevel1Products([]);
        setAllLevel2Products([]);
        setAllLevel3Products([]);
      } finally {
        setLevel1Loading(false);
      }
    };

    loadAllProducts();
  }, []);

  useEffect(() => {
    // TODO: Add logic here if this useEffect was intended to perform an action
  }, [level3Products, codeMap, selectedAccessories]);

  const productMap = useMemo(() => {
    const map = new Map<string, string>();
    [...level1Products, ...allLevel2Products, ...allLevel3Products].forEach(p => {
      map.set(p.id, p.displayName || p.name);
    });
    return map;
  }, [level1Products, allLevel2Products, allLevel3Products]);

  // Set default active tab when products are loaded
  useEffect(() => {
    if (level1Products.length > 0 && !activeTab) {
      console.log('Setting default active tab. Available products:', level1Products.map(p => ({ id: p.id, name: p.name })));
      setActiveTab(level1Products[0].id);
    }
  }, [level1Products.length, activeTab]);

  // Update selected product when tab changes
  useEffect(() => {
    if (activeTab && activeTab !== 'additional-config') {
      console.log('Active tab changed to:', activeTab);
      const product = level1Products.find(p => p.id === activeTab);
      console.log('Found product for tab:', product);
      
      if (product && selectedLevel1Product?.id !== activeTab) {
        console.log('Setting selectedLevel1Product to:', product);
        setSelectedLevel1Product(product);
        setSelectedLevel2Options([]);
        setSelectedChassis(null);
        setSlotAssignments({});
        setSelectedSlot(null);
      }
    }
  }, [activeTab, level1Products, selectedLevel1Product?.id]);

  const handleAddToBOM = (product: Level1Product | Level2Product | Level3Product, customPartNumber?: string) => {
    console.log('Adding product to BOM:', product.name);
    
    let partNumber = customPartNumber || product.partNumber;
    
    // For Level 2 products with "Not Applicable" chassis type, use the Admin-configured prefix as part number
    if (!partNumber && 'chassisType' in product && product.chassisType === 'N/A' && 'partNumberPrefix' in product && product.partNumberPrefix) {
      partNumber = String(product.partNumberPrefix);
    } else if (!partNumber && 'partNumberPrefix' in product && product.partNumberPrefix) {
      partNumber = String(product.partNumberPrefix);
    }
    
    const newItem: BOMItem = {
      id: `${product.id}-${Date.now()}`,
      product: product,
      quantity: 1,
      enabled: true,
      partNumber: partNumber
    };
    
    // Add to BOM
    setBomItems(prev => [...prev, newItem]);
    onBOMUpdate([...bomItems, newItem]);
    
    // Show success message
    toast({
      title: 'Added to BOM',
      description: `${product.name} has been added to your bill of materials.`,
    });
  };

  // Handle adding a non-chassis product with its accessories to the BOM
  const handleAddNonChassisToBOM = (customPartNumber?: string) => {
    if (!configuringNonChassis) return;
    
    // Create the main product BOM item
    const mainProduct: BOMItem = {
      id: `${configuringNonChassis.id}-${Date.now()}`,
      product: configuringNonChassis,
      quantity: 1,
      enabled: true,
      partNumber: customPartNumber || 
                  pnConfig?.prefix || 
                  configuringNonChassis.partNumber || 
                  `${configuringNonChassis.name}-001`
    };

    // Create BOM items for selected accessories
    const accessoryItems: BOMItem[] = [];
    
    // Process each selected accessory
    Array.from(selectedAccessories).forEach(accessoryId => {
      const accessory = level3Products.find(p => p.id === accessoryId);
      if (!accessory) return;
      
      const accessoryItem: BOMItem = {
        id: `${accessory.id}-${Date.now()}`,
        product: accessory,
        quantity: 1,
        enabled: true,
        partNumber: accessory.partNumber || `${accessory.name}-001`,
        isAccessory: true
      };
      
      accessoryItems.push(accessoryItem);
    });

    // Add main product and accessories to BOM
    const newBomItems = [...bomItems, mainProduct, ...accessoryItems];
    setBomItems(newBomItems);
    onBOMUpdate(newBomItems);
    
    // Reset state
    setConfiguringNonChassis(null);
    setSelectedAccessories(new Set());
    
    // Show success message
    toast({
      title: 'Added to BOM',
      description: `${mainProduct.product.name} and ${accessoryItems.length} accessories have been added to your bill of materials.`,
    });
  };

  const handleLevel2OptionToggle = (option: Level2Product) => {
    console.log('Level2OptionToggle called with option:', option.name, 'chassisType:', option.chassisType);
    
    // Check if this is a single-selection context (clear other selections first)
    setSelectedLevel2Options([]);
    
    // Normalize chassis type for comparison (case and whitespace insensitive)
    const normalizedChassisType = option.chassisType?.trim().toUpperCase();
    const isNonChassis = !normalizedChassisType || 
                        normalizedChassisType === 'N/A' || 
                        normalizedChassisType === 'NA' || 
                        normalizedChassisType === 'NONE';
    
    // If the option has a chassis type and it's not 'N/A', show chassis config
    if (!isNonChassis) {
      console.log('Showing chassis configuration for:', option.name);
      setConfiguringChassis(option);
      setSelectedChassis(option);
      setSlotAssignments({});
      setSelectedSlot(null);
      return;
    }

    // For non-chassis products, show non-chassis configurator
    console.log('Showing non-chassis configuration for:', option.name);
    setConfiguringNonChassis(option);
    
    // Load admin config and codes for this product
    (async () => {
      try {
        const [cfg, codes, l3] = await Promise.all([
          productDataService.getPartNumberConfig(option.id),
          productDataService.getPartNumberCodesForLevel2(option.id),
          productDataService.getLevel3ProductsForLevel2(option.id)
        ]);
        
        setPnConfig(cfg);
        setCodeMap(codes);
        
        // Filter accessories marked as outside_chassis
        const accessories = l3.filter(p => codes[p.id]?.outside_chassis);
        setLevel3Products(accessories);
        
        // Auto-select standard accessories
        const standardAccessories = accessories
          .filter(p => codes[p.id]?.is_standard)
          .map(p => p.id);
        
        if (standardAccessories.length > 0) {
          setSelectedAccessories(new Set(standardAccessories));
        }
        
      } catch (e) {
        console.error('Failed to load PN config/codes for non-chassis product:', e);
        toast({
          title: 'Error',
          description: 'Failed to load product configuration. Please try again.',
          variant: 'destructive',
        });
      }
    })();
  };

  const handleChassisSelect = (chassis: Level2Product) => {
    console.log('Chassis selected:', chassis.name, 'chassisType:', chassis.chassisType);
    setSelectedChassis(chassis);

    if (chassis.chassisType && chassis.chassisType !== 'N/A') {
      console.log('Setting up chassis configuration for:', chassis.name);
      setConfiguringChassis(chassis);
      setSlotAssignments({});
      setSelectedSlot(null);

      // Load admin config and codes for this chassis
      (async () => {
        try {
          const [cfg, codes, l3] = await Promise.all([
            productDataService.getPartNumberConfig(chassis.id),
            productDataService.getPartNumberCodesForLevel2(chassis.id),
            productDataService.getLevel3ProductsForLevel2(chassis.id)
          ]);
          setPnConfig(cfg);
          setCodeMap(codes);
          setLevel3Products(l3);
          setAutoPlaced(false);
          
          // Auto-include standard items based on admin configuration
          const autoIncludeAssignments: Record<number, Level3Product> = {};
          
          // Check for standard items to auto-include
          Object.entries(codes).forEach(([l3Id, def]: [string, any]) => {
            if (def?.is_standard && !def?.outside_chassis) {
              const standardProduct = l3.find(p => p.id === l3Id);
              if (standardProduct && def.standard_position !== null && def.standard_position !== undefined) {
                // Use the exact position from admin config - no remapping needed
                const position = def.standard_position;
                autoIncludeAssignments[position] = standardProduct;
                console.log(`Auto-including standard item "${standardProduct.name}" at position ${position}`);
              }
            }
          });
          
          if (Object.keys(autoIncludeAssignments).length > 0) {
            setSlotAssignments(autoIncludeAssignments);
            toast({
              title: 'Standard Items Added',
              description: `${Object.keys(autoIncludeAssignments).length} standard items have been automatically included.`,
            });
          }
          
        } catch (e) {
          console.error('Failed to load PN config/codes for chassis:', e);
        }
      })();

      setTimeout(() => {
        const configSection = document.getElementById('chassis-configuration');
        if (configSection) {
          configSection.scrollIntoView({ behavior: 'smooth' });
        }
      }, 100);
    } else {
      handleAddToBOM(chassis);
    }
  };

  const handleSlotClick = (slot: number) => {
    setSelectedSlot(slot);
  };

  const cleanupLevel4BomItem = async (bomItemId: string) => {
    if (!bomItemId) return;

    try {
      const { Level4Service } = await import('@/services/level4Service');

      try {
        Level4Service.unregisterActiveSession(bomItemId);
      } catch (error) {
        console.warn('Failed to unregister Level 4 session during cleanup:', error);
      }

      try {
        await Level4Service.deleteTempBOMItem(bomItemId, true);
      } catch (error) {
        console.warn('Failed to delete Level 4 BOM item during cleanup:', error);
      }
    } catch (error) {
      console.error('Error cleaning up Level 4 BOM item:', error);
    }
  };

  const handleSlotClear = (slot: number) => {
    const bomItemsToCleanup = new Set<string>();

    setSlotAssignments(prev => {
      const updated = { ...prev };
      const card = updated[slot];

      if (card && isBushingCard(card)) {
        const bushingSlots = findExistingBushingSlots(updated);
        bushingSlots.forEach(bushingSlot => {
          const bushingCard = updated[bushingSlot];
          const bomItemId = (bushingCard as any)?.level4BomItemId as string | undefined;
          if (bomItemId) {
            bomItemsToCleanup.add(bomItemId);
          }
          delete updated[bushingSlot];
        });
      } else {
        const bomItemId = (card as any)?.level4BomItemId as string | undefined;
        if (bomItemId) {
          bomItemsToCleanup.add(bomItemId);
        }
        delete updated[slot];
      }

      return updated;
    });

    if (bomItemsToCleanup.size > 0) {
      bomItemsToCleanup.forEach(bomItemId => {
        void cleanupLevel4BomItem(bomItemId);
      });
    }
  };

  const handleCardSelect = (card: any, slot: number) => {
    const updatedAssignments = { ...slotAssignments };
    const displayName = (card as any).displayName || card.name;

    const bomItemsToCleanup = new Set<string>();

    const removeExistingAssignment = (targetSlot: number) => {
      const existing = updatedAssignments[targetSlot];
      if (!existing) return;

      const existingBomId = (existing as any)?.level4BomItemId as string | undefined;
      if (existingBomId) {
        bomItemsToCleanup.add(existingBomId);
      }

      delete updatedAssignments[targetSlot];
    };

    const existingAtSlot = updatedAssignments[slot];
    if (existingAtSlot) {
      if (isBushingCard(existingAtSlot)) {
        const pairSlot = (existingAtSlot as any)?.bushingPairSlot as number | undefined;
        if (pairSlot) {
          removeExistingAssignment(pairSlot);
        }
      }
      removeExistingAssignment(slot);
    }

    // Create card with display name
    const requiresLevel4Configuration = Boolean(
      (card as any).has_level4 ||
      (card as any).requires_level4_config
    );

    const cardWithDisplayName = {
      ...card,
      displayName: displayName,
      hasLevel4Configuration: requiresLevel4Configuration
    };
    
    // Handle bushing cards
    if (isBushingCard(card)) {
      // For bushing cards, always assign to the primary slot (6 or 13) and the next slot
      // Ensure we're using the correct primary slot (6 or 13)
      const primarySlot = slot === 7 ? 6 : (slot === 14 ? 13 : slot);
      const secondarySlot = primarySlot + 1;
      
      // Assign to primary slot
      updatedAssignments[primarySlot] = {
        ...cardWithDisplayName,
        isBushingPrimary: true,
        bushingPairSlot: secondarySlot,
        displayName: displayName, // Use the display name from level 3 config
        hasLevel4Configuration: requiresLevel4Configuration
      };

      // Assign to secondary slot
      updatedAssignments[secondarySlot] = {
        ...cardWithDisplayName,
        isBushingSecondary: true,
        bushingPairSlot: primarySlot,
        displayName: displayName, // Use the same display name as primary slot
        hasLevel4Configuration: requiresLevel4Configuration
      };
    } else {
      // Regular card assignment
      updatedAssignments[slot] = cardWithDisplayName;
    }

    // Only set state once after all updates
    setSlotAssignments(updatedAssignments);

    if (bomItemsToCleanup.size > 0) {
      bomItemsToCleanup.forEach(id => {
        void cleanupLevel4BomItem(id);
      });
    }

    // Check if this card requires level 4 configuration
    console.log('Card level 4 check:', {
      card: card.name,
      has_level4: (card as any).has_level4,
      requires_level4_config: (card as any).requires_level4_config
    });
    
    if ((card as any).has_level4 || (card as any).requires_level4_config) {
      console.log('Triggering Level 4 modal for:', card.name);
      
      // Create BOM item that will be saved to database
      const newItem = {
        id: crypto.randomUUID(), // Temporary ID, will be replaced with database ID
        product: cardWithDisplayName,
        quantity: 1,
        enabled: true,
        partNumber: card.partNumber,
        displayName: displayName,
        slot: slot,
        [SLOT_LEVEL4_FLAG]: true,
      } as BOMItem & { [SLOT_LEVEL4_FLAG]: true };
      
      // Save BOM item to database immediately to enable Level 4 configuration
      handleLevel4Setup(newItem);
    } else {
      // Removed the call to updateBOMItems here
    }
    
    setSelectedSlot(null);
  };
  
  // Helper function to update BOM items from slot assignments
  const updateBOMItems = (assignments: Record<number, any>) => {
    const slotItems = Object.entries(assignments).map(([slot, product]) => ({
      id: `slot-${slot}-${product.id}`,
      product: {
        ...product,
        displayName: product.displayName || product.name
      },
      quantity: 1,
      enabled: true,
      partNumber: product.partNumber,
      displayName: product.displayName || product.name,
      slot: Number(slot)
    }));

    const nonSlotItems = bomItems.filter(item => item.slot === undefined);
    const updatedItems = [...nonSlotItems, ...slotItems];
    
    setBomItems(updatedItems);
    onBOMUpdate(updatedItems);
  };


  // Setup Level 4 configuration by creating BOM item in database first
  const handleLevel4Setup = async (newItem: BOMItem) => {
    try {
      setIsLoading(true);

      // Import Level4Service dynamically to avoid circular imports
      const { Level4Service } = await import('@/services/level4Service');
      
      // Try to use the active user when available (the service will validate/fetch as needed)
      const activeUserId = user?.id;

      console.log('Setting up Level 4 config for user:', activeUserId);
      
      // Create temporary quote and BOM item in database
      const { bomItemId, tempQuoteId } = await Level4Service.createBOMItemForLevel4Config(newItem, activeUserId);
      
      // Update the item with database ID
      const itemWithDbId: BOMItem = {
        ...newItem,
        id: bomItemId
      };
      
      // Store temp quote ID separately for cleanup
      (itemWithDbId as any).tempQuoteId = tempQuoteId;
      
      // Register the session immediately to prevent cleanup
      Level4Service.registerActiveSession(bomItemId);
      
      setConfiguringLevel4Item(itemWithDbId);
      
    } catch (error) {
      console.error('Error setting up Level 4 configuration:', error);

      let description = 'Failed to prepare Level 4 configuration. Please try again.';
      if (error instanceof Error && error.message.includes('authenticated')) {
        description = 'You must be signed in to configure Level 4 options. Please log in and try again.';
      }

      toast({
        title: 'Error',
        description,
        variant: 'destructive',
      });
    } finally {
      setIsLoading(false);
    }
  };

  const handleSlotLevel4Reconfigure = (slot: number) => {
    const card = slotAssignments[slot];
    if (!card) return;

    const displayName = (card as any).displayName || card.name;
    const partNumber = (card as any).partNumber || card.partNumber || '';
    const level4BomItemId = (card as any)?.level4BomItemId as string | undefined;
    const tempQuoteId = (card as any)?.level4TempQuoteId as string | undefined;

    if (!level4BomItemId) {
      setSelectedSlot(slot);

      const newItem: BOMItem = {
        id: crypto.randomUUID(),
        product: {
          ...card,
          displayName,
        },
        quantity: 1,
        enabled: true,
        partNumber,
        displayName,
        slot,
        [SLOT_LEVEL4_FLAG]: true,
      } as BOMItem & { [SLOT_LEVEL4_FLAG]: true };

      handleLevel4Setup(newItem);
      return;
    }

    const reconfigureItem = {
      id: level4BomItemId,
      product: {
        ...card,
        displayName,
      },
      quantity: 1,
      enabled: true,
      partNumber,
      displayName,
      slot,
      level4Config: (card as any)?.level4Config,
      [SLOT_LEVEL4_FLAG]: true,
    } as BOMItem & { isReconfigureSession?: boolean; [SLOT_LEVEL4_FLAG]: true };

    if (tempQuoteId) {
      (reconfigureItem as any).tempQuoteId = tempQuoteId;
    }

    reconfigureItem.isReconfigureSession = true;

    setConfiguringLevel4Item(reconfigureItem);
    setSelectedSlot(slot);
  };

  const handleLevel4Save = (payload: Level4RuntimePayload) => {
    console.log('Saving Level 4 configuration:', payload);

    const isSlotLevelSession = Boolean((configuringLevel4Item as any)?.[SLOT_LEVEL4_FLAG]);

    if (isSlotLevelSession) {
      const slot = configuringLevel4Item.slot;
      const tempQuoteId = (configuringLevel4Item as any)?.tempQuoteId as string | undefined;
      const displayName = (configuringLevel4Item as any).displayName || configuringLevel4Item.product.name;

      setSlotAssignments(prev => {
        const updated = { ...prev };
        const primaryCard = updated[slot];

        // For bushing cards, only apply the Level 4 configuration to the primary slot
        // The secondary slot will share the configuration but not have its own Level 4 BOM item
        if (primaryCard && isBushingCard(primaryCard)) {
          const isPrimarySlot = (primaryCard as any)?.isBushingPrimary;
          
          if (isPrimarySlot) {
            // Apply to primary slot only
            updated[slot] = {
              ...primaryCard,
              displayName: (primaryCard as any).displayName || primaryCard.name,
              level4Config: payload,
              level4BomItemId: payload.bomItemId,
              level4TempQuoteId: tempQuoteId,
              hasLevel4Configuration: true
            } as Level3Product;

            // Update the secondary slot to reference the primary's configuration but don't create a separate BOM item
            const pairedSlot = (primaryCard as any)?.bushingPairSlot as number | undefined;
            if (pairedSlot && updated[pairedSlot]) {
              updated[pairedSlot] = {
                ...updated[pairedSlot],
                displayName: (updated[pairedSlot] as any).displayName || updated[pairedSlot].name,
                level4Config: payload, // Share the same configuration
                level4BomItemId: payload.bomItemId, // Reference the same BOM item
                level4TempQuoteId: tempQuoteId,
                hasLevel4Configuration: true,
                isSharedLevel4Config: true // Flag to indicate this is a shared config
              } as Level3Product;
            }
          } else {
            // If this is a secondary slot being configured, find the primary and update it
            const pairedSlot = (primaryCard as any)?.bushingPairSlot as number | undefined;
            if (pairedSlot && updated[pairedSlot]) {
              // Apply configuration to the primary slot
              updated[pairedSlot] = {
                ...updated[pairedSlot],
                displayName: (updated[pairedSlot] as any).displayName || updated[pairedSlot].name,
                level4Config: payload,
                level4BomItemId: payload.bomItemId,
                level4TempQuoteId: tempQuoteId,
                hasLevel4Configuration: true
              } as Level3Product;

              // Update the secondary slot to reference the primary's configuration
              updated[slot] = {
                ...primaryCard,
                displayName: (primaryCard as any).displayName || primaryCard.name,
                level4Config: payload,
                level4BomItemId: payload.bomItemId,
                level4TempQuoteId: tempQuoteId,
                hasLevel4Configuration: true,
                isSharedLevel4Config: true
              } as Level3Product;
            }
          }
        } else {
          // For non-bushing cards, apply normally
          updated[slot] = {
            ...primaryCard,
            displayName: (primaryCard as any).displayName || primaryCard.name,
            level4Config: payload,
            level4BomItemId: payload.bomItemId,
            level4TempQuoteId: tempQuoteId,
            hasLevel4Configuration: true
          } as Level3Product;
        }

        return updated;
      });

      // Clean up temporary BOM items - avoid duplicates by only removing the specific item
      setBomItems(prev => {
        const filtered = prev.filter(item => item.id !== payload.bomItemId);
        if (filtered.length !== prev.length) {
          onBOMUpdate(filtered);
        }
        return filtered;
      });

      toast({
        title: 'Configuration Saved',
        description: `${displayName} configuration has been saved.`,
      });

      setConfiguringLevel4Item(null);
      setSelectedSlot(null);
      return;
    }

    if (configuringLevel4Item) {
      const updatedItem: BOMItem = {
        ...configuringLevel4Item,
        id: payload.bomItemId,
        level4Config: payload,
        product: {
          ...configuringLevel4Item.product,
          displayName: (configuringLevel4Item as any).displayName || configuringLevel4Item.product.name
        },
        displayName: (configuringLevel4Item as any).displayName || configuringLevel4Item.product.name
      };

      if ((configuringLevel4Item as any).tempQuoteId) {
        (updatedItem as any).tempQuoteId = (configuringLevel4Item as any).tempQuoteId;
      }

      const existingIndex = bomItems.findIndex(item =>
        item.id === configuringLevel4Item.id || item.id === payload.bomItemId
      );
      const updatedItems = existingIndex >= 0
        ? bomItems.map(item =>
            (item.id === configuringLevel4Item.id || item.id === payload.bomItemId) ? updatedItem : item
          )
        : [...bomItems, updatedItem];

      setBomItems(updatedItems);
      onBOMUpdate(updatedItems);

      toast({
        title: 'Configuration Saved',
        description: `Level 4 configuration for ${configuringLevel4Item.product.name} has been saved.`,
      });
    }

    setConfiguringLevel4Item(null);
    setSelectedSlot(null);
  };

  const handleLevel4Cancel = async () => {
    if (configuringLevel4Item) {
      try {
        // Import Level4Service dynamically to avoid circular imports
        const { Level4Service } = await import('@/services/level4Service');

        console.log('Canceling Level 4 configuration for item:', configuringLevel4Item.id);

        // Unregister the active session and force cleanup on cancel
        Level4Service.unregisterActiveSession(configuringLevel4Item.id);

        const isReconfigureSession = Boolean((configuringLevel4Item as any)?.isReconfigureSession);

        // Clean up temporary data immediately on cancel when this is a new configuration session
        if (!isReconfigureSession) {
          try {
            await Level4Service.deleteTempBOMItem(configuringLevel4Item.id, true); // Force cleanup
          } catch (error) {
            console.error('Error cleaning up Level 4 configuration:', error);
          }
        }

      } catch (error) {
        console.error('Error preparing Level 4 cleanup:', error);
        // Don't block the cancel operation
      }
    }
    
    setConfiguringLevel4Item(null);
    setSelectedSlot(null);
  };

  const handleRemoteDisplayToggle = (enabled: boolean) => {
    setHasRemoteDisplay(enabled);
  };

  const handleAddChassisToBOM = () => {
    if (editingOriginalItem) {
      handleUpdateChassisInBOM();
      return;
    }
    if (!selectedChassis) return;

    // Generate the part number for this configuration
    const partNumber = buildQTMSPartNumber({
      chassis: selectedChassis,
      slotAssignments,
      hasRemoteDisplay,
      pnConfig,
      codeMap,
      includeSuffix: true
    });

    const partNumberContext =
      pnConfig || (codeMap && Object.keys(codeMap).length > 0)
        ? {
            pnConfig: pnConfig ? deepClone(pnConfig) : null,
            codeMap: codeMap ? deepClone(codeMap) : {},
          }
        : undefined;

    // Create a new BOM item for the chassis with its configuration
    const newItem: BOMItem = {
      id: `chassis-${Date.now()}`,
      product: {
        ...selectedChassis,
        displayName: selectedChassis.name,
        partNumber: partNumber
      },
      quantity: 1,
      enabled: true,
      partNumber: partNumber,
      displayName: selectedChassis.name,
      slotAssignments: { ...slotAssignments },
      configuration: {
        hasRemoteDisplay,
      },
      partNumberContext,
    };

    // Add chassis to BOM
    const updatedItems = [...bomItems, newItem];
    
    // Add selected accessories to BOM with proper part numbers from codeMap
    const accessoryItems = level3Products
      .filter(p => selectedAccessories.has(p.id))
      .map(accessory => {
        const def = codeMap[accessory.id];
        const template = def?.template;
        const partNumber = template ? String(template).replace(/\{[^}]+\}/g, '') : (accessory.partNumber || undefined);
        
        return {
          id: `accessory-${accessory.id}-${Date.now()}`,
          product: {
            ...accessory,
            displayName: accessory.name,
            partNumber: partNumber
          },
          quantity: 1,
          enabled: true,
          partNumber: partNumber,
          displayName: accessory.name,
          isAccessory: true
        };
      });

    const allItems = [...updatedItems, ...accessoryItems];
    
    setBomItems(allItems);
    onBOMUpdate(allItems);

    // Reset chassis configuration state
    setSelectedChassis(null);
    setConfiguringChassis(null);
    setSlotAssignments({});
    setSelectedSlot(null);
    setHasRemoteDisplay(false);
    setSelectedAccessories(new Set());
    setPnConfig(null);
    setCodeMap({});

    // Show success message
    toast({
      title: 'Configuration Added',
      description: `${selectedChassis.name} and selected accessories have been added to your bill of materials.`,
    });
  };

  const handleUpdateChassisInBOM = () => {
    if (!selectedChassis || !editingOriginalItem) return;


    const originalSlotAssignments =
      (editingOriginalItem.slotAssignments && Object.keys(editingOriginalItem.slotAssignments).length > 0
        ? editingOriginalItem.slotAssignments
        : convertRackLayoutToAssignments(editingOriginalItem.rackConfiguration)) ||
      {};

    const normalizedCurrentAssignments = Object.keys(slotAssignments).length > 0 ? slotAssignments : {};

    const generatedPartNumber = buildQTMSPartNumber({
      chassis: selectedChassis,
      slotAssignments,
      hasRemoteDisplay,
      pnConfig,
      codeMap,
      includeSuffix: true,
    });

    // Check if the configuration has actually changed
    // Ensure both slot assignments are using number keys for proper comparison
    const originalHasRemoteDisplay = editingOriginalItem.configuration?.hasRemoteDisplay || false;
    
    // Normalize slot assignments to use number keys for comparison
    const normalizeSlotKeys = (assignments: Record<string | number, any>): Record<number, any> => {
      const normalized: Record<number, any> = {};
      Object.entries(assignments).forEach(([key, value]) => {
        const numKey = typeof key === 'string' ? parseInt(key, 10) : key;
        if (!isNaN(numKey)) {
          normalized[numKey] = value;
        }
      });
      return normalized;
    };
    
    const normalizedOriginal = normalizeSlotKeys(originalSlotAssignments);
    const normalizedCurrent = normalizeSlotKeys(normalizedCurrentAssignments);
    
    // Deep comparison of slot assignments using normalized keys
    const slotAssignmentsChanged = 
      Object.keys(normalizedOriginal).length !== Object.keys(normalizedCurrent).length ||
      Object.entries(normalizedCurrent).some(([slot, card]) => {
        const slotNum = parseInt(slot, 10);
        const originalCard = normalizedOriginal[slotNum];
        return !originalCard || originalCard.id !== card.id;
      });
    
    const remoteDisplayChanged = originalHasRemoteDisplay !== hasRemoteDisplay;

    const shouldRegeneratePartNumber = slotAssignmentsChanged || remoteDisplayChanged;

    console.log('Configuration comparison:', {
      originalSlots: Object.keys(normalizedOriginal),
      currentSlots: Object.keys(normalizedCurrent),
      slotAssignmentsChanged,
      remoteDisplayChanged,
      originalHasRemoteDisplay,
      currentHasRemoteDisplay: hasRemoteDisplay,
    });

    const partNumber = shouldRegeneratePartNumber
      ? generatedPartNumber
      : editingOriginalItem.partNumber || generatedPartNumber;

    const capturedContext =
      pnConfig || (codeMap && Object.keys(codeMap).length > 0)
        ? {
            pnConfig: pnConfig ? deepClone(pnConfig) : null,
            codeMap: codeMap ? deepClone(codeMap) : {},
          }
        : undefined;

    const partNumberContext = shouldRegeneratePartNumber
      ? capturedContext
      : editingOriginalItem.partNumberContext || capturedContext;

    const updatedItem: BOMItem = {
      ...editingOriginalItem,
      product: {
        ...selectedChassis,
        displayName: selectedChassis.name,
        partNumber: partNumber,
      },
      partNumber: partNumber,
      displayName: selectedChassis.name,
      slotAssignments: { ...slotAssignments },
      configuration: {
        hasRemoteDisplay,
      },
      partNumberContext,
    };

    const chassisIndex = bomItems.findIndex(item => item.id === editingOriginalItem.id);

    if (chassisIndex === -1) return;

    

    const newAccessoryItems = Array.from(selectedAccessories).map(accessoryId => {
      const accessory = level3Products.find(p => p.id === accessoryId);
      if (!accessory) return null;
      const def = codeMap[accessory.id];
      const template = def?.template;
      const partNumber = template ? String(template).replace(/\{[^}]+\}/g, '') : (accessory.partNumber || undefined);
      return {
        id: `accessory-${accessory.id}-${Date.now()}`,
        product: {
          ...accessory,
          displayName: accessory.name,
          partNumber: partNumber
        },
        quantity: 1,
        enabled: true,
        partNumber: partNumber,
        displayName: accessory.name,
        isAccessory: true
      };
    }).filter((item) => item !== null) as BOMItem[];

    // Find the end of the original chassis item's accessories
    let endOfOriginalAccessoriesIndex = chassisIndex + 1;
    while (endOfOriginalAccessoriesIndex < bomItems.length && bomItems[endOfOriginalAccessoriesIndex].isAccessory) {
      endOfOriginalAccessoriesIndex++;
    }

    const finalBomItems = [
      ...bomItems.slice(0, chassisIndex), // Items before the edited chassis
      updatedItem,                        // The updated chassis
      ...newAccessoryItems,               // Currently selected accessories (newly created or updated)
      ...bomItems.slice(endOfOriginalAccessoriesIndex) // Items after the original chassis and its accessories
    ];

    setBomItems(finalBomItems);
    onBOMUpdate(finalBomItems);

    // Reset state
    setSelectedChassis(null);
    setConfiguringChassis(null);
    setSlotAssignments({});
    setSelectedSlot(null);
    setHasRemoteDisplay(false);
    setEditingOriginalItem(null);
    setSelectedAccessories(new Set());
    setPnConfig(null);
    setCodeMap({});

    toast({
      title: "Configuration Updated",
      description: `${selectedChassis.name} has been updated in your bill of materials.`,
    });
  };

  const handleBOMConfigurationEdit = (item: BOMItem) => {
    console.log('Editing BOM item configuration:', item);
    
    // FIRST: Check for Level 4 configuration
    if ((item.product as any).has_level4) {
      console.log('Opening Level 4 configuration for:', item.product.name);
      setConfiguringLevel4Item(item);
      return;
    }
    
    // Check if this is a chassis-configured item (has slot assignments)
    if (item.slotAssignments || (item.product as any).chassisType && (item.product as any).chassisType !== 'N/A') {
      console.log('Editing chassis configuration for:', item.product.name);
      console.log('Existing slot assignments:', item.slotAssignments);
      console.log('Existing part number:', item.partNumber);
      
      const productId = (item.product as Level2Product)?.id;
      const hydratedChassis =
        (productId && allLevel2Products.find(p => p.id === productId)) ||
        (item.product as Level2Product);

      // Set up the chassis for editing
      setSelectedChassis(hydratedChassis);
      
      // Properly deserialize slot assignments
      const existingSlotAssignments = 
        (item.slotAssignments && Object.keys(item.slotAssignments).length > 0
          ? item.slotAssignments
          : convertRackLayoutToAssignments(item.rackConfiguration)) || {};
      
      console.log('Setting slot assignments for edit:', existingSlotAssignments);
      setSlotAssignments(existingSlotAssignments);
      setConfiguringChassis(hydratedChassis);

      const context = resolvePartNumberContext(
        item.partNumberContext,
        item.configuration,
        item.product
      );

      if (context?.pnConfig) {
        setPnConfig(deepClone(context.pnConfig));
      } else {
        setPnConfig(null);
      }

      if (context?.codeMap) {
        setCodeMap(deepClone(context.codeMap));
      } else {
        setCodeMap({});
      }

      // Store the original item for restoration if edit is cancelled
      // This preserves the original part number and configuration
      setEditingOriginalItem(item);
      
      const chassisIndex = bomItems.findIndex(bomItem => bomItem.id === item.id);

      if (chassisIndex !== -1) {
        const accessoriesToSelect = new Set<string>();
        for (let i = chassisIndex + 1; i < bomItems.length; i++) {
          const currentItem = bomItems[i];
          if (currentItem.isAccessory) {
            accessoriesToSelect.add(currentItem.product.id);
          } else {
            break; 
          }
        }
        setSelectedAccessories(accessoriesToSelect);
      }
      

      setHasRemoteDisplay(item.configuration?.hasRemoteDisplay || false);
      setAutoPlaced(false);

      (async () => {
        try {
          const [cfg, codes, l3] = await Promise.all([
            productDataService.getPartNumberConfig(hydratedChassis.id),
            productDataService.getPartNumberCodesForLevel2(hydratedChassis.id),
            productDataService.getLevel3ProductsForLevel2(hydratedChassis.id)
          ]);

          setLevel3Products(l3);

          if (!context?.pnConfig) {
            setPnConfig(cfg);
          }

          if (!context?.codeMap) {
            setCodeMap(codes);
          }
        } catch (error) {
          console.error('Failed to load PN config/codes for chassis reconfiguration:', error);
          toast({
            title: 'Configuration Load Failed',
            description: 'Unable to load chassis configuration templates. Part number editing may be limited.',
            variant: 'destructive',
          });
        }
      })();


      // Improved remote display detection from part number pattern
      // QTMS part numbers with remote display end with suffixes like "-D1", "-RD", or "-D<number>"
      // Part numbers WITHOUT remote display don't have these suffixes (e.g., QTMS-LTX-0RF8A0000000000)
      const partNumberStr = item.partNumber || item.product.partNumber || '';
      
      // Check for remote display suffixes at the end of the part number
      const hasRemoteSuffix = /-(D1|RD|D\d+)$/.test(partNumberStr);
      
      // Also check configuration if available
      const configHasRemote = item.configuration?.hasRemoteDisplay || false;
      
      console.log('Detected remote display from part number:', partNumberStr, '-> hasRemote:', hasRemoteSuffix, 'configHasRemote:', configHasRemote);
      setHasRemoteDisplay(hasRemoteSuffix || configHasRemote);
      
      setTimeout(() => {
        const configSection = document.getElementById('chassis-configuration');
        if (configSection) {
          configSection.scrollIntoView({ behavior: 'smooth' });
        }
      }, 100);
      
    } else if (item.product.name?.includes('QTMS') && item.configuration) {
      // Handle QTMS-specific configuration
      const consolidatedQTMS: ConsolidatedQTMS = {
        id: item.id || `qtms-${Date.now()}`,
        name: item.product.name,
        description: item.product.description || '',
        partNumber: item.partNumber || item.product.partNumber || '',
        price: item.product.price || 0,
        cost: item.unit_cost || item.product.cost || 0,
        configuration: item.configuration as QTMSConfiguration,
        components: []
      };
      setEditingQTMS(consolidatedQTMS);
    } else {
      // For other configurable items (analog cards, bushing cards, etc.)
      setConfiguringLevel4Item(item);
    }
  };

  const handleQTMSConfigurationSave = (updatedQTMS: ConsolidatedQTMS) => {
    console.log('Saving QTMS configuration:', updatedQTMS);
    
    if (editingQTMS) {
      // Update existing QTMS item instead of creating a new one
      const updatedBOMItems = bomItems.map(item => {
        if (item.id === editingQTMS.id) {
          return {
            ...item,
            product: {
              ...item.product,
              name: updatedQTMS.name,
              description: updatedQTMS.description,
              partNumber: updatedQTMS.partNumber,
              price: updatedQTMS.price,
              cost: updatedQTMS.cost // Add this line
            },
            configuration: updatedQTMS.configuration,
            partNumber: updatedQTMS.partNumber
          };
        }
        return item;
      });
      
      setBomItems(updatedBOMItems);
      onBOMUpdate(updatedBOMItems);
      
      toast({
        title: 'Configuration Updated',
        description: `${updatedQTMS.name} configuration has been updated successfully.`,
      });
    } else {
      // Create new QTMS item (existing logic)
      const qtmsItem = createQTMSBOMItem(updatedQTMS);
      setBomItems(prev => [...prev, qtmsItem]);
      onBOMUpdate([...bomItems, qtmsItem]);
      
      toast({
        title: 'Configuration Added',
        description: `${updatedQTMS.name} has been added to your bill of materials.`,
      });
    }
    
    setEditingQTMS(null);
  };

  const handleSubmitQuote = (quoteId: string) => {
    console.log('Quote submitted with ID:', quoteId);
    setBomItems([]);
    setQuoteFields({});
    lastSyncedQuoteFieldsRef.current = JSON.stringify({});
    setDiscountPercentage(0);
    setDiscountJustification('');
    onBOMUpdate([]);
  };

  const handleBOMUpdate = (updatedItems: BOMItem[]) => {
    setBomItems(updatedItems);
    onBOMUpdate(updatedItems);
  };

  const handleDiscountChange = (discount: number, justification: string) => {
    setDiscountPercentage(discount);
    setDiscountJustification(justification);
  };

  const submitQuoteRequest = async () => {
    if (isSubmitting) return;

    // Validate required fields before submission
    const { isValid, missingFields } = validateFields();
    
    if (!isValid) {
      toast({
        title: 'Missing Required Fields',
        description: `Please fill in the following required fields: ${missingFields.join(', ')}`,
        variant: 'destructive',
      });
      return;
    }

    if (bomItems.length === 0) {
      toast({
        title: 'No Items in BOM',
        description: 'Please add at least one item to the Bill of Materials before submitting.',
        variant: 'destructive',
      });
      return;
    }

    setIsSubmitting(true);

    try {
      if (!user?.email || !user?.id) {
        throw new Error('A valid user account is required to submit a quote.');
      }

      await flushQuoteFieldSync();

      let quoteId: string;
      let isSubmittingExistingDraft = false;

      const generatedQuoteId = await generateSubmittedQuoteId(user.email, user.id);
      const normalizedQuoteId = normalizeQuoteId(generatedQuoteId);

      if (!normalizedQuoteId) {
        throw new Error('Failed to generate a valid quote ID.');
      }

      quoteId = normalizedQuoteId;

      const isCurrentQuoteDraft =
        (currentQuote?.status === 'draft') ||
        (typeof currentQuoteId === 'string' && currentQuoteId.trim().length > 0 && isDraftMode);

      if (currentQuoteId && isCurrentQuoteDraft) {
        isSubmittingExistingDraft = true;
        const { error: clearDraftBomError } = await supabase
          .from('bom_items')
          .delete()
          .eq('quote_id', currentQuoteId);

        if (clearDraftBomError) {
          console.error('Failed to clear draft BOM items before submission:', clearDraftBomError);
          toast({
            title: 'Submission Failed',
            description:
              clearDraftBomError.message || 'Failed to prepare the draft for submission. Please try again.',
            variant: 'destructive',
          });
          setIsSubmitting(false);
          return;
        }

        try {
          await persistNormalizedQuoteId(currentQuoteId, quoteId);
        } catch (persistError) {
          console.error('Failed to normalize draft quote ID for submission:', persistError);
          toast({
            title: 'Submission Failed',
            description:
              persistError instanceof Error
                ? persistError.message
                : 'Unable to finalize the draft quote identifier. Please try again.',
            variant: 'destructive',
          });
          setIsSubmitting(false);
          return;
        }

        setCurrentQuoteId(quoteId);
        setCurrentQuote(prev => (
          prev
            ? {
                ...prev,
                id: quoteId,
                status: 'pending_approval'
              }
            : prev
        ));
        setIsDraftMode(false);
      }

      const customerNameValue = resolveCustomerNameFromFields(
        quoteFields,
        getStringFieldValue('customer_name', 'Unnamed Customer'),
      );
      const oracleCustomerIdValue = getStringFieldValue('oracle_customer_id', 'TBD', 'N/A');
      const sfdcOpportunityValue = getStringFieldValue('sfdc_opportunity', 'TBD', 'N/A');
      const priorityValue = getStringFieldValue('priority', 'Medium');
      const shippingTermsValue = getStringFieldValue('shipping_terms', 'TBD', 'N/A');
      const paymentTermsValue = getStringFieldValue('payment_terms', 'TBD', 'N/A');
      const currencyValue = getStringFieldValue('currency', 'USD');
      const rawRepInvolvedFinal = resolveQuoteFieldValue('is_rep_involved', false);
      const isRepInvolvedFinal =
        typeof rawRepInvolvedFinal === 'string'
          ? rawRepInvolvedFinal === 'true'
          : Boolean(rawRepInvolvedFinal);

      const originalQuoteValue = bomItems.reduce(
        (sum, item) => sum + item.product.price * item.quantity,
        0
      );
      const discountedValue =
        originalQuoteValue * (1 - discountPercentage / 100);
      const totalCost = bomItems.reduce(
        (sum, item) => sum + (item.product.cost || 0) * item.quantity,
        0
      );
      const grossProfit = discountedValue - totalCost;
      const discountedMargin =
        discountedValue > 0 ? (grossProfit / discountedValue) * 100 : 0;

      let quoteError: any = null;
      
      if (isSubmittingExistingDraft) {
        // Update existing draft quote to final status
        const { error } = await supabase
          .from('quotes')
          .update({
            id: quoteId,
            status: 'pending_approval',
            customer_name: customerNameValue,
            oracle_customer_id: oracleCustomerIdValue,
            sfdc_opportunity: sfdcOpportunityValue,
            priority: priorityValue,
            shipping_terms: shippingTermsValue,
            payment_terms: paymentTermsValue,
            currency: currencyValue,
            is_rep_involved: isRepInvolvedFinal,
            original_quote_value: originalQuoteValue,
            requested_discount: discountPercentage,
            discount_justification: discountJustification,
            discounted_value: discountedValue,
            total_cost: totalCost,
            gross_profit: grossProfit,
            original_margin:
              originalQuoteValue > 0
                ? ((originalQuoteValue - totalCost) / originalQuoteValue) * 100
                : 0,
            discounted_margin: discountedMargin,
            quote_fields: quoteFields,
            updated_at: new Date().toISOString()
          })
          .eq('id', quoteId);
        quoteError = error;
      } else {
        // Insert new quote
        const { error } = await supabase
          .from('quotes').insert({
            id: quoteId,
            customer_name: customerNameValue,
            oracle_customer_id: oracleCustomerIdValue,
            sfdc_opportunity: sfdcOpportunityValue,
            status: 'pending_approval',
            user_id: user!.id,
            submitted_by_name: user!.name,
            submitted_by_email: user!.email,
            original_quote_value: originalQuoteValue,
            requested_discount: discountPercentage,
            discount_justification: discountJustification,
            discounted_value: discountedValue,
            total_cost: totalCost,
            gross_profit: grossProfit,
            original_margin:
              originalQuoteValue > 0
                ? ((originalQuoteValue - totalCost) / originalQuoteValue) * 100
                : 0,
            discounted_margin: discountedMargin,
            quote_fields: quoteFields,
            priority: priorityValue,
            currency: currencyValue,
            payment_terms: paymentTermsValue,
            shipping_terms: shippingTermsValue,
            is_rep_involved: isRepInvolvedFinal,
          });
        quoteError = error;
      }

      if (quoteError) {
        console.error('SUPABASE ERROR:', quoteError);
        toast({
          title: 'Submission Failed',
          description:
            quoteError.message || 'Unknown error. Check console for more info.',
          variant: 'destructive',
        });
        setIsSubmitting(false);
        return;
      }

      const bomInsertPayload = bomItems.map(item => {
        const serializedAssignments = item.slotAssignments
          ? serializeSlotAssignments(item.slotAssignments)
          : undefined;
        const rackLayout = item.rackConfiguration || buildRackLayoutFromAssignments(serializedAssignments);

        const configurationData = {
          ...(item.configuration || {}),
          slotAssignments: serializedAssignments,
          rackConfiguration: rackLayout,
          level4Config: item.level4Config || null,
          level4Selections: item.level4Selections || null,
        } as Record<string, any>;

        if (item.partNumberContext) {
          configurationData.partNumberContext = deepClone(item.partNumberContext);
        }

        return {
          quote_id: quoteId,
          product_id: item.product.id,
          name: item.product.name,
          description: item.product.description || '',
          part_number: item.product.partNumber || item.partNumber || '',
          quantity: item.quantity,
          unit_price: item.product.price,
          unit_cost: item.product.cost || 0,
          total_price: item.product.price * item.quantity,
          total_cost: (item.product.cost || 0) * item.quantity,
          margin:
            item.product.price > 0
              ? ((item.product.price - (item.product.cost || 0)) / item.product.price) * 100
              : 0,
          original_unit_price: item.original_unit_price || item.product.price,
          approved_unit_price: item.approved_unit_price || item.product.price,
          configuration_data: configurationData,
          product_type: 'standard',
        };
      });

      if (bomInsertPayload.length > 0) {
        const { error: deleteError } = await supabase
          .from('bom_items')
          .delete()
          .eq('quote_id', quoteId);

        if (deleteError) {
          console.error('Failed to clear existing BOM items:', deleteError);
          toast({
            title: 'BOM Item Error',
            description: deleteError.message || 'Failed to prepare BOM items for submission',
            variant: 'destructive',
          });
          throw deleteError;
        }

        const { error: bomError } = await supabase.from('bom_items').insert(bomInsertPayload);

        if (bomError) {
          console.error('SUPABASE BOM ERROR:', bomError);
          toast({
            title: 'BOM Item Error',
            description: bomError.message || 'Failed to create BOM item',
            variant: 'destructive',
          });
          throw bomError;
        }
      }

      try {
        const { data: adminIds } = await supabase.rpc('get_admin_user_ids');
        if (adminIds && adminIds.length > 0) {
          await supabase.from('admin_notifications').insert({
            quote_id: quoteId,
            notification_type: 'quote_pending_approval',
            sent_to: adminIds,
            message_content: {
              title: 'New Quote Pending Approval',
              message: `Quote ${quoteId} from ${user!.name} is pending approval`,
              quote_value: originalQuoteValue,
              requested_discount: discountPercentage
            }
          });
        }
      } catch (notificationError) {
        console.warn('Failed to send admin notifications:', notificationError);
      }

      toast({
        title: 'Quote Submitted Successfully',
        description: `Your quote ${quoteId} has been submitted for approval.`,
      });

      handleSubmitQuote(quoteId);
    } catch (error) {
      console.error('Error submitting quote:', error);
      toast({
        title: 'Submission Failed',
        description: 'Failed to submit quote. Please try again.',
        variant: 'destructive',
      });
    } finally {
      setIsSubmitting(false);
    }
  };

  const renderProductContent = (productId: string) => {
    console.group(`[BOMBuilder] Rendering product content for: ${productId}`);
    const product = level1Products.find(p => p.id === productId);
    if (!product) {
      console.error(`Product not found for ID: ${productId}`);
      console.groupEnd();
      return null;
    }

    // If we're configuring a chassis, show the chassis configuration UI
    if (configuringChassis) {
      console.log('Rendering chassis configuration for:', configuringChassis.name);
      return (
        <div id="chassis-configuration" className="space-y-6">
          <div className="flex items-center justify-between">
            <h3 className="text-xl font-semibold text-white">
              Configure {configuringChassis.name}
            </h3>
            <Button 
              variant="outline" 
              size="sm"
              onClick={() => {
                setEditingOriginalItem(null);
                setConfiguringChassis(null);
                setSelectedChassis(null);
                setSlotAssignments({});
                setSelectedSlot(null);
              }}
            >
              Back to Products
            </Button>
          </div>
          
          <RackVisualizer
            chassis={{
              ...configuringChassis,
              type: configuringChassis.chassisType || configuringChassis.type || 'chassis',
              height: configuringChassis.specifications?.height || '6U',
              slots: configuringChassis.specifications?.slots || 0
            }}
            slotAssignments={slotAssignments}
            selectedSlot={selectedSlot}
            onSlotClick={handleSlotClick}
            onSlotClear={handleSlotClear}
            hasRemoteDisplay={hasRemoteDisplay}
            onRemoteDisplayToggle={handleRemoteDisplayToggle}
            standardSlotHints={standardSlotHints}
            colorByProductId={colorByProductId}
            level3Products={level3Products}
            codeMap={codeMap}
            selectedAccessories={selectedAccessories}
            onAccessoryToggle={toggleAccessory}
            partNumber={buildQTMSPartNumber({ chassis: configuringChassis, slotAssignments, hasRemoteDisplay, pnConfig, codeMap, includeSuffix: false })}
            onSlotReconfigure={handleSlotLevel4Reconfigure}

          />
          
          {selectedSlot !== null && (
            <SlotCardSelector
              chassis={configuringChassis}
              slot={selectedSlot}
              onCardSelect={handleCardSelect}
              onClose={() => setSelectedSlot(null)}
              canSeePrices={canSeePrices}
              currentSlotAssignments={slotAssignments}
              codeMap={codeMap}
              pnConfig={pnConfig}
            />
          )}

          <div className="flex justify-end space-x-4">
            <Button 
              variant="outline"
              onClick={() => {
                setConfiguringChassis(null);
                setSelectedChassis(null);
                setSlotAssignments({});
                setSelectedSlot(null);
              }}
              className="text-gray-300 border-gray-600 hover:text-white hover:border-gray-400"
            >
              Cancel
            </Button>
            <Button 
              onClick={handleAddChassisToBOM}
              disabled={Object.keys(slotAssignments).length === 0}
              className="bg-green-600 hover:bg-green-700 text-white disabled:opacity-50"
            >
              {editingOriginalItem ? 'Update BOM' : 'Add to BOM'}
            </Button>
          </div>
        </div>
      );
    }

    // QTMS tab - show chassis selector or configuration
    if (productId.toLowerCase() === 'qtms') {
      console.log('Rendering QTMS tab content, configuringChassis:', configuringChassis);
      
      // If configuring a chassis, show rack visualizer
      if (configuringChassis && selectedChassis) {
        return (
          <div className="space-y-6">
            <div className="bg-gray-800 p-6 rounded-lg border border-gray-700">
              <div className="flex items-center justify-between mb-6">
                <h3 className="text-xl font-semibold text-white">Configure {selectedChassis.name}</h3>
                <Button
                  variant="outline"
                  onClick={() => {
                    setEditingOriginalItem(null);
                    setConfiguringChassis(null);
                    setSelectedChassis(null);
                    setSlotAssignments({});
                    setSelectedSlot(null);
                  }}
                  className="text-gray-300 border-gray-600 hover:text-white hover:border-gray-400"
                >
                  Back to Products
                </Button>
              </div>

              <RackVisualizer
                chassis={{
                  ...selectedChassis,
                  type: selectedChassis.chassisType || selectedChassis.type || 'chassis',
                  height: selectedChassis.specifications?.height || '6U',
                  slots: selectedChassis.specifications?.slots || 0
                }}
                slotAssignments={slotAssignments}
                onSlotClick={handleSlotClick}
                onSlotClear={handleSlotClear}
                selectedSlot={selectedSlot}
                hasRemoteDisplay={hasRemoteDisplay}
                onRemoteDisplayToggle={handleRemoteDisplayToggle}
                standardSlotHints={standardSlotHints}
                colorByProductId={colorByProductId}
                level3Products={level3Products}
                codeMap={codeMap}
                selectedAccessories={selectedAccessories}
                onAccessoryToggle={toggleAccessory}
                partNumber={buildQTMSPartNumber({ chassis: selectedChassis, slotAssignments, hasRemoteDisplay, pnConfig, codeMap, includeSuffix: false })}
                onSlotReconfigure={handleSlotLevel4Reconfigure}
              />
            
              {selectedSlot !== null && (
                <SlotCardSelector
                  chassis={selectedChassis}
                  slot={selectedSlot}
                  onCardSelect={handleCardSelect}
                  onClose={() => setSelectedSlot(null)}
                  canSeePrices={canSeePrices}
                  currentSlotAssignments={slotAssignments}
                  codeMap={codeMap}
                  pnConfig={pnConfig}
                />
              )}

              <div className="flex gap-4 justify-end">
                <Button
                  variant="outline"
                  onClick={() => {
                    setEditingOriginalItem(null);
                    setConfiguringChassis(null);
                    setSelectedChassis(null);
                    setSlotAssignments({});
                    setSelectedSlot(null);
                  }}
                  className="text-gray-300 border-gray-600 hover:text-white hover:border-gray-400"
                >
                  Cancel
                </Button>
                <Button 
                  onClick={handleAddChassisToBOM}
                  disabled={Object.keys(slotAssignments).length === 0}
                  className="bg-green-600 hover:bg-green-700 text-white disabled:opacity-50"
                >
                  {editingOriginalItem ? 'Update BOM' : 'Add to BOM'}
                </Button>
              </div>
            </div>
          </div>
        );
      }

      // Otherwise, show chassis selector
      return (
        <div className="space-y-6">
          <ChassisSelector
            onChassisSelect={handleChassisSelect}
            selectedChassis={selectedChassis}
            onAddToBOM={handleAddToBOM}
            canSeePrices={canSeePrices}
          />
        </div>
      );
    }

    // If we're configuring a non-chassis product, show the non-chassis configurator
    if (configuringNonChassis) {
      console.log('Rendering non-chassis configuration for:', configuringNonChassis.name);
      return (
        <div className="space-y-6">
          <div className="flex items-center justify-between">
            <h3 className="text-xl font-semibold">
              Configure {configuringNonChassis.name}
            </h3>
            <Button 
              variant="outline" 
              size="sm"
              onClick={() => {
                setConfiguringNonChassis(null);
                setSelectedAccessories(new Set());
              }}
            >
              Back to Products
            </Button>
          </div>
          
          <NonChassisConfigurator
            level2Product={configuringNonChassis}
            level3Products={level3Products}
            codeMap={codeMap}
            partNumberPrefix={pnConfig?.prefix || configuringNonChassis.partNumber || `${configuringNonChassis.name}-001`}
            selectedAccessories={selectedAccessories}
            onToggleAccessory={toggleAccessory}
            onAddToBOM={handleAddNonChassisToBOM}
            canOverridePartNumber={canForcePN}
          />
        </div>
      );
    }

    // For other Level 1 products, only show Level 2 options selector
    // Level 1 products should not have direct "Add to BOM" buttons
    return (
      <div className="space-y-6">
        <Level2OptionsSelector
          level1Product={product}
          selectedOptions={selectedLevel2Options}
          onOptionToggle={handleLevel2OptionToggle}
          onChassisSelect={handleChassisSelect}
          onAddToBOM={handleAddToBOM}
          canSeePrices={canSeePrices}
        />
      </div>
    );
  };

  // Show loading state while data is being fetched
  if (level1Loading) {
    return (
      <div className="flex items-center justify-center p-8">
        <div className="text-center">
          <div className="animate-spin rounded-full h-8 w-8 border-b-2 border-primary mx-auto mb-4"></div>
          <p>Loading product catalog...</p>
        </div>
      </div>
    );
  }

  // Check authentication
  if (loading) {
    return (
      <div className="flex items-center justify-center p-8">
        <div className="text-center">
          <div className="animate-spin rounded-full h-8 w-8 border-b-2 border-primary mx-auto mb-4"></div>
          <p>Checking authentication...</p>
        </div>
      </div>
    );
  }

  if (!user) {
    return (
      <Card>
        <CardContent className="p-6">
          <div className="text-center">
            <h3 className="text-lg font-medium text-gray-900 mb-2">Authentication Required</h3>
            <p className="text-gray-600">Please log in to access the BOM Builder.</p>
          </div>
        </CardContent>
      </Card>
    );
  }

  return (
    <div className="space-y-6">
      {/* Level 4 Configuration Modal handled via configuringLevel4Item */}
      
      {/* Quote Fields Section */}
      <QuoteFieldsSection
        quoteFields={quoteFields}
        onFieldChange={handleQuoteFieldChange}
      />

      {/* Main Layout: Product Selection (Left) and BOM Display (Right) */}
      <div className="grid grid-cols-1 lg:grid-cols-3 gap-6">
        {/* Product Selection - Left Side (2/3 width) */}
        <div className="lg:col-span-2">
          <Card>
            <CardHeader>
              <CardTitle>Product Selection</CardTitle>
              <CardDescription>
                Select products to add to your Bill of Materials
              </CardDescription>
            </CardHeader>
            <CardContent>
              <Tabs value={activeTab} onValueChange={(value) => {
                setIsLoading(true);
                
                setActiveTab(value);
                const selectedProduct = level1Products.find(p => p.id === value);
                setSelectedLevel1Product(selectedProduct || null);
                
                // Clear relevant state when switching tabs
                setSelectedChassis(null);
                setSlotAssignments({});
                setSelectedSlot(null);
                setHasRemoteDisplay(false);
                
                console.log('Tab switching to:', value, 'Product:', selectedProduct);
                
                setTimeout(() => setIsLoading(false), 100);
              }}>
                <TabsList className="grid w-full grid-cols-3">
                  {level1Products.map(product => (
                    <TabsTrigger key={product.id} value={product.id}>
                      {product.name}
                    </TabsTrigger>
                  ))}
                </TabsList>

                {level1Products.map(product => (
                  <TabsContent key={product.id} value={product.id}>
                    {renderProductContent(product.id)}
                  </TabsContent>
                ))}
              </Tabs>
            </CardContent>
          </Card>
        </div>

        {/* BOM Display - Right Side (1/3 width, sticky) */}
        <div className="lg:col-span-1">
          <div className="sticky top-4">
            <EnhancedBOMDisplay
              bomItems={bomItems}
              onUpdateBOM={handleBOMUpdate}
              onEditConfiguration={handleBOMConfigurationEdit}
              onSubmitQuote={submitQuoteRequest}
              onSaveDraft={handleSaveAsDraft}
              canSeePrices={canSeePrices}
              canSeeCosts={canSeeCosts}
              canEditPartNumber={canEditPN}
              productMap={productMap}
              isSubmitting={isSubmitting}
              isDraftMode={isDraftMode}
              currentQuoteId={currentQuoteId}
              draftName={currentQuote?.status === 'draft' ? currentQuoteId : null}
              quoteFields={quoteFields}
              quoteMetadata={currentQuote}
              discountPercentage={discountPercentage}
              discountJustification={discountJustification}
              onDiscountChange={(percentage, justification) => {
                setDiscountPercentage(percentage);
                setDiscountJustification(justification);
              }}
            />
          </div>
        </div>
      </div>


      {configuringLevel4Item && (
        <Level4RuntimeModal
          bomItem={configuringLevel4Item}
          level3ProductId={configuringLevel4Item.product.id}
          onSave={handleLevel4Save}
          onCancel={handleLevel4Cancel}
        />
      )}

      {editingQTMS && (
        <QTMSConfigurationEditor
          consolidatedQTMS={editingQTMS}
          onSave={handleQTMSConfigurationSave}
          onClose={() => setEditingQTMS(null)}
          canSeePrices={canSeePrices}
        />
      )}
    </div>
  );
};

export default BOMBuilder;<|MERGE_RESOLUTION|>--- conflicted
+++ resolved
@@ -29,11 +29,7 @@
 import { consolidateQTMSConfiguration, createQTMSBOMItem, ConsolidatedQTMS, QTMSConfiguration } from '@/utils/qtmsConsolidation';
 import { buildQTMSPartNumber } from '@/utils/qtmsPartNumberBuilder';
 import { findOptimalBushingPlacement, findExistingBushingSlots, isBushingCard } from '@/utils/bushingValidation';
-<<<<<<< HEAD
 import { deriveCustomerNameFromFields, findAccountFieldValue } from '@/utils/customerName';
-=======
-import { deriveCustomerNameFromFields } from '@/utils/customerName';
->>>>>>> 1ce44eb1
 import { useAuth } from '@/hooks/useAuth';
 import { useQuoteValidation } from './QuoteFieldValidation';
 import { usePermissions, FEATURES } from '@/hooks/usePermissions';
@@ -335,7 +331,6 @@
   return 'Pending Customer';
 };
 
-<<<<<<< HEAD
 const resolveToastCustomerName = (
   fields: Record<string, any> | null | undefined,
   fallback?: string | null,
@@ -352,8 +347,6 @@
   return 'Pending Customer';
 };
 
-=======
->>>>>>> 1ce44eb1
 const mergeQuoteFieldsIntoDraftBom = (
   draftBom: unknown,
   fields: Record<string, any>,
@@ -693,13 +686,10 @@
         quoteFields,
         getStringFieldValue('customer_name', 'Pending Customer'),
       );
-<<<<<<< HEAD
       const toastCustomerName = resolveToastCustomerName(
         quoteFields,
         resolvedCustomerName,
       );
-=======
->>>>>>> 1ce44eb1
 
       const draftQuoteId = await generateUniqueDraftName(user.id, user.email);
 
