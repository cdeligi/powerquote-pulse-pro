import { useState, useEffect, useMemo, useCallback, useRef } from 'react';
import { Card, CardContent, CardDescription, CardHeader, CardTitle } from '@/components/ui/card';
import { Tabs, TabsContent, TabsList, TabsTrigger } from '@/components/ui/tabs';
import { Badge } from '@/components/ui/badge';
import { Button } from '@/components/ui/button';
import { BOMItem, Level1Product, Level2Product, Level3Product, Level3Customization } from '@/types/product';
import Level2OptionsSelector from './Level2OptionsSelector';
import ChassisSelector from './ChassisSelector';
import RackVisualizer from './RackVisualizer';
import AccessoryList from './AccessoryList';
import SlotCardSelector from './SlotCardSelector';
import BOMDisplay from './BOMDisplay';
import { EnhancedBOMDisplay } from './EnhancedBOMDisplay';
import AnalogCardConfigurator from './AnalogCardConfigurator';
import BushingCardConfigurator from './BushingCardConfigurator';
import NonChassisConfigurator from './NonChassisConfigurator';

import { Level4RuntimePayload } from "@/types/level4";
import { Level4RuntimeModal } from "../level4/Level4RuntimeModal";

import { productDataService } from '@/services/productDataService';
import QuoteFieldsSection from './QuoteFieldsSection';

import { toast } from '@/components/ui/use-toast';
import { getSupabaseClient, getSupabaseAdminClient, isAdminAvailable } from "@/integrations/supabase/client";
import { generateUniqueDraftName } from '@/utils/draftName';
import { generateSubmittedQuoteId, normalizeQuoteId, persistNormalizedQuoteId } from '@/utils/quoteIdGenerator';
import QTMSConfigurationEditor from './QTMSConfigurationEditor';
import { consolidateQTMSConfiguration, createQTMSBOMItem, ConsolidatedQTMS, QTMSConfiguration } from '@/utils/qtmsConsolidation';
import { buildQTMSPartNumber } from '@/utils/qtmsPartNumberBuilder';
import { findOptimalBushingPlacement, findExistingBushingSlots, isBushingCard } from '@/utils/bushingValidation';
import { deriveCustomerNameFromFields } from '@/utils/customerName';
import { useAuth } from '@/hooks/useAuth';
import { useQuoteValidation } from './QuoteFieldValidation';
import { usePermissions, FEATURES } from '@/hooks/usePermissions';
import {
  serializeSlotAssignments,
  deserializeSlotAssignments,
  buildRackLayoutFromAssignments,
  type SerializedSlotAssignment,
} from '@/utils/slotAssignmentUtils';

const supabase = getSupabaseClient();
const supabaseAdmin = getSupabaseAdminClient();

const coalesce = <T,>(...values: Array<T | undefined | null>) => {
  for (const value of values) {
    if (value !== undefined && value !== null && value !== '') {
      return value;
    }
  }
  return undefined;
};

const toCamelCase = (value: string) =>
  value.replace(/_([a-z])/g, (_, letter: string) => letter.toUpperCase());

const toPascalCase = (value: string) => {
  const camel = toCamelCase(value);
  return camel.charAt(0).toUpperCase() + camel.slice(1);
};

const CANDIDATE_VALUE_KEYS = ['value', 'label', 'name', 'display', 'displayValue', 'text'] as const;

const coerceFieldEntryToString = (value: unknown): string | null => {
  if (typeof value === 'string') {
    const trimmed = value.trim();
    return trimmed.length > 0 ? trimmed : null;
  }

  if (typeof value === 'number' && Number.isFinite(value)) {
    return String(value);
  }

  if (Array.isArray(value)) {
    for (const entry of value) {
      const coerced = coerceFieldEntryToString(entry);
      if (coerced) {
        return coerced;
      }
    }
    return null;
  }

  if (value && typeof value === 'object') {
    const record = value as Record<string, unknown>;
    for (const key of CANDIDATE_VALUE_KEYS) {
      if (key in record) {
        const coerced = coerceFieldEntryToString(record[key]);
        if (coerced) {
          return coerced;
        }
      }
    }
  }

  return null;
};

const findAccountLikeValue = (fields: Record<string, any>): string | null => {
  for (const [key, rawValue] of Object.entries(fields)) {
    const normalizedKey = key.toLowerCase();
    if (!normalizedKey.includes('account')) {
      continue;
    }

    const coerced = coerceFieldEntryToString(rawValue);
    if (coerced) {
      return coerced.trim();
    }
  }

  return null;
};

const deriveCustomerNameFromFields = (
  fields: Record<string, any>,
  fallback?: string | null,
): string | null => {
  const accountValue = findAccountLikeValue(fields);
  if (accountValue) {
    return accountValue;
  }

  const directCustomerName = coerceFieldEntryToString(fields.customer_name);
  if (directCustomerName) {
    return directCustomerName.trim();
  }

  if (typeof fallback === 'string' && fallback.trim().length > 0) {
    return fallback.trim();
  }

  return null;
};

interface BOMBuilderProps {
  onBOMUpdate: (items: BOMItem[]) => void;
  canSeePrices: boolean;
  canSeeCosts?: boolean;
  quoteId?: string;
  mode?: 'new' | 'edit' | 'view';
}

const SLOT_LEVEL4_FLAG = '__slotLevel4Session';

const convertRackLayoutToAssignments = (
  layout?: {
    slots?: Array<{
      slot?: number | null;
      slotNumber?: number | null;
      cardName?: string | null;
      partNumber?: string | null;
      product?: { id?: string | null; name?: string | null; displayName?: string | null; partNumber?: string | null; part_number?: string | null } | null;
      level4Config?: any;
      level4Selections?: any;
      productId?: string | null;
      product_id?: string | null;
      cardId?: string | null;
      card_id?: string | null;
    }>;
  }
): Record<number, Level3Product & Record<string, any>> | undefined => {
  if (!layout?.slots || layout.slots.length === 0) {
    return undefined;
  }

  return layout.slots.reduce<Record<number, Level3Product & Record<string, any>>>((acc, slot) => {
    const position = typeof slot.slot === 'number'
      ? slot.slot
      : typeof slot.slotNumber === 'number'
        ? slot.slotNumber
        : undefined;

    if (position === undefined) {
      return acc;
    }

    const rawSlot = slot as Record<string, any>;
    const cardRecord = (rawSlot.card as Record<string, any> | undefined) || undefined;
    const nestedProduct =
      (cardRecord?.product as Record<string, any> | undefined) ||
      (cardRecord?.card as Record<string, any> | undefined) ||
      (cardRecord?.level3Product as Record<string, any> | undefined) ||
      undefined;

    // Prefer explicit product on the slot, then card/nested fallbacks
    const productSource =
      (rawSlot.product as Record<string, any> | null | undefined) ||
      cardRecord ||
      nestedProduct ||
      // keep main-branch fallback (equivalent to cardRecord but safe if rawSlot not used)
      ((slot as Record<string, any>).card as Record<string, any> | undefined) ||
      undefined;

    // Exhaustive product ID resolution across known shapes/keys
    const productId =
      rawSlot.productId ??
      rawSlot.product_id ??
      rawSlot.cardId ??
      rawSlot.card_id ??
      rawSlot.level3ProductId ??
      rawSlot.level3_product_id ??
      cardRecord?.id ??
      (cardRecord as any)?.productId ??
      (cardRecord as any)?.product_id ??
      (cardRecord as any)?.cardId ??
      (cardRecord as any)?.card_id ??
      (cardRecord as any)?.level3ProductId ??
      (cardRecord as any)?.level3_product_id ??
      (nestedProduct as any)?.id ??
      (nestedProduct as any)?.productId ??
      (nestedProduct as any)?.product_id ??
      (slot as any).productId ??
      (slot as any).product_id ??
      (slot as any).cardId ??
      (slot as any).card_id ??
      productSource?.id ??
      undefined;

    // Friendly display name with fallbacks
    const name =
      (slot as any).cardName ||
      productSource?.displayName ||
      productSource?.name ||
      `Slot ${position} Card`;

    // Resolve part number from multiple possible shapes/keys
    const partNumber =
      (slot as any).partNumber ||
      rawSlot.part_number ||
      rawSlot.cardPartNumber ||
      rawSlot.card_part_number ||
      cardRecord?.partNumber ||
      (cardRecord as any)?.part_number ||
      (cardRecord as any)?.cardPartNumber ||
      (cardRecord as any)?.card_part_number ||
      (typeof (cardRecord as any)?.pn === 'string'
        ? (cardRecord as any).pn
        : undefined) ||
      (nestedProduct as any)?.partNumber ||
      (nestedProduct as any)?.part_number ||
      (slot as any).part_number ||
      productSource?.partNumber ||
      (productSource as any)?.part_number ||
      undefined;

    acc[position] = {
      id: productId || `slot-${position}`,
      name,
      displayName: name,
      description: '',
      price: 0,
      enabled: true,
      parent_product_id: '',
      product_level: 3,
      partNumber,
      level4Config: slot.level4Config ?? null,
      level4Selections: slot.level4Selections ?? null,
    } as Level3Product & Record<string, any>;

    return acc;
  }, {});
};

const deepClone = <T,>(value: T): T => {
  if (value === undefined || value === null) {
    return value;
  }

  try {
    return JSON.parse(JSON.stringify(value));
  } catch (error) {
    console.warn('Failed to deep clone value, returning original reference.', error);
    return value;
  }
};

const normalizeDraftBomValue = (value: unknown): Record<string, any> | null => {
  if (!value) {
    return null;
  }

  if (typeof value === 'string') {
    try {
      const parsed = JSON.parse(value);
      if (parsed && typeof parsed === 'object' && !Array.isArray(parsed)) {
        return parsed as Record<string, any>;
      }
    } catch (error) {
      console.warn('Failed to parse draft BOM string. Skipping draft BOM merge.', error);
      return null;
    }
  }

  if (typeof value === 'object' && !Array.isArray(value)) {
    return value as Record<string, any>;
  }

  return null;
};

<<<<<<< HEAD
const getDerivedCustomerName = (
  fields: Record<string, any> | null | undefined,
  fallback?: string | null,
): string | null => {
  const derived = deriveCustomerNameFromFields(fields ?? undefined, fallback ?? null);
  if (typeof derived === 'string') {
    const trimmed = derived.trim();
    if (trimmed.length > 0) {
      return trimmed;
    }
  }

  return null;
};

const resolveCustomerNameFromFields = (
  fields: Record<string, any> | null | undefined,
  fallback?: string | null,
): string => {
  const derived = getDerivedCustomerName(fields, fallback);
  if (derived) {
    return derived;
  }

  if (typeof fallback === 'string' && fallback.trim().length > 0) {
    return fallback.trim();
  }

  return 'Pending Customer';
};

=======
>>>>>>> c0825508
const mergeQuoteFieldsIntoDraftBom = (
  draftBom: unknown,
  fields: Record<string, any>,
): Record<string, any> | null => {
  const base = normalizeDraftBomValue(draftBom);
  if (!base) {
    return null;
  }

  return {
    ...base,
    quoteFields: fields,
    quote_fields: fields,
  };
};

const resolvePartNumberContext = (...candidates: Array<any>) => {
  for (const candidate of candidates) {
    if (!candidate) continue;

    const container =
      typeof candidate === 'object' && candidate !== null && 'partNumberContext' in candidate
        ? (candidate as Record<string, any>).partNumberContext
        : candidate;

    if (container && typeof container === 'object') {
      const context = container as Record<string, any>;
      if ('pnConfig' in context || 'codeMap' in context) {
        return context;
      }
    }
  }

  return undefined;
};

const slotSignature = (card?: Level3Product & Record<string, any>) => {
  if (!card) {
    return '';
  }

  const productId =
    (card as any).productId ||
    (card as any).product_id ||
    (card as any).cardId ||
    (card as any).card_id ||
    card.id ||
    '';

  const partNumber =
    (card as any).partNumber ||
    (card as any).part_number ||
    card.partNumber ||
    '';

  return `${productId}::${partNumber}`;
};

const haveSlotAssignmentsChanged = (
  originalAssignments?: Record<number, Level3Product & Record<string, any>>,
  currentAssignments?: Record<number, Level3Product & Record<string, any>>
) => {
  const original = originalAssignments || {};
  const current = currentAssignments || {};

  const allSlots = new Set([
    ...Object.keys(original).map(slot => Number.parseInt(slot, 10)),
    ...Object.keys(current).map(slot => Number.parseInt(slot, 10)),
  ]);

  if (allSlots.size === 0) {
    return false;
  }

  for (const slot of allSlots) {
    const originalCard = original[slot];
    const currentCard = current[slot];

    if (!originalCard && !currentCard) {
      continue;
    }

    if (!originalCard || !currentCard) {
      return true;
    }

    if (slotSignature(originalCard) !== slotSignature(currentCard)) {
      return true;
    }
  }

  return false;
};

const BOMBuilder = ({ onBOMUpdate, canSeePrices, canSeeCosts = false, quoteId, mode = 'new' }: BOMBuilderProps) => {
  // ALL HOOKS MUST BE AT THE TOP - NO CONDITIONAL RETURNS BEFORE HOOKS
  const { user, loading } = useAuth();
  const { has } = usePermissions();

  // Compute permissions
  const canEditPN = has(FEATURES.BOM_EDIT_PART_NUMBER);
  const canForcePN = has(FEATURES.BOM_FORCE_PART_NUMBER);

  const [selectedLevel1Product, setSelectedLevel1Product] = useState<Level1Product | null>(null);
  const [selectedLevel2Options, setSelectedLevel2Options] = useState<Level2Product[]>([]);
  const [selectedChassis, setSelectedChassis] = useState<Level2Product | null>(null);
  const [slotAssignments, setSlotAssignments] = useState<Record<number, Level3Product>>({});
  const [selectedSlot, setSelectedSlot] = useState<number | null>(null);
  const [bomItems, setBomItems] = useState<BOMItem[]>([]);
  const [activeTab, setActiveTab] = useState<string>('');
  const [hasRemoteDisplay, setHasRemoteDisplay] = useState<boolean>(false);
  const [configuringLevel4Item, setConfiguringLevel4Item] = useState<BOMItem | null>(null);
  const [quoteFields, setQuoteFields] = useState<Record<string, any>>({});
  const [discountPercentage, setDiscountPercentage] = useState<number>(0);
  const [discountJustification, setDiscountJustification] = useState<string>('');
  const [isSubmitting, setIsSubmitting] = useState(false);
  const [editingQTMS, setEditingQTMS] = useState<ConsolidatedQTMS | null>(null);
  const [configuringChassis, setConfiguringChassis] = useState<Level2Product | null>(null);
  const [editingOriginalItem, setEditingOriginalItem] = useState<BOMItem | null>(null);
  const [configuringNonChassis, setConfiguringNonChassis] = useState<Level2Product | null>(null);
  
  // Draft quote functionality
  const [currentQuoteId, setCurrentQuoteId] = useState<string | null>(quoteId || null);
  const [currentQuote, setCurrentQuote] = useState<any>(null);
  const [isDraftMode, setIsDraftMode] = useState(mode === 'edit' || mode === 'new');

  const pendingQuoteFieldSyncRef = useRef<ReturnType<typeof setTimeout> | null>(null);
  const lastSyncedQuoteFieldsRef = useRef<string>(JSON.stringify({}));

  // Admin-driven part number config and codes for the selected chassis
  const [pnConfig, setPnConfig] = useState<any | null>(null);
  const [codeMap, setCodeMap] = useState<Record<string, { template: string; slot_span: number; is_standard?: boolean; standard_position?: number | null; designated_only?: boolean; designated_positions?: number[]; outside_chassis?: boolean; notes?: string | null; exclusive_in_slots?: boolean; color?: string | null }>>({});
  const [level3Products, setLevel3Products] = useState<Level3Product[]>([]);
  const [autoPlaced, setAutoPlaced] = useState(false);
  const [selectedAccessories, setSelectedAccessories] = useState<Set<string>>(new Set());

  // Hints for standard slot positions not yet filled (top-level to avoid conditional hooks)
  const standardSlotHints = useMemo(() => {
    const hints: Record<number, string[]> = {};
    const nameById = Object.fromEntries(level3Products.map(p => [p.id, p.name] as const));
    Object.entries(codeMap).forEach(([l3Id, def]) => {
      if (!def?.is_standard || def?.outside_chassis) return;
      const pos = def.standard_position;
      // Skip CPU std position (0) and ignore outside-chassis items
      if (pos === 0 || pos === null || pos === undefined) return;
      if (!slotAssignments[pos]) {
        const name = nameById[l3Id] || 'Standard Item';
        hints[pos] = hints[pos] ? [...hints[pos], name] : [name];
      }
    });
    return hints;
  }, [codeMap, level3Products, slotAssignments]);

  // Map configured colors by Level3 id from admin codeMap
  const colorByProductId = useMemo(() => {
    const map: Record<string, string> = {};
    Object.entries(codeMap).forEach(([id, def]) => {
      if (def && def.color) map[id] = def.color as string;
    });
    return map;
  }, [codeMap]);

  // Accessories list from admin config (outside_chassis)
  const accessories = useMemo(() => {
    return level3Products
      .filter(p => codeMap[p.id]?.outside_chassis)
      .map(p => {
        const template = codeMap[p.id]?.template as string | undefined;
        const pn = template ? String(template).replace(/\{[^}]+\}/g, '') : (p.partNumber || undefined);
        return {
          product: p,
          selected: selectedAccessories.has(p.id),
          color: (codeMap[p.id]?.color as string | null) || null,
          pn,
        };
      });
  }, [level3Products, codeMap, selectedAccessories]);

  const toggleAccessory = (id: string) => {
    setSelectedAccessories(prev => {
      const next = new Set(prev);
      if (next.has(id)) next.delete(id);
      else next.add(id);
      return next;
    });
  };

  // Get available quote fields for validation
  const [availableQuoteFields, setAvailableQuoteFields] = useState<any[]>([]);

  const getFieldConfig = useCallback(
    (fieldId: string) => availableQuoteFields.find(field => field.id === fieldId),
    [availableQuoteFields]
  );

  const getQuoteFieldValue = useCallback(
    (fieldId: string, fallback?: any) => {
      const camelCaseId = toCamelCase(fieldId);
      const pascalCaseId = toPascalCase(fieldId);
      const value = coalesce(
        quoteFields[fieldId],
        quoteFields[camelCaseId],
        quoteFields[pascalCaseId]
      );

      if (
        value === undefined ||
        value === null ||
        (typeof value === 'string' && value.trim() === '')
      ) {
        return fallback;
      }

      return value;
    },
    [quoteFields]
  );

  const resolveQuoteFieldValue = useCallback(
    (fieldId: string, defaultValue: any) => {
      const value = getQuoteFieldValue(fieldId);
      if (
        value !== undefined &&
        value !== null &&
        !(typeof value === 'string' && value.trim() === '')
      ) {
        return value;
      }

      const fieldConfig = getFieldConfig(fieldId);
      if (fieldConfig && fieldConfig.required) {
        return defaultValue;
      }

      return defaultValue;
    },
    [getFieldConfig, getQuoteFieldValue]
  );

  const isFieldRequired = useCallback(
    (fieldId: string) => Boolean(getFieldConfig(fieldId)?.required),
    [getFieldConfig]
  );

  const getStringFieldValue = useCallback(
    (fieldId: string, requiredFallback: string, optionalFallback?: string) => {
      const fallbackValue = isFieldRequired(fieldId)
        ? requiredFallback
        : optionalFallback ?? requiredFallback;

      const resolved = resolveQuoteFieldValue(fieldId, fallbackValue);

      if (resolved === undefined || resolved === null) {
        return fallbackValue;
      }

      if (typeof resolved === 'string') {
        return resolved.trim().length > 0 ? resolved : fallbackValue;
      }

      if (typeof resolved === 'number' && Number.isFinite(resolved)) {
        return String(resolved);
      }

      if (typeof resolved === 'boolean') {
        return resolved ? 'true' : 'false';
      }

      return String(resolved);
    },
    [isFieldRequired, resolveQuoteFieldValue]
  );
  
  useEffect(() => {
    const fetchQuoteFields = async () => {
      try {
        const { data: fields, error } = await supabase
          .from('quote_fields')
          .select('*')
          .eq('enabled', true)
          .order('display_order');
        
        if (error) throw error;
        setAvailableQuoteFields(fields || []);
      } catch (error) {
        console.error('Error fetching quote fields:', error);
      }
    };

    fetchQuoteFields();
  }, []);

  // Initialize or load quote on component mount  
  useEffect(() => {
    if (quoteId && mode === 'edit') {
      console.log('BOMBuilder: Loading existing quote for editing:', quoteId);
      setCurrentQuoteId(quoteId);
      loadQuote(quoteId);
    } else if (mode === 'new') {
      console.log('BOMBuilder: Starting new quote');
      setCurrentQuoteId(null);
      setIsDraftMode(true);
    }
  }, [quoteId, mode]);

  // Existing initialization from URL params (legacy support)
  useEffect(() => {
    const urlParams = new URLSearchParams(window.location.search);
    const quoteIdFromUrl = urlParams.get('quoteId');
    
    // Only use URL params if no props are provided
    if (!quoteId && quoteIdFromUrl) {
      console.log('Quote ID found in URL:', quoteIdFromUrl);
      setCurrentQuoteId(quoteIdFromUrl);
      loadQuote(quoteIdFromUrl);
    } else if (!quoteId && !quoteIdFromUrl) {
      console.log('No quote ID provided, starting fresh');
    }
  }, [quoteId]);

  const createDraftQuote = async () => {
    if (!user?.id) {
      console.error('No user ID available for draft quote creation');
      toast({
        title: 'Authentication Error',
        description: 'You must be logged in to create a quote',
        variant: 'destructive'
      });
      return;
    }
    
    try {
      console.log('Creating draft quote for user:', user.id);
      
      // Generate identifiers for the draft quote
      const resolvedCustomerName = resolveCustomerNameFromFields(
        quoteFields,
        getStringFieldValue('customer_name', 'Pending Customer'),
      );

      const draftQuoteId = await generateUniqueDraftName(user.id, user.email);

      console.log('Generated human-readable draft quote ID:', draftQuoteId);

      const resolvedOracleCustomerId = getStringFieldValue('oracle_customer_id', 'TBD', 'TBD');
      const resolvedSfdcOpportunity = getStringFieldValue('sfdc_opportunity', 'TBD', 'TBD');
      const resolvedPriority = getStringFieldValue('priority', 'Medium');
      const resolvedShippingTerms = getStringFieldValue('shipping_terms', 'TBD', 'TBD');
      const resolvedPaymentTerms = getStringFieldValue('payment_terms', 'TBD', 'TBD');
      const resolvedCurrency = getStringFieldValue('currency', 'USD');
      const rawRepInvolved = resolveQuoteFieldValue('is_rep_involved', false);
      const resolvedRepInvolved =
        typeof rawRepInvolved === 'string'
          ? rawRepInvolved === 'true'
          : Boolean(rawRepInvolved);

      // Create draft quote with proper field mapping
      const quoteData = {
        id: draftQuoteId,
        user_id: user.id,
        customer_name: resolvedCustomerName,
        oracle_customer_id: resolvedOracleCustomerId,
        sfdc_opportunity: resolvedSfdcOpportunity,
        priority: (resolvedPriority as any) || 'Medium',
        shipping_terms: resolvedShippingTerms,
        payment_terms: resolvedPaymentTerms,
        currency: resolvedCurrency,
        is_rep_involved: resolvedRepInvolved,
        status: 'draft' as const,
        quote_fields: quoteFields,
        original_quote_value: 0,
        discounted_value: 0,
        total_cost: 0,
        requested_discount: 0,
        original_margin: 0,
        discounted_margin: 0,
        gross_profit: 0,
        submitted_by_email: user.email || '',
        submitted_by_name: user.email || 'Unknown User'
      };

      console.log('Inserting quote with data:', quoteData);
      
      const { error: createError } = await supabase
        .from('quotes')
        .insert(quoteData);
        
      if (createError) {
        console.error('Quote creation error:', createError);
        throw new Error(`Failed to create quote: ${createError.message}`);
      }
      
      setCurrentQuoteId(draftQuoteId);
      setCurrentQuote({
        id: draftQuoteId,
        customer_name: resolvedCustomerName,
        status: 'draft'
      });
      setIsDraftMode(true);

      // Update URL without page reload
      window.history.replaceState({}, '', `/#configure?quoteId=${encodeURIComponent(draftQuoteId)}`);

      toast({
        title: 'Quote Created',
        description: `Draft ${draftQuoteId} for ${resolvedCustomerName} is ready for configuration. Your progress will be automatically saved.`
      });

      console.log('Draft quote created successfully:', draftQuoteId);
      lastSyncedQuoteFieldsRef.current = JSON.stringify(quoteFields ?? {});
    } catch (error) {
      console.error('Error creating draft quote:', error);
      toast({
        title: 'Error Creating Draft',
        description: error instanceof Error ? error.message : 'Unknown error occurred',
        variant: 'destructive'
      });
    }
  };

  const loadQuote = async (quoteId: string) => {
    if (!quoteId) {
      console.log('No quote ID provided');
      setIsLoading(false);
      return;
    }
    
    try {
      setIsLoading(true);
      console.log('Loading quote:', quoteId);
      
      // Show loading toast
      toast({
        title: "Loading Quote",
        description: `Loading quote data for ${quoteId}...`,
      });
      
      // Load quote data - use maybeSingle to handle missing quotes gracefully
      const { data: quote, error: quoteError } = await supabase
        .from('quotes')
        .select('*')
        .eq('id', quoteId)
        .maybeSingle();
        
      if (quoteError) {
        console.error('Error loading quote:', quoteError);
        toast({
          title: "Error Loading Quote",
          description: `Failed to load quote ${quoteId}: ${quoteError.message}`,
          variant: "destructive"
        });
        setIsLoading(false);
        return;
      }
      
      if (!quote) {
        console.log('No quote found with ID:', quoteId);
        toast({
          title: 'Quote Not Found',
          description: `Quote ${quoteId} does not exist. Please check the quote ID and try again.`,
          variant: 'destructive'
        });
        setIsLoading(false);
        // Clear invalid quote ID from URL
        window.history.replaceState({}, '', '/#configure');
        return;
      }
      
      console.log('Successfully loaded quote:', quote);
setCurrentQuote(quote); // Store the loaded quote data

let loadedItems: BOMItem[] = [];

// Check if this is a draft with data in draft_bom field
if (
  quote.status === 'draft' &&
  quote.draft_bom &&
  quote.draft_bom.items &&
  Array.isArray(quote.draft_bom.items)
) {
  console.log('Loading BOM data from draft_bom field');
  loadedItems = await Promise.all(
    quote.draft_bom.items.map(async (item: any) => {
      // Use stored values from draft_bom, fallback to unit_price/unit_cost, then fetch if needed
      let price = item.product?.price || item.unit_price || item.total_price || 0;
      let cost = item.product?.cost || item.unit_cost || item.total_cost || 0;

      // Build configuration sources (prefer explicit item fields, then product fields)
      const productSource = (typeof item.product === 'object' && item.product) || {};
      const configurationSources = [
        typeof (productSource as any)?.configuration === 'object'
          ? (productSource as any).configuration
          : null,
        typeof (productSource as any)?.configuration_data === 'object'
          ? (productSource as any).configuration_data
          : null,
        typeof item.configuration === 'object' ? item.configuration : null,
        typeof item.configuration_data === 'object' ? item.configuration_data : null,
        typeof item.configurationData === 'object' ? item.configurationData : null,
      ].filter(Boolean) as Record<string, any>[];

      const rawConfiguration = Object.assign({}, ...configurationSources);
      const nestedConfiguration =
        typeof rawConfiguration.configuration === 'object'
          ? rawConfiguration.configuration
          : undefined;

      const mergedConfigurationData = { ...productSource, ...rawConfiguration };
      const mergedPartNumberContext = (mergedConfigurationData as any)?.partNumberContext;
      if (mergedPartNumberContext) {
        delete (mergedConfigurationData as any).partNumberContext;
      }

      const partNumberContext = resolvePartNumberContext(
        item.partNumberContext,
        rawConfiguration.partNumberContext,
        nestedConfiguration?.partNumberContext,
        mergedPartNumberContext,
        productSource,
        item.configuration_data,
        item.configuration
      );

      // Slot assignments: accept array or object maps; check multiple possible fields
      const rawSlotAssignments =
        item.slotAssignments ||
        item.slot_assignments ||
        rawConfiguration.slotAssignments ||
        rawConfiguration.slot_assignments ||
        nestedConfiguration?.slotAssignments ||
        nestedConfiguration?.slot_assignments ||
        (productSource as any)?.slotAssignments ||
        (productSource as any)?.slot_assignments ||
        (mergedConfigurationData as any)?.slotAssignments ||
        (mergedConfigurationData as any)?.slot_assignments;

      const normalizedSlotAssignments: SerializedSlotAssignment[] | undefined = Array.isArray(
        rawSlotAssignments,
      )
        ? rawSlotAssignments
        : rawSlotAssignments && typeof rawSlotAssignments === 'object'
        ? Object.entries(rawSlotAssignments).map(([slotKey, cardData]) => {
            const slotNumber = Number.parseInt(slotKey, 10);
            const card = (cardData || {}) as Record<string, any>;

            const productSource = (card.product || card.card || {}) as Record<string, any>;
            const productId =
              card.id ||
              card.productId ||
              card.product_id ||
              card.cardId ||
              card.card_id ||
              card.level3ProductId ||
              card.level3_product_id ||
              productSource.id;

            const partNumber =
              card.partNumber ||
              card.part_number ||
              productSource.partNumber ||
              productSource.part_number ||
              (typeof card.pn === 'string' ? card.pn : undefined);

            const displayName =
              card.displayName ||
              card.name ||
              productSource.displayName ||
              productSource.name;

            return {
              slot: Number.isNaN(slotNumber) ? 0 : slotNumber,
              productId: productId,
              name: card.name || productSource.name,
              displayName,
              partNumber,
              hasLevel4Configuration:
                Boolean(card.hasLevel4Configuration) ||
                Boolean(card.has_level4) ||
                Boolean(card.requires_level4_config),
              level4BomItemId: card.level4BomItemId,
              level4TempQuoteId: card.level4TempQuoteId,
              level4Config: card.level4Config ?? null,
              level4Selections: card.level4Selections ?? null,
              isBushingPrimary: card.isBushingPrimary ?? false,
              isBushingSecondary: card.isBushingSecondary ?? false,
              bushingPairSlot: card.bushingPairSlot ?? card.bushing_pair_slot ?? null,
            } as SerializedSlotAssignment;
          })
        : undefined;

      // Rack configuration: gather from several possible fields
      const storedRackConfiguration =
        item.rackConfiguration ||
        item.rack_configuration ||
        rawConfiguration.rackConfiguration ||
        rawConfiguration.rack_configuration ||
        nestedConfiguration?.rackConfiguration ||
        nestedConfiguration?.rack_configuration ||
        (productSource as any)?.rackConfiguration ||
        (productSource as any)?.rack_configuration ||
        (mergedConfigurationData as any)?.rackConfiguration ||
        (mergedConfigurationData as any)?.rack_configuration;

      const slotAssignmentsMap =
        deserializeSlotAssignments(normalizedSlotAssignments) ||
        convertRackLayoutToAssignments(storedRackConfiguration);

      const serializedAssignments =
        normalizedSlotAssignments ||
        (slotAssignmentsMap ? serializeSlotAssignments(slotAssignmentsMap) : undefined);

      // If price or cost is 0, fetch fresh product data
      if ((price === 0 || cost === 0) && (item.productId || item.product_id)) {
        try {
          const { data: productData } = await supabase
            .from('products')
            .select('price, cost')
            .eq('id', item.productId || item.product_id)
            .single();

          if (productData) {
            if (price === 0) price = productData.price || 0;
            if (cost === 0) cost = productData.cost || 0;
          }
        } catch (error) {
          console.warn('Failed to fetch product pricing:', error);
        }
      }

      // Build final rack layout from stored or from assignments
      const rackLayout = storedRackConfiguration || buildRackLayoutFromAssignments(serializedAssignments);

      // Level-4 data: check item, raw, nested, then merged
      const level4Config =
        item.level4Config ??
        rawConfiguration.level4Config ??
        nestedConfiguration?.level4Config ??
        (mergedConfigurationData as any)?.level4Config ??
        null;

      const level4Selections =
        item.level4Selections ??
        rawConfiguration.level4Selections ??
        nestedConfiguration?.level4Selections ??
        (mergedConfigurationData as any)?.level4Selections ??
        null;

      // Configuration object (if any)
      const configuration =
        (typeof item.configuration === 'object' && item.configuration) ||
        nestedConfiguration ||
        (rawConfiguration as any)?.configuration ||
        null;

      return {
        id: item.id || crypto.randomUUID(),
        product: {
          id: item.productId || item.product_id || item.product?.id,
          name: item.name || item.product?.name,
          partNumber: item.partNumber || item.part_number || item.product?.partNumber,
          description:
            item.description ||
            item.product?.description ||
            (mergedConfigurationData as any)?.description ||
            '',
          ...mergedConfigurationData,
          price,
          cost,
        },
        quantity: item.quantity || 1,
        enabled: item.enabled !== false,
        partNumber: item.partNumber || item.part_number || item.product?.partNumber,
        level4Values: item.level4Values || [],
        original_unit_price: item.original_unit_price || price,
        approved_unit_price: item.approved_unit_price || price,
        priceHistory: item.priceHistory || [],
        slotAssignments: slotAssignmentsMap ? { ...slotAssignmentsMap } : {},
        rackConfiguration: rackLayout,
        configuration: configuration || undefined,
        level4Config: level4Config || undefined,
        level4Selections: level4Selections || undefined,
        displayName:
          item.displayName ||
          (mergedConfigurationData as any)?.displayName ||
          (mergedConfigurationData as any)?.name,
        isAccessory: item.isAccessory ?? (mergedConfigurationData as any)?.isAccessory,
        partNumberContext: partNumberContext ? { pnConfig: partNumberContext, codeMap: {} } : undefined,
      } as BOMItem;
    }),
  );
  console.log(`Loaded ${loadedItems.length} items from draft_bom`);
} else {
        console.log('Loading BOM data from bom_items table');
        // Load BOM items with Level 4 configurations from database table
        const { data: bomData, error: bomError } = await supabase
          .from('bom_items')
          .select(`
            *,
            bom_level4_values (
              id,
              level4_config_id,
              entries
            )
          `)
          .eq('quote_id', quoteId);
          
        if (bomError) {
          console.error('Error loading BOM items:', bomError);
          toast({
            title: "Error Loading BOM Items",
            description: `Failed to load BOM items: ${bomError.message}`,
            variant: "destructive"
          });
          throw bomError;
        }
        
        console.log(`Successfully loaded ${bomData?.length || 0} BOM items from database`);
        
        // Convert BOM items back to local format with proper structure
        loadedItems = (bomData || []).map(item => {
          const configData = item.configuration_data || {};
          const embeddedPartNumberContext = (configData as any)?.partNumberContext;
          if (embeddedPartNumberContext) {
            delete (configData as any).partNumberContext;
          }

          const partNumberContext = resolvePartNumberContext(
            item.partNumberContext,
            embeddedPartNumberContext,
            configData
          );
          const storedSlotAssignments = configData.slotAssignments as SerializedSlotAssignment[] | undefined;
          const slotAssignmentsMap = deserializeSlotAssignments(storedSlotAssignments);
          const rackLayout = configData.rackConfiguration || buildRackLayoutFromAssignments(storedSlotAssignments);
          const directLevel4 = configData.level4Config ?? null;
          const slotLevel4 = storedSlotAssignments?.filter(assign => assign.level4Config || assign.level4Selections) || [];
          const mergedLevel4 = directLevel4 || (slotLevel4.length > 0 ? { slots: slotLevel4 } : null);

          return {
            id: item.id,
            product: {
              id: item.product_id,
              name: item.name,
              partNumber: item.part_number,
              price: item.unit_price,
              cost: item.unit_cost,
              description: item.description,
              ...configData
            },
            quantity: item.quantity,
            enabled: true,
            partNumber: item.part_number,
            level4Values: item.bom_level4_values || [],
            original_unit_price: item.original_unit_price || item.unit_price,
            approved_unit_price: item.approved_unit_price || item.unit_price,
            priceHistory: item.price_adjustment_history || [],
            slotAssignments: slotAssignmentsMap,
            rackConfiguration: rackLayout,
            level4Config: mergedLevel4 || undefined,
            level4Selections: configData.level4Selections || undefined,
            partNumberContext: partNumberContext ? { pnConfig: partNumberContext, codeMap: {} } : undefined,
          };
        });
      }
      
      setBomItems(loadedItems);
      
      // Restore quote fields
      if (quote.quote_fields) {
        setQuoteFields(quote.quote_fields);
        lastSyncedQuoteFieldsRef.current = JSON.stringify(quote.quote_fields ?? {});
      } else {
        setQuoteFields({});
        lastSyncedQuoteFieldsRef.current = JSON.stringify({});
      }
      
      // Restore discount settings
      if (quote.requested_discount) {
        setDiscountPercentage(quote.requested_discount);
      }
      
      if (quote.discount_justification) {
        setDiscountJustification(quote.discount_justification);
      }
      
      // Set draft mode based on quote status
      setIsDraftMode(quote.status === 'draft');
      
      // For draft quotes loaded from draft_bom, recalculate totals from loaded items
      if (quote.status === 'draft' && loadedItems.length > 0) {
        const totalValue = loadedItems.reduce((sum, item) => sum + (item.product.price * item.quantity), 0);
        const totalCost = loadedItems.reduce((sum, item) => sum + ((item.product.cost || 0) * item.quantity), 0);
        
        console.log(`Recalculated totals - Value: ${totalValue}, Cost: ${totalCost}`);
        
        // Trigger BOM update to recalculate all totals
        setTimeout(() => {
          onBOMUpdate(loadedItems);
        }, 100);
      }
      
      // Show success message
      const statusText = quote.status === 'draft' ? 'Draft' : 'Quote';
      toast({
        title: `${statusText} Loaded Successfully`,
        description: `Loaded ${statusText.toLowerCase()} with ${loadedItems.length} items`
      });
      
      console.log('Quote loading completed successfully');
    } catch (error) {
      console.error('Error loading quote:', error);
      const errorMessage = error instanceof Error ? error.message : 'Unknown error occurred';
      toast({
        title: 'Error Loading Quote',
        description: `Failed to load quote ${quoteId}: ${errorMessage}`,
        variant: 'destructive'
      });
    } finally {
      setIsLoading(false);
    }
  };

  const buildDraftBomSnapshot = () => {
    const rackLayoutSummaries: Array<Record<string, any>> = [];
    const level4Summaries: Array<Record<string, any>> = [];

    let totalValue = 0;
    let totalCost = 0;

    const items = bomItems.map(item => {
      const price = item.product.price || 0;
      const cost = item.product.cost || 0;

      totalValue += price * item.quantity;
      totalCost += cost * item.quantity;

      if (price === 0) {
        console.warn(`Item ${item.product.name} has 0 price - this may cause issues`);
      }

      const serializedSlots = item.slotAssignments
        ? serializeSlotAssignments(item.slotAssignments)
        : undefined;

      const rackLayout = item.rackConfiguration || buildRackLayoutFromAssignments(serializedSlots);

      const partNumberContext =
        item.partNumberContext ||
        resolvePartNumberContext(item.configuration, item.product);

      if (rackLayout?.slots && rackLayout.slots.length > 0) {
        rackLayoutSummaries.push({
          productId: item.product.id,
          productName: item.product.name,
          partNumber: item.partNumber || item.product.partNumber,
          layout: rackLayout,
        });
      }

      const slotLevel4 = serializedSlots?.filter(slot => slot.level4Config || slot.level4Selections) || [];

      if (slotLevel4.length > 0) {
        level4Summaries.push({
          productId: item.product.id,
          productName: item.product.name,
          partNumber: item.partNumber || item.product.partNumber,
          slots: slotLevel4.map(slot => ({
            slot: slot.slot,
            cardName: slot.displayName || slot.name,
            configuration: slot.level4Config || slot.level4Selections,
          })),
        });
      }

      if (item.level4Config) {
        level4Summaries.push({
          productId: item.product.id,
          productName: item.product.name,
          partNumber: item.partNumber || item.product.partNumber,
          configuration: item.level4Config,
        });
      }

      return {
        product_id: item.product.id,
        name: item.product.name,
        description: item.product.description,
        part_number: item.partNumber || item.product.partNumber,
        quantity: item.quantity,
        unit_price: price,
        unit_cost: cost,
        total_price: price * item.quantity,
        total_cost: cost * item.quantity,
        margin: cost > 0 ? ((price - cost) / price) * 100 : 100,
        configuration_data: {
          ...item.product,
          price,
          cost,
          partNumberContext: partNumberContext ? deepClone(partNumberContext) : undefined,
        },
        product_type: 'standard',
        slotAssignments: serializedSlots,
        rackConfiguration: rackLayout,
        level4Config: item.level4Config || null,
        level4Selections: item.level4Selections || null,
        partNumberContext: partNumberContext ? deepClone(partNumberContext) : undefined,
      };
    });

    const grossProfit = totalValue - totalCost;
    const quoteOriginalMargin = totalValue > 0 ? (grossProfit / totalValue) * 100 : 0;
    const draftOriginalMargin =
      totalCost > 0 && totalValue > 0 ? (grossProfit / totalValue) * 100 : 100;
    const discountedValue = totalValue * (1 - discountPercentage / 100);
    const discountedMargin =
      totalCost > 0 && discountedValue > 0
        ? ((discountedValue - totalCost) / discountedValue) * 100
        : 100;

    const draftBomData = {
      items,
      quoteFields,
      discountPercentage,
      discountJustification,
      totals: {
        totalValue,
        totalCost,
        grossProfit,
        originalMargin: draftOriginalMargin,
        discountedValue,
        discountedMargin,
      },
      rackLayouts: rackLayoutSummaries,
      level4Configurations: level4Summaries,
    };

    return {
      draftBomData,
      totals: {
        totalValue,
        totalCost,
        grossProfit,
        originalMargin: quoteOriginalMargin,
        draftOriginalMargin,
        discountedValue,
        discountedMargin,
      },
    };
  };

  // Manual save as draft function with better error handling and feedback
  const handleSaveAsDraft = async () => {
    if (!user?.id) {
      toast({
        title: 'Authentication Required',
        description: 'Please log in to save your draft. Your work is temporarily stored locally.',
        variant: 'destructive'
      });
      return;
    }

    if (bomItems.length === 0) {
      toast({
        title: 'Nothing to Save',
        description: 'Add some items to your BOM before saving as draft',
        variant: 'destructive'
      });
      return;
    }

    try {
      console.log('Starting draft save process...');

      const resolvedCustomerName = resolveCustomerNameFromFields(
        quoteFields,
        currentQuote?.customer_name ?? 'Pending Customer',
      );

      const defaultOracleCustomerId =
        typeof currentQuote?.oracle_customer_id === 'string' && currentQuote.oracle_customer_id.trim().length > 0
          ? currentQuote.oracle_customer_id.trim()
          : 'DRAFT';
      const resolvedOracleCustomerId = getStringFieldValue('oracle_customer_id', defaultOracleCustomerId, defaultOracleCustomerId);

      const defaultSfdcOpportunity =
        typeof currentQuote?.sfdc_opportunity === 'string' && currentQuote.sfdc_opportunity.trim().length > 0
          ? currentQuote.sfdc_opportunity.trim()
          : `DRAFT-${Date.now()}`;
      const resolvedSfdcOpportunity = getStringFieldValue('sfdc_opportunity', defaultSfdcOpportunity, defaultSfdcOpportunity);

      let quoteId = currentQuoteId;
      
      const { draftBomData, totals } = buildDraftBomSnapshot();
      const { totalValue, totalCost, grossProfit, originalMargin } = totals;

      // Create new draft if none exists
      if (!quoteId) {
        console.log('No current quote ID, creating new draft quote');

        const newQuoteId = await generateUniqueDraftName(user.id, user.email);

        console.log('Generated new draft quote ID:', newQuoteId);

        const resolvedPriority = getStringFieldValue('priority', 'Medium');
        const resolvedShippingTerms = getStringFieldValue('shipping_terms', 'Ex-Works', 'Ex-Works');
        const resolvedPaymentTerms = getStringFieldValue('payment_terms', 'Net 30', 'Net 30');
        const resolvedCurrency = getStringFieldValue('currency', 'USD');
        const rawRepInvolved = resolveQuoteFieldValue('is_rep_involved', false);
        const resolvedRepInvolved =
          typeof rawRepInvolved === 'string'
            ? rawRepInvolved === 'true'
            : Boolean(rawRepInvolved);

        const quoteData = {
          id: newQuoteId,
          user_id: user.id,
          customer_name: resolvedCustomerName,
          oracle_customer_id: resolvedOracleCustomerId,
          sfdc_opportunity: resolvedSfdcOpportunity,
          priority: (resolvedPriority as any) || 'Medium',
          shipping_terms: resolvedShippingTerms,
          payment_terms: resolvedPaymentTerms,
          currency: resolvedCurrency,
          is_rep_involved: resolvedRepInvolved,
          status: 'draft' as const,
          quote_fields: quoteFields,
          draft_bom: draftBomData,
          original_quote_value: totalValue,
          discounted_value: totalValue,
          total_cost: totalCost,
          requested_discount: 0,
          original_margin: originalMargin,
          discounted_margin: originalMargin,
          gross_profit: grossProfit,
          submitted_by_email: user.email || '',
          submitted_by_name: user.email || 'Unknown User'
        };
        
        const { error: createError } = await supabase
          .from('quotes')
          .insert(quoteData);
          
        if (createError) {
          console.error('Quote creation error:', createError);
          throw new Error(`Failed to create quote: ${createError.message}`);
        }
        
        setCurrentQuoteId(newQuoteId);
        setCurrentQuote({
          id: newQuoteId,
          customer_name: resolvedCustomerName,
          oracle_customer_id: resolvedOracleCustomerId,
          sfdc_opportunity: resolvedSfdcOpportunity,
          status: 'draft',
          quote_fields: quoteFields,
          draft_bom: draftBomData,
        });
        quoteId = newQuoteId;

        window.history.replaceState({}, '', `/#configure?quoteId=${encodeURIComponent(newQuoteId)}`);

        console.log('Draft quote created successfully:', quoteId);
        lastSyncedQuoteFieldsRef.current = JSON.stringify(quoteFields ?? {});
      } else {
        // Update existing draft - also calculate and update totals
        const { error: updateError } = await supabase
          .from('quotes')
          .update({
            customer_name: resolvedCustomerName,
            oracle_customer_id: resolvedOracleCustomerId,
            sfdc_opportunity: resolvedSfdcOpportunity,
            quote_fields: quoteFields,
            draft_bom: draftBomData,
            original_quote_value: totalValue,
            discounted_value: totalValue,
            total_cost: totalCost,
            original_margin: originalMargin,
            discounted_margin: originalMargin,
            gross_profit: grossProfit,
            updated_at: new Date().toISOString()
          })
          .eq('id', quoteId)
          .eq('status', 'draft'); // Safety check
          
        if (updateError) {
          console.error('Quote update error:', updateError);
          throw new Error(`Failed to update draft: ${updateError.message}`);
        }

        setCurrentQuote(prev => prev ? {
          ...prev,
          customer_name: resolvedCustomerName,
          oracle_customer_id: resolvedOracleCustomerId,
          sfdc_opportunity: resolvedSfdcOpportunity,
          quote_fields: quoteFields,
          draft_bom: draftBomData,
        } : prev);
        console.log('Draft quote updated successfully:', quoteId);
        lastSyncedQuoteFieldsRef.current = JSON.stringify(quoteFields ?? {});
      }

      toast({
        title: 'Draft Saved',
        description: `Draft ${quoteId} saved successfully with ${bomItems.length} items for ${resolvedCustomerName}`,
      });

    } catch (error) {
      console.error('Error saving draft:', error);
      const errorMessage = error instanceof Error ? error.message : 'Unknown error occurred';
      toast({
        title: 'Save Failed',
        description: errorMessage,
        variant: 'destructive'
      });
    }
  };

  const saveDraftQuote = async (autoSave = false) => {
    if (!currentQuoteId || !user?.id) return;
    
    try {
      const { draftBomData, totals } = buildDraftBomSnapshot();
      const {
        totalValue,
        totalCost,
        discountedValue,
        discountedMargin,
        grossProfit,
        draftOriginalMargin,
      } = totals;

      // Update quote with draft BOM data
      const updatedCustomerName = resolveCustomerNameFromFields(
        quoteFields,
        currentQuote?.customer_name ?? 'Pending Customer',
      );

      const timestampFallback = `DRAFT-${Date.now()}`;
      const resolvedOracleCustomerId = getStringFieldValue('oracle_customer_id', 'DRAFT', 'DRAFT');
      const resolvedSfdcOpportunity = getStringFieldValue('sfdc_opportunity', timestampFallback, timestampFallback);
      
      // Use the same normalization logic as the auto-sync path so any account
      // style field (including select objects) can drive the persisted
      // customer name.
<<<<<<< HEAD
=======
      const updatedCustomerName =
        deriveCustomerNameFromFields(quoteFields, draftCustomerName) ?? draftCustomerName;
      
>>>>>>> c0825508
      const { error: quoteError } = await supabase
        .from('quotes')
        .update({
          customer_name: updatedCustomerName,
          oracle_customer_id: resolvedOracleCustomerId,
          sfdc_opportunity: resolvedSfdcOpportunity,
          original_quote_value: totalValue,
          discounted_value: discountedValue,
          requested_discount: discountPercentage,
          total_cost: totalCost,
          gross_profit: grossProfit,
          original_margin: draftOriginalMargin,
          discounted_margin: discountedMargin,
          quote_fields: quoteFields,
          discount_justification: discountJustification,
          draft_bom: draftBomData,
          status: 'draft',
          updated_at: new Date().toISOString()
        })
        .eq('id', currentQuoteId);

      if (quoteError) throw quoteError;

      lastSyncedQuoteFieldsRef.current = JSON.stringify(quoteFields ?? {});

      setCurrentQuote(prev => {
        if (!prev) {
          return prev;
        }

        const nextQuote: Record<string, any> = {
          ...prev,
          quote_fields: quoteFields,
          draft_bom: draftBomData,
        };

        if (updatedCustomerName) {
          nextQuote.customer_name = updatedCustomerName;
        }

        return nextQuote;
      });

      if (!autoSave) {
        toast({
          title: 'Draft Saved',
          description: 'Your quote has been saved as a draft'
        });
      }
    } catch (error) {
      console.error('Error saving draft:', error);
      if (!autoSave) {
        toast({
          title: 'Error',
          description: 'Failed to save draft',
          variant: 'destructive'
        });
      }
    }
  };

  // Auto-save draft every 30 seconds (only if draft already exists)
  useEffect(() => {
    if (!currentQuoteId || !isDraftMode || bomItems.length === 0) return;
    
    const autoSaveInterval = setInterval(() => {
      saveDraftQuote(true);
    }, 30000); // 30 seconds
    
    return () => clearInterval(autoSaveInterval);
  }, [currentQuoteId, isDraftMode, bomItems, quoteFields]);

  // Use quote validation hook
  const { validation, validateFields } = useQuoteValidation(quoteFields, availableQuoteFields);

  // Fixed field change handler to match expected signature
  const handleQuoteFieldChange = (fieldId: string, value: any) => {
    setQuoteFields(prev => ({ ...prev, [fieldId]: value }));
  };

  const syncQuoteFieldsToSupabase = useCallback(
    async (fields: Record<string, any>, serializedSnapshot: string) => {
      if (!currentQuoteId || !isDraftMode) {
        return;
      }

      try {
<<<<<<< HEAD
        const derivedCustomerName = getDerivedCustomerName(fields, currentQuote?.customer_name ?? null);
=======
        const derivedCustomerName = deriveCustomerNameFromFields(fields, currentQuote?.customer_name);
>>>>>>> c0825508
        const draftBomUpdate = mergeQuoteFieldsIntoDraftBom(currentQuote?.draft_bom, fields);
        const updatePayload: Record<string, any> = {
          quote_fields: fields,
          updated_at: new Date().toISOString(),
        };

        if (derivedCustomerName) {
          updatePayload.customer_name = derivedCustomerName;
        }

        if (draftBomUpdate) {
          updatePayload.draft_bom = draftBomUpdate;
        }

        const { error } = await supabase
          .from('quotes')
          .update(updatePayload)
          .eq('id', currentQuoteId);

        if (error) {
          console.error('Error syncing quote fields to Supabase:', error);
          return;
        }

        lastSyncedQuoteFieldsRef.current = serializedSnapshot;

        setCurrentQuote(prev => {
          if (!prev) {
            return prev;
          }

          const nextDraftBom = mergeQuoteFieldsIntoDraftBom(prev.draft_bom, fields);
          const nextQuote: Record<string, any> = {
            ...prev,
            quote_fields: fields,
          };

          if (derivedCustomerName) {
            nextQuote.customer_name = derivedCustomerName;
          }

          if (nextDraftBom) {
            nextQuote.draft_bom = nextDraftBom;
          }

          return nextQuote;
        });
      } catch (error) {
        console.error('Failed to sync quote fields to Supabase:', error);
      }
    },
    [currentQuoteId, isDraftMode, currentQuote?.customer_name, currentQuote?.draft_bom]
  );

  useEffect(() => {
    if (!currentQuoteId || !isDraftMode) {
      return;
    }

    const serialized = JSON.stringify(quoteFields ?? {});
    if (serialized === lastSyncedQuoteFieldsRef.current) {
      return;
    }

    if (pendingQuoteFieldSyncRef.current) {
      clearTimeout(pendingQuoteFieldSyncRef.current);
    }

    pendingQuoteFieldSyncRef.current = setTimeout(() => {
      pendingQuoteFieldSyncRef.current = null;
      syncQuoteFieldsToSupabase(quoteFields ?? {}, serialized);
    }, 750);

    return () => {
      if (pendingQuoteFieldSyncRef.current) {
        clearTimeout(pendingQuoteFieldSyncRef.current);
        pendingQuoteFieldSyncRef.current = null;
      }
    };
  }, [quoteFields, currentQuoteId, isDraftMode, syncQuoteFieldsToSupabase]);

  // Load Level 1 products for dynamic tabs - use real Supabase data
  const [level1Products, setLevel1Products] = useState<Level1Product[]>([]);
  const [allLevel2Products, setAllLevel2Products] = useState<Level2Product[]>([]);
  const [allLevel3Products, setAllLevel3Products] = useState<Level3Product[]>([]);
  const [level1Loading, setLevel1Loading] = useState(true);
  const [isLoading, setIsLoading] = useState(false);

  useEffect(() => {
    const loadAllProducts = async () => {
      try {
        const [l1, l2, l3] = await Promise.all([
          productDataService.getLevel1Products(),
          productDataService.getLevel2Products(),
          productDataService.getLevel3Products(),
        ]);
        setLevel1Products(l1.filter(p => p.enabled));
        setAllLevel2Products(l2);
        setAllLevel3Products(l3);
      } catch (error) {
        console.error('Error loading all products:', error);
        setLevel1Products([]);
        setAllLevel2Products([]);
        setAllLevel3Products([]);
      } finally {
        setLevel1Loading(false);
      }
    };

    loadAllProducts();
  }, []);

  useEffect(() => {
    // TODO: Add logic here if this useEffect was intended to perform an action
  }, [level3Products, codeMap, selectedAccessories]);

  const productMap = useMemo(() => {
    const map = new Map<string, string>();
    [...level1Products, ...allLevel2Products, ...allLevel3Products].forEach(p => {
      map.set(p.id, p.displayName || p.name);
    });
    return map;
  }, [level1Products, allLevel2Products, allLevel3Products]);

  // Set default active tab when products are loaded
  useEffect(() => {
    if (level1Products.length > 0 && !activeTab) {
      console.log('Setting default active tab. Available products:', level1Products.map(p => ({ id: p.id, name: p.name })));
      setActiveTab(level1Products[0].id);
    }
  }, [level1Products.length, activeTab]);

  // Update selected product when tab changes
  useEffect(() => {
    if (activeTab && activeTab !== 'additional-config') {
      console.log('Active tab changed to:', activeTab);
      const product = level1Products.find(p => p.id === activeTab);
      console.log('Found product for tab:', product);
      
      if (product && selectedLevel1Product?.id !== activeTab) {
        console.log('Setting selectedLevel1Product to:', product);
        setSelectedLevel1Product(product);
        setSelectedLevel2Options([]);
        setSelectedChassis(null);
        setSlotAssignments({});
        setSelectedSlot(null);
      }
    }
  }, [activeTab, level1Products, selectedLevel1Product?.id]);

  const handleAddToBOM = (product: Level1Product | Level2Product | Level3Product, customPartNumber?: string) => {
    console.log('Adding product to BOM:', product.name);
    
    let partNumber = customPartNumber || product.partNumber;
    
    // For Level 2 products with "Not Applicable" chassis type, use the Admin-configured prefix as part number
    if (!partNumber && 'chassisType' in product && product.chassisType === 'N/A' && 'partNumberPrefix' in product && product.partNumberPrefix) {
      partNumber = String(product.partNumberPrefix);
    } else if (!partNumber && 'partNumberPrefix' in product && product.partNumberPrefix) {
      partNumber = String(product.partNumberPrefix);
    }
    
    const newItem: BOMItem = {
      id: `${product.id}-${Date.now()}`,
      product: product,
      quantity: 1,
      enabled: true,
      partNumber: partNumber
    };
    
    // Add to BOM
    setBomItems(prev => [...prev, newItem]);
    onBOMUpdate([...bomItems, newItem]);
    
    // Show success message
    toast({
      title: 'Added to BOM',
      description: `${product.name} has been added to your bill of materials.`,
    });
  };

  // Handle adding a non-chassis product with its accessories to the BOM
  const handleAddNonChassisToBOM = (customPartNumber?: string) => {
    if (!configuringNonChassis) return;
    
    // Create the main product BOM item
    const mainProduct: BOMItem = {
      id: `${configuringNonChassis.id}-${Date.now()}`,
      product: configuringNonChassis,
      quantity: 1,
      enabled: true,
      partNumber: customPartNumber || 
                  pnConfig?.prefix || 
                  configuringNonChassis.partNumber || 
                  `${configuringNonChassis.name}-001`
    };

    // Create BOM items for selected accessories
    const accessoryItems: BOMItem[] = [];
    
    // Process each selected accessory
    Array.from(selectedAccessories).forEach(accessoryId => {
      const accessory = level3Products.find(p => p.id === accessoryId);
      if (!accessory) return;
      
      const accessoryItem: BOMItem = {
        id: `${accessory.id}-${Date.now()}`,
        product: accessory,
        quantity: 1,
        enabled: true,
        partNumber: accessory.partNumber || `${accessory.name}-001`,
        isAccessory: true
      };
      
      accessoryItems.push(accessoryItem);
    });

    // Add main product and accessories to BOM
    const newBomItems = [...bomItems, mainProduct, ...accessoryItems];
    setBomItems(newBomItems);
    onBOMUpdate(newBomItems);
    
    // Reset state
    setConfiguringNonChassis(null);
    setSelectedAccessories(new Set());
    
    // Show success message
    toast({
      title: 'Added to BOM',
      description: `${mainProduct.product.name} and ${accessoryItems.length} accessories have been added to your bill of materials.`,
    });
  };

  const handleLevel2OptionToggle = (option: Level2Product) => {
    console.log('Level2OptionToggle called with option:', option.name, 'chassisType:', option.chassisType);
    
    // Check if this is a single-selection context (clear other selections first)
    setSelectedLevel2Options([]);
    
    // Normalize chassis type for comparison (case and whitespace insensitive)
    const normalizedChassisType = option.chassisType?.trim().toUpperCase();
    const isNonChassis = !normalizedChassisType || 
                        normalizedChassisType === 'N/A' || 
                        normalizedChassisType === 'NA' || 
                        normalizedChassisType === 'NONE';
    
    // If the option has a chassis type and it's not 'N/A', show chassis config
    if (!isNonChassis) {
      console.log('Showing chassis configuration for:', option.name);
      setConfiguringChassis(option);
      setSelectedChassis(option);
      setSlotAssignments({});
      setSelectedSlot(null);
      return;
    }

    // For non-chassis products, show non-chassis configurator
    console.log('Showing non-chassis configuration for:', option.name);
    setConfiguringNonChassis(option);
    
    // Load admin config and codes for this product
    (async () => {
      try {
        const [cfg, codes, l3] = await Promise.all([
          productDataService.getPartNumberConfig(option.id),
          productDataService.getPartNumberCodesForLevel2(option.id),
          productDataService.getLevel3ProductsForLevel2(option.id)
        ]);
        
        setPnConfig(cfg);
        setCodeMap(codes);
        
        // Filter accessories marked as outside_chassis
        const accessories = l3.filter(p => codes[p.id]?.outside_chassis);
        setLevel3Products(accessories);
        
        // Auto-select standard accessories
        const standardAccessories = accessories
          .filter(p => codes[p.id]?.is_standard)
          .map(p => p.id);
        
        if (standardAccessories.length > 0) {
          setSelectedAccessories(new Set(standardAccessories));
        }
        
      } catch (e) {
        console.error('Failed to load PN config/codes for non-chassis product:', e);
        toast({
          title: 'Error',
          description: 'Failed to load product configuration. Please try again.',
          variant: 'destructive',
        });
      }
    })();
  };

  const handleChassisSelect = (chassis: Level2Product) => {
    console.log('Chassis selected:', chassis.name, 'chassisType:', chassis.chassisType);
    setSelectedChassis(chassis);

    if (chassis.chassisType && chassis.chassisType !== 'N/A') {
      console.log('Setting up chassis configuration for:', chassis.name);
      setConfiguringChassis(chassis);
      setSlotAssignments({});
      setSelectedSlot(null);

      // Load admin config and codes for this chassis
      (async () => {
        try {
          const [cfg, codes, l3] = await Promise.all([
            productDataService.getPartNumberConfig(chassis.id),
            productDataService.getPartNumberCodesForLevel2(chassis.id),
            productDataService.getLevel3ProductsForLevel2(chassis.id)
          ]);
          setPnConfig(cfg);
          setCodeMap(codes);
          setLevel3Products(l3);
          setAutoPlaced(false);
          
          // Auto-include standard items based on admin configuration
          const autoIncludeAssignments: Record<number, Level3Product> = {};
          
          // Check for standard items to auto-include
          Object.entries(codes).forEach(([l3Id, def]: [string, any]) => {
            if (def?.is_standard && !def?.outside_chassis) {
              const standardProduct = l3.find(p => p.id === l3Id);
              if (standardProduct && def.standard_position !== null && def.standard_position !== undefined) {
                // Use the exact position from admin config - no remapping needed
                const position = def.standard_position;
                autoIncludeAssignments[position] = standardProduct;
                console.log(`Auto-including standard item "${standardProduct.name}" at position ${position}`);
              }
            }
          });
          
          if (Object.keys(autoIncludeAssignments).length > 0) {
            setSlotAssignments(autoIncludeAssignments);
            toast({
              title: 'Standard Items Added',
              description: `${Object.keys(autoIncludeAssignments).length} standard items have been automatically included.`,
            });
          }
          
        } catch (e) {
          console.error('Failed to load PN config/codes for chassis:', e);
        }
      })();

      setTimeout(() => {
        const configSection = document.getElementById('chassis-configuration');
        if (configSection) {
          configSection.scrollIntoView({ behavior: 'smooth' });
        }
      }, 100);
    } else {
      handleAddToBOM(chassis);
    }
  };

  const handleSlotClick = (slot: number) => {
    setSelectedSlot(slot);
  };

  const cleanupLevel4BomItem = async (bomItemId: string) => {
    if (!bomItemId) return;

    try {
      const { Level4Service } = await import('@/services/level4Service');

      try {
        Level4Service.unregisterActiveSession(bomItemId);
      } catch (error) {
        console.warn('Failed to unregister Level 4 session during cleanup:', error);
      }

      try {
        await Level4Service.deleteTempBOMItem(bomItemId, true);
      } catch (error) {
        console.warn('Failed to delete Level 4 BOM item during cleanup:', error);
      }
    } catch (error) {
      console.error('Error cleaning up Level 4 BOM item:', error);
    }
  };

  const handleSlotClear = (slot: number) => {
    const bomItemsToCleanup = new Set<string>();

    setSlotAssignments(prev => {
      const updated = { ...prev };
      const card = updated[slot];

      if (card && isBushingCard(card)) {
        const bushingSlots = findExistingBushingSlots(updated);
        bushingSlots.forEach(bushingSlot => {
          const bushingCard = updated[bushingSlot];
          const bomItemId = (bushingCard as any)?.level4BomItemId as string | undefined;
          if (bomItemId) {
            bomItemsToCleanup.add(bomItemId);
          }
          delete updated[bushingSlot];
        });
      } else {
        const bomItemId = (card as any)?.level4BomItemId as string | undefined;
        if (bomItemId) {
          bomItemsToCleanup.add(bomItemId);
        }
        delete updated[slot];
      }

      return updated;
    });

    if (bomItemsToCleanup.size > 0) {
      bomItemsToCleanup.forEach(bomItemId => {
        void cleanupLevel4BomItem(bomItemId);
      });
    }
  };

  const handleCardSelect = (card: any, slot: number) => {
    const updatedAssignments = { ...slotAssignments };
    const displayName = (card as any).displayName || card.name;

    const bomItemsToCleanup = new Set<string>();

    const removeExistingAssignment = (targetSlot: number) => {
      const existing = updatedAssignments[targetSlot];
      if (!existing) return;

      const existingBomId = (existing as any)?.level4BomItemId as string | undefined;
      if (existingBomId) {
        bomItemsToCleanup.add(existingBomId);
      }

      delete updatedAssignments[targetSlot];
    };

    const existingAtSlot = updatedAssignments[slot];
    if (existingAtSlot) {
      if (isBushingCard(existingAtSlot)) {
        const pairSlot = (existingAtSlot as any)?.bushingPairSlot as number | undefined;
        if (pairSlot) {
          removeExistingAssignment(pairSlot);
        }
      }
      removeExistingAssignment(slot);
    }

    // Create card with display name
    const requiresLevel4Configuration = Boolean(
      (card as any).has_level4 ||
      (card as any).requires_level4_config
    );

    const cardWithDisplayName = {
      ...card,
      displayName: displayName,
      hasLevel4Configuration: requiresLevel4Configuration
    };
    
    // Handle bushing cards
    if (isBushingCard(card)) {
      // For bushing cards, always assign to the primary slot (6 or 13) and the next slot
      // Ensure we're using the correct primary slot (6 or 13)
      const primarySlot = slot === 7 ? 6 : (slot === 14 ? 13 : slot);
      const secondarySlot = primarySlot + 1;
      
      // Assign to primary slot
      updatedAssignments[primarySlot] = {
        ...cardWithDisplayName,
        isBushingPrimary: true,
        bushingPairSlot: secondarySlot,
        displayName: displayName, // Use the display name from level 3 config
        hasLevel4Configuration: requiresLevel4Configuration
      };

      // Assign to secondary slot
      updatedAssignments[secondarySlot] = {
        ...cardWithDisplayName,
        isBushingSecondary: true,
        bushingPairSlot: primarySlot,
        displayName: displayName, // Use the same display name as primary slot
        hasLevel4Configuration: requiresLevel4Configuration
      };
    } else {
      // Regular card assignment
      updatedAssignments[slot] = cardWithDisplayName;
    }

    // Only set state once after all updates
    setSlotAssignments(updatedAssignments);

    if (bomItemsToCleanup.size > 0) {
      bomItemsToCleanup.forEach(id => {
        void cleanupLevel4BomItem(id);
      });
    }

    // Check if this card requires level 4 configuration
    console.log('Card level 4 check:', {
      card: card.name,
      has_level4: (card as any).has_level4,
      requires_level4_config: (card as any).requires_level4_config
    });
    
    if ((card as any).has_level4 || (card as any).requires_level4_config) {
      console.log('Triggering Level 4 modal for:', card.name);
      
      // Create BOM item that will be saved to database
      const newItem = {
        id: crypto.randomUUID(), // Temporary ID, will be replaced with database ID
        product: cardWithDisplayName,
        quantity: 1,
        enabled: true,
        partNumber: card.partNumber,
        displayName: displayName,
        slot: slot,
        [SLOT_LEVEL4_FLAG]: true,
      } as BOMItem & { [SLOT_LEVEL4_FLAG]: true };
      
      // Save BOM item to database immediately to enable Level 4 configuration
      handleLevel4Setup(newItem);
    } else {
      // Removed the call to updateBOMItems here
    }
    
    setSelectedSlot(null);
  };
  
  // Helper function to update BOM items from slot assignments
  const updateBOMItems = (assignments: Record<number, any>) => {
    const slotItems = Object.entries(assignments).map(([slot, product]) => ({
      id: `slot-${slot}-${product.id}`,
      product: {
        ...product,
        displayName: product.displayName || product.name
      },
      quantity: 1,
      enabled: true,
      partNumber: product.partNumber,
      displayName: product.displayName || product.name,
      slot: Number(slot)
    }));

    const nonSlotItems = bomItems.filter(item => item.slot === undefined);
    const updatedItems = [...nonSlotItems, ...slotItems];
    
    setBomItems(updatedItems);
    onBOMUpdate(updatedItems);
  };


  // Setup Level 4 configuration by creating BOM item in database first
  const handleLevel4Setup = async (newItem: BOMItem) => {
    try {
      setIsLoading(true);

      // Import Level4Service dynamically to avoid circular imports
      const { Level4Service } = await import('@/services/level4Service');
      
      // Try to use the active user when available (the service will validate/fetch as needed)
      const activeUserId = user?.id;

      console.log('Setting up Level 4 config for user:', activeUserId);
      
      // Create temporary quote and BOM item in database
      const { bomItemId, tempQuoteId } = await Level4Service.createBOMItemForLevel4Config(newItem, activeUserId);
      
      // Update the item with database ID
      const itemWithDbId: BOMItem = {
        ...newItem,
        id: bomItemId
      };
      
      // Store temp quote ID separately for cleanup
      (itemWithDbId as any).tempQuoteId = tempQuoteId;
      
      // Register the session immediately to prevent cleanup
      Level4Service.registerActiveSession(bomItemId);
      
      setConfiguringLevel4Item(itemWithDbId);
      
    } catch (error) {
      console.error('Error setting up Level 4 configuration:', error);

      let description = 'Failed to prepare Level 4 configuration. Please try again.';
      if (error instanceof Error && error.message.includes('authenticated')) {
        description = 'You must be signed in to configure Level 4 options. Please log in and try again.';
      }

      toast({
        title: 'Error',
        description,
        variant: 'destructive',
      });
    } finally {
      setIsLoading(false);
    }
  };

  const handleSlotLevel4Reconfigure = (slot: number) => {
    const card = slotAssignments[slot];
    if (!card) return;

    const displayName = (card as any).displayName || card.name;
    const partNumber = (card as any).partNumber || card.partNumber || '';
    const level4BomItemId = (card as any)?.level4BomItemId as string | undefined;
    const tempQuoteId = (card as any)?.level4TempQuoteId as string | undefined;

    if (!level4BomItemId) {
      setSelectedSlot(slot);

      const newItem: BOMItem = {
        id: crypto.randomUUID(),
        product: {
          ...card,
          displayName,
        },
        quantity: 1,
        enabled: true,
        partNumber,
        displayName,
        slot,
        [SLOT_LEVEL4_FLAG]: true,
      } as BOMItem & { [SLOT_LEVEL4_FLAG]: true };

      handleLevel4Setup(newItem);
      return;
    }

    const reconfigureItem = {
      id: level4BomItemId,
      product: {
        ...card,
        displayName,
      },
      quantity: 1,
      enabled: true,
      partNumber,
      displayName,
      slot,
      level4Config: (card as any)?.level4Config,
      [SLOT_LEVEL4_FLAG]: true,
    } as BOMItem & { isReconfigureSession?: boolean; [SLOT_LEVEL4_FLAG]: true };

    if (tempQuoteId) {
      (reconfigureItem as any).tempQuoteId = tempQuoteId;
    }

    reconfigureItem.isReconfigureSession = true;

    setConfiguringLevel4Item(reconfigureItem);
    setSelectedSlot(slot);
  };

  const handleLevel4Save = (payload: Level4RuntimePayload) => {
    console.log('Saving Level 4 configuration:', payload);

    const isSlotLevelSession = Boolean((configuringLevel4Item as any)?.[SLOT_LEVEL4_FLAG]);

    if (isSlotLevelSession) {
      const slot = configuringLevel4Item.slot;
      const tempQuoteId = (configuringLevel4Item as any)?.tempQuoteId as string | undefined;
      const displayName = (configuringLevel4Item as any).displayName || configuringLevel4Item.product.name;

      setSlotAssignments(prev => {
        const updated = { ...prev };
        const primaryCard = updated[slot];

        // For bushing cards, only apply the Level 4 configuration to the primary slot
        // The secondary slot will share the configuration but not have its own Level 4 BOM item
        if (primaryCard && isBushingCard(primaryCard)) {
          const isPrimarySlot = (primaryCard as any)?.isBushingPrimary;
          
          if (isPrimarySlot) {
            // Apply to primary slot only
            updated[slot] = {
              ...primaryCard,
              displayName: (primaryCard as any).displayName || primaryCard.name,
              level4Config: payload,
              level4BomItemId: payload.bomItemId,
              level4TempQuoteId: tempQuoteId,
              hasLevel4Configuration: true
            } as Level3Product;

            // Update the secondary slot to reference the primary's configuration but don't create a separate BOM item
            const pairedSlot = (primaryCard as any)?.bushingPairSlot as number | undefined;
            if (pairedSlot && updated[pairedSlot]) {
              updated[pairedSlot] = {
                ...updated[pairedSlot],
                displayName: (updated[pairedSlot] as any).displayName || updated[pairedSlot].name,
                level4Config: payload, // Share the same configuration
                level4BomItemId: payload.bomItemId, // Reference the same BOM item
                level4TempQuoteId: tempQuoteId,
                hasLevel4Configuration: true,
                isSharedLevel4Config: true // Flag to indicate this is a shared config
              } as Level3Product;
            }
          } else {
            // If this is a secondary slot being configured, find the primary and update it
            const pairedSlot = (primaryCard as any)?.bushingPairSlot as number | undefined;
            if (pairedSlot && updated[pairedSlot]) {
              // Apply configuration to the primary slot
              updated[pairedSlot] = {
                ...updated[pairedSlot],
                displayName: (updated[pairedSlot] as any).displayName || updated[pairedSlot].name,
                level4Config: payload,
                level4BomItemId: payload.bomItemId,
                level4TempQuoteId: tempQuoteId,
                hasLevel4Configuration: true
              } as Level3Product;

              // Update the secondary slot to reference the primary's configuration
              updated[slot] = {
                ...primaryCard,
                displayName: (primaryCard as any).displayName || primaryCard.name,
                level4Config: payload,
                level4BomItemId: payload.bomItemId,
                level4TempQuoteId: tempQuoteId,
                hasLevel4Configuration: true,
                isSharedLevel4Config: true
              } as Level3Product;
            }
          }
        } else {
          // For non-bushing cards, apply normally
          updated[slot] = {
            ...primaryCard,
            displayName: (primaryCard as any).displayName || primaryCard.name,
            level4Config: payload,
            level4BomItemId: payload.bomItemId,
            level4TempQuoteId: tempQuoteId,
            hasLevel4Configuration: true
          } as Level3Product;
        }

        return updated;
      });

      // Clean up temporary BOM items - avoid duplicates by only removing the specific item
      setBomItems(prev => {
        const filtered = prev.filter(item => item.id !== payload.bomItemId);
        if (filtered.length !== prev.length) {
          onBOMUpdate(filtered);
        }
        return filtered;
      });

      toast({
        title: 'Configuration Saved',
        description: `${displayName} configuration has been saved.`,
      });

      setConfiguringLevel4Item(null);
      setSelectedSlot(null);
      return;
    }

    if (configuringLevel4Item) {
      const updatedItem: BOMItem = {
        ...configuringLevel4Item,
        id: payload.bomItemId,
        level4Config: payload,
        product: {
          ...configuringLevel4Item.product,
          displayName: (configuringLevel4Item as any).displayName || configuringLevel4Item.product.name
        },
        displayName: (configuringLevel4Item as any).displayName || configuringLevel4Item.product.name
      };

      if ((configuringLevel4Item as any).tempQuoteId) {
        (updatedItem as any).tempQuoteId = (configuringLevel4Item as any).tempQuoteId;
      }

      const existingIndex = bomItems.findIndex(item =>
        item.id === configuringLevel4Item.id || item.id === payload.bomItemId
      );
      const updatedItems = existingIndex >= 0
        ? bomItems.map(item =>
            (item.id === configuringLevel4Item.id || item.id === payload.bomItemId) ? updatedItem : item
          )
        : [...bomItems, updatedItem];

      setBomItems(updatedItems);
      onBOMUpdate(updatedItems);

      toast({
        title: 'Configuration Saved',
        description: `Level 4 configuration for ${configuringLevel4Item.product.name} has been saved.`,
      });
    }

    setConfiguringLevel4Item(null);
    setSelectedSlot(null);
  };

  const handleLevel4Cancel = async () => {
    if (configuringLevel4Item) {
      try {
        // Import Level4Service dynamically to avoid circular imports
        const { Level4Service } = await import('@/services/level4Service');

        console.log('Canceling Level 4 configuration for item:', configuringLevel4Item.id);

        // Unregister the active session and force cleanup on cancel
        Level4Service.unregisterActiveSession(configuringLevel4Item.id);

        const isReconfigureSession = Boolean((configuringLevel4Item as any)?.isReconfigureSession);

        // Clean up temporary data immediately on cancel when this is a new configuration session
        if (!isReconfigureSession) {
          try {
            await Level4Service.deleteTempBOMItem(configuringLevel4Item.id, true); // Force cleanup
          } catch (error) {
            console.error('Error cleaning up Level 4 configuration:', error);
          }
        }

      } catch (error) {
        console.error('Error preparing Level 4 cleanup:', error);
        // Don't block the cancel operation
      }
    }
    
    setConfiguringLevel4Item(null);
    setSelectedSlot(null);
  };

  const handleRemoteDisplayToggle = (enabled: boolean) => {
    setHasRemoteDisplay(enabled);
  };

  const handleAddChassisToBOM = () => {
    if (editingOriginalItem) {
      handleUpdateChassisInBOM();
      return;
    }
    if (!selectedChassis) return;

    // Generate the part number for this configuration
    const partNumber = buildQTMSPartNumber({
      chassis: selectedChassis,
      slotAssignments,
      hasRemoteDisplay,
      pnConfig,
      codeMap,
      includeSuffix: true
    });

    const partNumberContext =
      pnConfig || (codeMap && Object.keys(codeMap).length > 0)
        ? {
            pnConfig: pnConfig ? deepClone(pnConfig) : null,
            codeMap: codeMap ? deepClone(codeMap) : {},
          }
        : undefined;

    // Create a new BOM item for the chassis with its configuration
    const newItem: BOMItem = {
      id: `chassis-${Date.now()}`,
      product: {
        ...selectedChassis,
        displayName: selectedChassis.name,
        partNumber: partNumber
      },
      quantity: 1,
      enabled: true,
      partNumber: partNumber,
      displayName: selectedChassis.name,
      slotAssignments: { ...slotAssignments },
      configuration: {
        hasRemoteDisplay,
      },
      partNumberContext,
    };

    // Add chassis to BOM
    const updatedItems = [...bomItems, newItem];
    
    // Add selected accessories to BOM with proper part numbers from codeMap
    const accessoryItems = level3Products
      .filter(p => selectedAccessories.has(p.id))
      .map(accessory => {
        const def = codeMap[accessory.id];
        const template = def?.template;
        const partNumber = template ? String(template).replace(/\{[^}]+\}/g, '') : (accessory.partNumber || undefined);
        
        return {
          id: `accessory-${accessory.id}-${Date.now()}`,
          product: {
            ...accessory,
            displayName: accessory.name,
            partNumber: partNumber
          },
          quantity: 1,
          enabled: true,
          partNumber: partNumber,
          displayName: accessory.name,
          isAccessory: true
        };
      });

    const allItems = [...updatedItems, ...accessoryItems];
    
    setBomItems(allItems);
    onBOMUpdate(allItems);

    // Reset chassis configuration state
    setSelectedChassis(null);
    setConfiguringChassis(null);
    setSlotAssignments({});
    setSelectedSlot(null);
    setHasRemoteDisplay(false);
    setSelectedAccessories(new Set());
    setPnConfig(null);
    setCodeMap({});

    // Show success message
    toast({
      title: 'Configuration Added',
      description: `${selectedChassis.name} and selected accessories have been added to your bill of materials.`,
    });
  };

  const handleUpdateChassisInBOM = () => {
    if (!selectedChassis || !editingOriginalItem) return;


    const originalSlotAssignments =
      (editingOriginalItem.slotAssignments && Object.keys(editingOriginalItem.slotAssignments).length > 0
        ? editingOriginalItem.slotAssignments
        : convertRackLayoutToAssignments(editingOriginalItem.rackConfiguration)) ||
      {};

    const normalizedCurrentAssignments = Object.keys(slotAssignments).length > 0 ? slotAssignments : {};

    const generatedPartNumber = buildQTMSPartNumber({
      chassis: selectedChassis,
      slotAssignments,
      hasRemoteDisplay,
      pnConfig,
      codeMap,
      includeSuffix: true,
    });

    // Check if the configuration has actually changed
    // Ensure both slot assignments are using number keys for proper comparison
    const originalHasRemoteDisplay = editingOriginalItem.configuration?.hasRemoteDisplay || false;
    
    // Normalize slot assignments to use number keys for comparison
    const normalizeSlotKeys = (assignments: Record<string | number, any>): Record<number, any> => {
      const normalized: Record<number, any> = {};
      Object.entries(assignments).forEach(([key, value]) => {
        const numKey = typeof key === 'string' ? parseInt(key, 10) : key;
        if (!isNaN(numKey)) {
          normalized[numKey] = value;
        }
      });
      return normalized;
    };
    
    const normalizedOriginal = normalizeSlotKeys(originalSlotAssignments);
    const normalizedCurrent = normalizeSlotKeys(normalizedCurrentAssignments);
    
    // Deep comparison of slot assignments using normalized keys
    const slotAssignmentsChanged = 
      Object.keys(normalizedOriginal).length !== Object.keys(normalizedCurrent).length ||
      Object.entries(normalizedCurrent).some(([slot, card]) => {
        const slotNum = parseInt(slot, 10);
        const originalCard = normalizedOriginal[slotNum];
        return !originalCard || originalCard.id !== card.id;
      });
    
    const remoteDisplayChanged = originalHasRemoteDisplay !== hasRemoteDisplay;

    const shouldRegeneratePartNumber = slotAssignmentsChanged || remoteDisplayChanged;

    console.log('Configuration comparison:', {
      originalSlots: Object.keys(normalizedOriginal),
      currentSlots: Object.keys(normalizedCurrent),
      slotAssignmentsChanged,
      remoteDisplayChanged,
      originalHasRemoteDisplay,
      currentHasRemoteDisplay: hasRemoteDisplay,
    });

    const partNumber = shouldRegeneratePartNumber
      ? generatedPartNumber
      : editingOriginalItem.partNumber || generatedPartNumber;

    const capturedContext =
      pnConfig || (codeMap && Object.keys(codeMap).length > 0)
        ? {
            pnConfig: pnConfig ? deepClone(pnConfig) : null,
            codeMap: codeMap ? deepClone(codeMap) : {},
          }
        : undefined;

    const partNumberContext = shouldRegeneratePartNumber
      ? capturedContext
      : editingOriginalItem.partNumberContext || capturedContext;

    const updatedItem: BOMItem = {
      ...editingOriginalItem,
      product: {
        ...selectedChassis,
        displayName: selectedChassis.name,
        partNumber: partNumber,
      },
      partNumber: partNumber,
      displayName: selectedChassis.name,
      slotAssignments: { ...slotAssignments },
      configuration: {
        hasRemoteDisplay,
      },
      partNumberContext,
    };

    const chassisIndex = bomItems.findIndex(item => item.id === editingOriginalItem.id);

    if (chassisIndex === -1) return;

    

    const newAccessoryItems = Array.from(selectedAccessories).map(accessoryId => {
      const accessory = level3Products.find(p => p.id === accessoryId);
      if (!accessory) return null;
      const def = codeMap[accessory.id];
      const template = def?.template;
      const partNumber = template ? String(template).replace(/\{[^}]+\}/g, '') : (accessory.partNumber || undefined);
      return {
        id: `accessory-${accessory.id}-${Date.now()}`,
        product: {
          ...accessory,
          displayName: accessory.name,
          partNumber: partNumber
        },
        quantity: 1,
        enabled: true,
        partNumber: partNumber,
        displayName: accessory.name,
        isAccessory: true
      };
    }).filter((item) => item !== null) as BOMItem[];

    // Find the end of the original chassis item's accessories
    let endOfOriginalAccessoriesIndex = chassisIndex + 1;
    while (endOfOriginalAccessoriesIndex < bomItems.length && bomItems[endOfOriginalAccessoriesIndex].isAccessory) {
      endOfOriginalAccessoriesIndex++;
    }

    const finalBomItems = [
      ...bomItems.slice(0, chassisIndex), // Items before the edited chassis
      updatedItem,                        // The updated chassis
      ...newAccessoryItems,               // Currently selected accessories (newly created or updated)
      ...bomItems.slice(endOfOriginalAccessoriesIndex) // Items after the original chassis and its accessories
    ];

    setBomItems(finalBomItems);
    onBOMUpdate(finalBomItems);

    // Reset state
    setSelectedChassis(null);
    setConfiguringChassis(null);
    setSlotAssignments({});
    setSelectedSlot(null);
    setHasRemoteDisplay(false);
    setEditingOriginalItem(null);
    setSelectedAccessories(new Set());
    setPnConfig(null);
    setCodeMap({});

    toast({
      title: "Configuration Updated",
      description: `${selectedChassis.name} has been updated in your bill of materials.`,
    });
  };

  const handleBOMConfigurationEdit = (item: BOMItem) => {
    console.log('Editing BOM item configuration:', item);
    
    // FIRST: Check for Level 4 configuration
    if ((item.product as any).has_level4) {
      console.log('Opening Level 4 configuration for:', item.product.name);
      setConfiguringLevel4Item(item);
      return;
    }
    
    // Check if this is a chassis-configured item (has slot assignments)
    if (item.slotAssignments || (item.product as any).chassisType && (item.product as any).chassisType !== 'N/A') {
      console.log('Editing chassis configuration for:', item.product.name);
      console.log('Existing slot assignments:', item.slotAssignments);
      console.log('Existing part number:', item.partNumber);
      
      const productId = (item.product as Level2Product)?.id;
      const hydratedChassis =
        (productId && allLevel2Products.find(p => p.id === productId)) ||
        (item.product as Level2Product);

      // Set up the chassis for editing
      setSelectedChassis(hydratedChassis);
      
      // Properly deserialize slot assignments
      const existingSlotAssignments = 
        (item.slotAssignments && Object.keys(item.slotAssignments).length > 0
          ? item.slotAssignments
          : convertRackLayoutToAssignments(item.rackConfiguration)) || {};
      
      console.log('Setting slot assignments for edit:', existingSlotAssignments);
      setSlotAssignments(existingSlotAssignments);
      setConfiguringChassis(hydratedChassis);

      const context = resolvePartNumberContext(
        item.partNumberContext,
        item.configuration,
        item.product
      );

      if (context?.pnConfig) {
        setPnConfig(deepClone(context.pnConfig));
      } else {
        setPnConfig(null);
      }

      if (context?.codeMap) {
        setCodeMap(deepClone(context.codeMap));
      } else {
        setCodeMap({});
      }

      // Store the original item for restoration if edit is cancelled
      // This preserves the original part number and configuration
      setEditingOriginalItem(item);
      
      const chassisIndex = bomItems.findIndex(bomItem => bomItem.id === item.id);

      if (chassisIndex !== -1) {
        const accessoriesToSelect = new Set<string>();
        for (let i = chassisIndex + 1; i < bomItems.length; i++) {
          const currentItem = bomItems[i];
          if (currentItem.isAccessory) {
            accessoriesToSelect.add(currentItem.product.id);
          } else {
            break; 
          }
        }
        setSelectedAccessories(accessoriesToSelect);
      }
      

      setHasRemoteDisplay(item.configuration?.hasRemoteDisplay || false);
      setAutoPlaced(false);

      (async () => {
        try {
          const [cfg, codes, l3] = await Promise.all([
            productDataService.getPartNumberConfig(hydratedChassis.id),
            productDataService.getPartNumberCodesForLevel2(hydratedChassis.id),
            productDataService.getLevel3ProductsForLevel2(hydratedChassis.id)
          ]);

          setLevel3Products(l3);

          if (!context?.pnConfig) {
            setPnConfig(cfg);
          }

          if (!context?.codeMap) {
            setCodeMap(codes);
          }
        } catch (error) {
          console.error('Failed to load PN config/codes for chassis reconfiguration:', error);
          toast({
            title: 'Configuration Load Failed',
            description: 'Unable to load chassis configuration templates. Part number editing may be limited.',
            variant: 'destructive',
          });
        }
      })();


      // Improved remote display detection from part number pattern
      // QTMS part numbers with remote display end with suffixes like "-D1", "-RD", or "-D<number>"
      // Part numbers WITHOUT remote display don't have these suffixes (e.g., QTMS-LTX-0RF8A0000000000)
      const partNumberStr = item.partNumber || item.product.partNumber || '';
      
      // Check for remote display suffixes at the end of the part number
      const hasRemoteSuffix = /-(D1|RD|D\d+)$/.test(partNumberStr);
      
      // Also check configuration if available
      const configHasRemote = item.configuration?.hasRemoteDisplay || false;
      
      console.log('Detected remote display from part number:', partNumberStr, '-> hasRemote:', hasRemoteSuffix, 'configHasRemote:', configHasRemote);
      setHasRemoteDisplay(hasRemoteSuffix || configHasRemote);
      
      setTimeout(() => {
        const configSection = document.getElementById('chassis-configuration');
        if (configSection) {
          configSection.scrollIntoView({ behavior: 'smooth' });
        }
      }, 100);
      
    } else if (item.product.name?.includes('QTMS') && item.configuration) {
      // Handle QTMS-specific configuration
      const consolidatedQTMS: ConsolidatedQTMS = {
        id: item.id || `qtms-${Date.now()}`,
        name: item.product.name,
        description: item.product.description || '',
        partNumber: item.partNumber || item.product.partNumber || '',
        price: item.product.price || 0,
        cost: item.unit_cost || item.product.cost || 0,
        configuration: item.configuration as QTMSConfiguration,
        components: []
      };
      setEditingQTMS(consolidatedQTMS);
    } else {
      // For other configurable items (analog cards, bushing cards, etc.)
      setConfiguringLevel4Item(item);
    }
  };

  const handleQTMSConfigurationSave = (updatedQTMS: ConsolidatedQTMS) => {
    console.log('Saving QTMS configuration:', updatedQTMS);
    
    if (editingQTMS) {
      // Update existing QTMS item instead of creating a new one
      const updatedBOMItems = bomItems.map(item => {
        if (item.id === editingQTMS.id) {
          return {
            ...item,
            product: {
              ...item.product,
              name: updatedQTMS.name,
              description: updatedQTMS.description,
              partNumber: updatedQTMS.partNumber,
              price: updatedQTMS.price,
              cost: updatedQTMS.cost // Add this line
            },
            configuration: updatedQTMS.configuration,
            partNumber: updatedQTMS.partNumber
          };
        }
        return item;
      });
      
      setBomItems(updatedBOMItems);
      onBOMUpdate(updatedBOMItems);
      
      toast({
        title: 'Configuration Updated',
        description: `${updatedQTMS.name} configuration has been updated successfully.`,
      });
    } else {
      // Create new QTMS item (existing logic)
      const qtmsItem = createQTMSBOMItem(updatedQTMS);
      setBomItems(prev => [...prev, qtmsItem]);
      onBOMUpdate([...bomItems, qtmsItem]);
      
      toast({
        title: 'Configuration Added',
        description: `${updatedQTMS.name} has been added to your bill of materials.`,
      });
    }
    
    setEditingQTMS(null);
  };

  const handleSubmitQuote = (quoteId: string) => {
    console.log('Quote submitted with ID:', quoteId);
    setBomItems([]);
    setQuoteFields({});
    lastSyncedQuoteFieldsRef.current = JSON.stringify({});
    setDiscountPercentage(0);
    setDiscountJustification('');
    onBOMUpdate([]);
  };

  const handleBOMUpdate = (updatedItems: BOMItem[]) => {
    setBomItems(updatedItems);
    onBOMUpdate(updatedItems);
  };

  const handleDiscountChange = (discount: number, justification: string) => {
    setDiscountPercentage(discount);
    setDiscountJustification(justification);
  };

  const submitQuoteRequest = async () => {
    if (isSubmitting) return;

    // Validate required fields before submission
    const { isValid, missingFields } = validateFields();
    
    if (!isValid) {
      toast({
        title: 'Missing Required Fields',
        description: `Please fill in the following required fields: ${missingFields.join(', ')}`,
        variant: 'destructive',
      });
      return;
    }

    if (bomItems.length === 0) {
      toast({
        title: 'No Items in BOM',
        description: 'Please add at least one item to the Bill of Materials before submitting.',
        variant: 'destructive',
      });
      return;
    }

    setIsSubmitting(true);

    try {
      if (!user?.email || !user?.id) {
        throw new Error('A valid user account is required to submit a quote.');
      }

      let quoteId: string;
      let isSubmittingExistingDraft = false;

      const generatedQuoteId = await generateSubmittedQuoteId(user.email, user.id);
      const normalizedQuoteId = normalizeQuoteId(generatedQuoteId);

      if (!normalizedQuoteId) {
        throw new Error('Failed to generate a valid quote ID.');
      }

      quoteId = normalizedQuoteId;

      const isCurrentQuoteDraft =
        (currentQuote?.status === 'draft') ||
        (typeof currentQuoteId === 'string' && currentQuoteId.trim().length > 0 && isDraftMode);

      if (currentQuoteId && isCurrentQuoteDraft) {
        isSubmittingExistingDraft = true;
        await persistNormalizedQuoteId(currentQuoteId, quoteId);
        setCurrentQuoteId(quoteId);
        setCurrentQuote(prev => (
          prev
            ? {
                ...prev,
                id: quoteId,
                status: 'pending_approval'
              }
            : prev
        ));
        setIsDraftMode(false);
      }

      const customerNameValue = resolveCustomerNameFromFields(
        quoteFields,
        getStringFieldValue('customer_name', 'Unnamed Customer'),
      );
      const oracleCustomerIdValue = getStringFieldValue('oracle_customer_id', 'TBD', 'N/A');
      const sfdcOpportunityValue = getStringFieldValue('sfdc_opportunity', 'TBD', 'N/A');
      const priorityValue = getStringFieldValue('priority', 'Medium');
      const shippingTermsValue = getStringFieldValue('shipping_terms', 'TBD', 'N/A');
      const paymentTermsValue = getStringFieldValue('payment_terms', 'TBD', 'N/A');
      const currencyValue = getStringFieldValue('currency', 'USD');
      const rawRepInvolvedFinal = resolveQuoteFieldValue('is_rep_involved', false);
      const isRepInvolvedFinal =
        typeof rawRepInvolvedFinal === 'string'
          ? rawRepInvolvedFinal === 'true'
          : Boolean(rawRepInvolvedFinal);

      const originalQuoteValue = bomItems.reduce(
        (sum, item) => sum + item.product.price * item.quantity,
        0
      );
      const discountedValue =
        originalQuoteValue * (1 - discountPercentage / 100);
      const totalCost = bomItems.reduce(
        (sum, item) => sum + (item.product.cost || 0) * item.quantity,
        0
      );
      const grossProfit = discountedValue - totalCost;
      const discountedMargin =
        discountedValue > 0 ? (grossProfit / discountedValue) * 100 : 0;

      let quoteError: any = null;
      
      if (isSubmittingExistingDraft) {
        // Update existing draft quote to final status
        const { error } = await supabase
          .from('quotes')
          .update({
            id: quoteId,
            status: 'pending_approval',
            customer_name: customerNameValue,
            oracle_customer_id: oracleCustomerIdValue,
            sfdc_opportunity: sfdcOpportunityValue,
            priority: priorityValue,
            shipping_terms: shippingTermsValue,
            payment_terms: paymentTermsValue,
            currency: currencyValue,
            is_rep_involved: isRepInvolvedFinal,
            original_quote_value: originalQuoteValue,
            requested_discount: discountPercentage,
            discount_justification: discountJustification,
            discounted_value: discountedValue,
            total_cost: totalCost,
            gross_profit: grossProfit,
            original_margin:
              originalQuoteValue > 0
                ? ((originalQuoteValue - totalCost) / originalQuoteValue) * 100
                : 0,
            discounted_margin: discountedMargin,
            quote_fields: quoteFields,
            updated_at: new Date().toISOString()
          })
          .eq('id', quoteId);
        quoteError = error;
      } else {
        // Insert new quote
        const { error } = await supabase
          .from('quotes').insert({
            id: quoteId,
            customer_name: customerNameValue,
            oracle_customer_id: oracleCustomerIdValue,
            sfdc_opportunity: sfdcOpportunityValue,
            status: 'pending_approval',
            user_id: user!.id,
            submitted_by_name: user!.name,
            submitted_by_email: user!.email,
            original_quote_value: originalQuoteValue,
            requested_discount: discountPercentage,
            discount_justification: discountJustification,
            discounted_value: discountedValue,
            total_cost: totalCost,
            gross_profit: grossProfit,
            original_margin:
              originalQuoteValue > 0
                ? ((originalQuoteValue - totalCost) / originalQuoteValue) * 100
                : 0,
            discounted_margin: discountedMargin,
            quote_fields: quoteFields,
            priority: priorityValue,
            currency: currencyValue,
            payment_terms: paymentTermsValue,
            shipping_terms: shippingTermsValue,
            is_rep_involved: isRepInvolvedFinal,
          });
        quoteError = error;
      }

      if (quoteError) {
        console.error('SUPABASE ERROR:', quoteError);
        toast({
          title: 'Submission Failed',
          description:
            quoteError.message || 'Unknown error. Check console for more info.',
          variant: 'destructive',
        });
        setIsSubmitting(false);
        return;
      }

      const bomInsertPayload = bomItems.map(item => {
        const serializedAssignments = item.slotAssignments
          ? serializeSlotAssignments(item.slotAssignments)
          : undefined;
        const rackLayout = item.rackConfiguration || buildRackLayoutFromAssignments(serializedAssignments);

        const configurationData = {
          ...(item.configuration || {}),
          slotAssignments: serializedAssignments,
          rackConfiguration: rackLayout,
          level4Config: item.level4Config || null,
          level4Selections: item.level4Selections || null,
        } as Record<string, any>;

        if (item.partNumberContext) {
          configurationData.partNumberContext = deepClone(item.partNumberContext);
        }

        return {
          quote_id: quoteId,
          product_id: item.product.id,
          name: item.product.name,
          description: item.product.description || '',
          part_number: item.product.partNumber || item.partNumber || '',
          quantity: item.quantity,
          unit_price: item.product.price,
          unit_cost: item.product.cost || 0,
          total_price: item.product.price * item.quantity,
          total_cost: (item.product.cost || 0) * item.quantity,
          margin:
            item.product.price > 0
              ? ((item.product.price - (item.product.cost || 0)) / item.product.price) * 100
              : 0,
          original_unit_price: item.original_unit_price || item.product.price,
          approved_unit_price: item.approved_unit_price || item.product.price,
          configuration_data: configurationData,
          product_type: 'standard',
        };
      });

      if (bomInsertPayload.length > 0) {
        const { error: deleteError } = await supabase
          .from('bom_items')
          .delete()
          .eq('quote_id', quoteId);

        if (deleteError) {
          console.error('Failed to clear existing BOM items:', deleteError);
          toast({
            title: 'BOM Item Error',
            description: deleteError.message || 'Failed to prepare BOM items for submission',
            variant: 'destructive',
          });
          throw deleteError;
        }

        const { error: bomError } = await supabase.from('bom_items').insert(bomInsertPayload);

        if (bomError) {
          console.error('SUPABASE BOM ERROR:', bomError);
          toast({
            title: 'BOM Item Error',
            description: bomError.message || 'Failed to create BOM item',
            variant: 'destructive',
          });
          throw bomError;
        }
      }

      try {
        const { data: adminIds } = await supabase.rpc('get_admin_user_ids');
        if (adminIds && adminIds.length > 0) {
          await supabase.from('admin_notifications').insert({
            quote_id: quoteId,
            notification_type: 'quote_pending_approval',
            sent_to: adminIds,
            message_content: {
              title: 'New Quote Pending Approval',
              message: `Quote ${quoteId} from ${user!.name} is pending approval`,
              quote_value: originalQuoteValue,
              requested_discount: discountPercentage
            }
          });
        }
      } catch (notificationError) {
        console.warn('Failed to send admin notifications:', notificationError);
      }

      toast({
        title: 'Quote Submitted Successfully',
        description: `Your quote ${quoteId} has been submitted for approval.`,
      });

      handleSubmitQuote(quoteId);
    } catch (error) {
      console.error('Error submitting quote:', error);
      toast({
        title: 'Submission Failed',
        description: 'Failed to submit quote. Please try again.',
        variant: 'destructive',
      });
    } finally {
      setIsSubmitting(false);
    }
  };

  const renderProductContent = (productId: string) => {
    console.group(`[BOMBuilder] Rendering product content for: ${productId}`);
    const product = level1Products.find(p => p.id === productId);
    if (!product) {
      console.error(`Product not found for ID: ${productId}`);
      console.groupEnd();
      return null;
    }

    // If we're configuring a chassis, show the chassis configuration UI
    if (configuringChassis) {
      console.log('Rendering chassis configuration for:', configuringChassis.name);
      return (
        <div id="chassis-configuration" className="space-y-6">
          <div className="flex items-center justify-between">
            <h3 className="text-xl font-semibold text-white">
              Configure {configuringChassis.name}
            </h3>
            <Button 
              variant="outline" 
              size="sm"
              onClick={() => {
                setEditingOriginalItem(null);
                setConfiguringChassis(null);
                setSelectedChassis(null);
                setSlotAssignments({});
                setSelectedSlot(null);
              }}
            >
              Back to Products
            </Button>
          </div>
          
          <RackVisualizer
            chassis={{
              ...configuringChassis,
              type: configuringChassis.chassisType || configuringChassis.type || 'chassis',
              height: configuringChassis.specifications?.height || '6U',
              slots: configuringChassis.specifications?.slots || 0
            }}
            slotAssignments={slotAssignments}
            selectedSlot={selectedSlot}
            onSlotClick={handleSlotClick}
            onSlotClear={handleSlotClear}
            hasRemoteDisplay={hasRemoteDisplay}
            onRemoteDisplayToggle={handleRemoteDisplayToggle}
            standardSlotHints={standardSlotHints}
            colorByProductId={colorByProductId}
            level3Products={level3Products}
            codeMap={codeMap}
            selectedAccessories={selectedAccessories}
            onAccessoryToggle={toggleAccessory}
            partNumber={buildQTMSPartNumber({ chassis: configuringChassis, slotAssignments, hasRemoteDisplay, pnConfig, codeMap, includeSuffix: false })}
            onSlotReconfigure={handleSlotLevel4Reconfigure}

          />
          
          {selectedSlot !== null && (
            <SlotCardSelector
              chassis={configuringChassis}
              slot={selectedSlot}
              onCardSelect={handleCardSelect}
              onClose={() => setSelectedSlot(null)}
              canSeePrices={canSeePrices}
              currentSlotAssignments={slotAssignments}
              codeMap={codeMap}
              pnConfig={pnConfig}
            />
          )}

          <div className="flex justify-end space-x-4">
            <Button 
              variant="outline"
              onClick={() => {
                setConfiguringChassis(null);
                setSelectedChassis(null);
                setSlotAssignments({});
                setSelectedSlot(null);
              }}
              className="text-gray-300 border-gray-600 hover:text-white hover:border-gray-400"
            >
              Cancel
            </Button>
            <Button 
              onClick={handleAddChassisToBOM}
              disabled={Object.keys(slotAssignments).length === 0}
              className="bg-green-600 hover:bg-green-700 text-white disabled:opacity-50"
            >
              {editingOriginalItem ? 'Update BOM' : 'Add to BOM'}
            </Button>
          </div>
        </div>
      );
    }

    // QTMS tab - show chassis selector or configuration
    if (productId.toLowerCase() === 'qtms') {
      console.log('Rendering QTMS tab content, configuringChassis:', configuringChassis);
      
      // If configuring a chassis, show rack visualizer
      if (configuringChassis && selectedChassis) {
        return (
          <div className="space-y-6">
            <div className="bg-gray-800 p-6 rounded-lg border border-gray-700">
              <div className="flex items-center justify-between mb-6">
                <h3 className="text-xl font-semibold text-white">Configure {selectedChassis.name}</h3>
                <Button
                  variant="outline"
                  onClick={() => {
                    setEditingOriginalItem(null);
                    setConfiguringChassis(null);
                    setSelectedChassis(null);
                    setSlotAssignments({});
                    setSelectedSlot(null);
                  }}
                  className="text-gray-300 border-gray-600 hover:text-white hover:border-gray-400"
                >
                  Back to Products
                </Button>
              </div>

              <RackVisualizer
                chassis={{
                  ...selectedChassis,
                  type: selectedChassis.chassisType || selectedChassis.type || 'chassis',
                  height: selectedChassis.specifications?.height || '6U',
                  slots: selectedChassis.specifications?.slots || 0
                }}
                slotAssignments={slotAssignments}
                onSlotClick={handleSlotClick}
                onSlotClear={handleSlotClear}
                selectedSlot={selectedSlot}
                hasRemoteDisplay={hasRemoteDisplay}
                onRemoteDisplayToggle={handleRemoteDisplayToggle}
                standardSlotHints={standardSlotHints}
                colorByProductId={colorByProductId}
                level3Products={level3Products}
                codeMap={codeMap}
                selectedAccessories={selectedAccessories}
                onAccessoryToggle={toggleAccessory}
                partNumber={buildQTMSPartNumber({ chassis: selectedChassis, slotAssignments, hasRemoteDisplay, pnConfig, codeMap, includeSuffix: false })}
                onSlotReconfigure={handleSlotLevel4Reconfigure}
              />
            
              {selectedSlot !== null && (
                <SlotCardSelector
                  chassis={selectedChassis}
                  slot={selectedSlot}
                  onCardSelect={handleCardSelect}
                  onClose={() => setSelectedSlot(null)}
                  canSeePrices={canSeePrices}
                  currentSlotAssignments={slotAssignments}
                  codeMap={codeMap}
                  pnConfig={pnConfig}
                />
              )}

              <div className="flex gap-4 justify-end">
                <Button
                  variant="outline"
                  onClick={() => {
                    setEditingOriginalItem(null);
                    setConfiguringChassis(null);
                    setSelectedChassis(null);
                    setSlotAssignments({});
                    setSelectedSlot(null);
                  }}
                  className="text-gray-300 border-gray-600 hover:text-white hover:border-gray-400"
                >
                  Cancel
                </Button>
                <Button 
                  onClick={handleAddChassisToBOM}
                  disabled={Object.keys(slotAssignments).length === 0}
                  className="bg-green-600 hover:bg-green-700 text-white disabled:opacity-50"
                >
                  {editingOriginalItem ? 'Update BOM' : 'Add to BOM'}
                </Button>
              </div>
            </div>
          </div>
        );
      }

      // Otherwise, show chassis selector
      return (
        <div className="space-y-6">
          <ChassisSelector
            onChassisSelect={handleChassisSelect}
            selectedChassis={selectedChassis}
            onAddToBOM={handleAddToBOM}
            canSeePrices={canSeePrices}
          />
        </div>
      );
    }

    // If we're configuring a non-chassis product, show the non-chassis configurator
    if (configuringNonChassis) {
      console.log('Rendering non-chassis configuration for:', configuringNonChassis.name);
      return (
        <div className="space-y-6">
          <div className="flex items-center justify-between">
            <h3 className="text-xl font-semibold">
              Configure {configuringNonChassis.name}
            </h3>
            <Button 
              variant="outline" 
              size="sm"
              onClick={() => {
                setConfiguringNonChassis(null);
                setSelectedAccessories(new Set());
              }}
            >
              Back to Products
            </Button>
          </div>
          
          <NonChassisConfigurator
            level2Product={configuringNonChassis}
            level3Products={level3Products}
            codeMap={codeMap}
            partNumberPrefix={pnConfig?.prefix || configuringNonChassis.partNumber || `${configuringNonChassis.name}-001`}
            selectedAccessories={selectedAccessories}
            onToggleAccessory={toggleAccessory}
            onAddToBOM={handleAddNonChassisToBOM}
            canOverridePartNumber={canForcePN}
          />
        </div>
      );
    }

    // For other Level 1 products, only show Level 2 options selector
    // Level 1 products should not have direct "Add to BOM" buttons
    return (
      <div className="space-y-6">
        <Level2OptionsSelector
          level1Product={product}
          selectedOptions={selectedLevel2Options}
          onOptionToggle={handleLevel2OptionToggle}
          onChassisSelect={handleChassisSelect}
          onAddToBOM={handleAddToBOM}
          canSeePrices={canSeePrices}
        />
      </div>
    );
  };

  // Show loading state while data is being fetched
  if (level1Loading) {
    return (
      <div className="flex items-center justify-center p-8">
        <div className="text-center">
          <div className="animate-spin rounded-full h-8 w-8 border-b-2 border-primary mx-auto mb-4"></div>
          <p>Loading product catalog...</p>
        </div>
      </div>
    );
  }

  // Check authentication
  if (loading) {
    return (
      <div className="flex items-center justify-center p-8">
        <div className="text-center">
          <div className="animate-spin rounded-full h-8 w-8 border-b-2 border-primary mx-auto mb-4"></div>
          <p>Checking authentication...</p>
        </div>
      </div>
    );
  }

  if (!user) {
    return (
      <Card>
        <CardContent className="p-6">
          <div className="text-center">
            <h3 className="text-lg font-medium text-gray-900 mb-2">Authentication Required</h3>
            <p className="text-gray-600">Please log in to access the BOM Builder.</p>
          </div>
        </CardContent>
      </Card>
    );
  }

  return (
    <div className="space-y-6">
      {/* Level 4 Configuration Modal handled via configuringLevel4Item */}
      
      {/* Quote Fields Section */}
      <QuoteFieldsSection
        quoteFields={quoteFields}
        onFieldChange={handleQuoteFieldChange}
      />

      {/* Main Layout: Product Selection (Left) and BOM Display (Right) */}
      <div className="grid grid-cols-1 lg:grid-cols-3 gap-6">
        {/* Product Selection - Left Side (2/3 width) */}
        <div className="lg:col-span-2">
          <Card>
            <CardHeader>
              <CardTitle>Product Selection</CardTitle>
              <CardDescription>
                Select products to add to your Bill of Materials
              </CardDescription>
            </CardHeader>
            <CardContent>
              <Tabs value={activeTab} onValueChange={(value) => {
                setIsLoading(true);
                
                setActiveTab(value);
                const selectedProduct = level1Products.find(p => p.id === value);
                setSelectedLevel1Product(selectedProduct || null);
                
                // Clear relevant state when switching tabs
                setSelectedChassis(null);
                setSlotAssignments({});
                setSelectedSlot(null);
                setHasRemoteDisplay(false);
                
                console.log('Tab switching to:', value, 'Product:', selectedProduct);
                
                setTimeout(() => setIsLoading(false), 100);
              }}>
                <TabsList className="grid w-full grid-cols-3">
                  {level1Products.map(product => (
                    <TabsTrigger key={product.id} value={product.id}>
                      {product.name}
                    </TabsTrigger>
                  ))}
                </TabsList>

                {level1Products.map(product => (
                  <TabsContent key={product.id} value={product.id}>
                    {renderProductContent(product.id)}
                  </TabsContent>
                ))}
              </Tabs>
            </CardContent>
          </Card>
        </div>

        {/* BOM Display - Right Side (1/3 width, sticky) */}
        <div className="lg:col-span-1">
          <div className="sticky top-4">
            <EnhancedBOMDisplay
              bomItems={bomItems}
              onUpdateBOM={handleBOMUpdate}
              onEditConfiguration={handleBOMConfigurationEdit}
              onSubmitQuote={submitQuoteRequest}
              onSaveDraft={handleSaveAsDraft}
              canSeePrices={canSeePrices}
              canSeeCosts={canSeeCosts}
              canEditPartNumber={canEditPN}
              productMap={productMap}
              isSubmitting={isSubmitting}
              isDraftMode={isDraftMode}
              currentQuoteId={currentQuoteId}
              draftName={currentQuote?.status === 'draft' ? currentQuoteId : null}
              quoteFields={quoteFields}
              quoteMetadata={currentQuote}
              discountPercentage={discountPercentage}
              discountJustification={discountJustification}
              onDiscountChange={(percentage, justification) => {
                setDiscountPercentage(percentage);
                setDiscountJustification(justification);
              }}
            />
          </div>
        </div>
      </div>


      {configuringLevel4Item && (
        <Level4RuntimeModal
          bomItem={configuringLevel4Item}
          level3ProductId={configuringLevel4Item.product.id}
          onSave={handleLevel4Save}
          onCancel={handleLevel4Cancel}
        />
      )}

      {editingQTMS && (
        <QTMSConfigurationEditor
          consolidatedQTMS={editingQTMS}
          onSave={handleQTMSConfigurationSave}
          onClose={() => setEditingQTMS(null)}
          canSeePrices={canSeePrices}
        />
      )}
    </div>
  );
};

export default BOMBuilder;<|MERGE_RESOLUTION|>--- conflicted
+++ resolved
@@ -300,7 +300,6 @@
   return null;
 };
 
-<<<<<<< HEAD
 const getDerivedCustomerName = (
   fields: Record<string, any> | null | undefined,
   fallback?: string | null,
@@ -332,8 +331,6 @@
   return 'Pending Customer';
 };
 
-=======
->>>>>>> c0825508
 const mergeQuoteFieldsIntoDraftBom = (
   draftBom: unknown,
   fields: Record<string, any>,
@@ -1478,12 +1475,6 @@
       // Use the same normalization logic as the auto-sync path so any account
       // style field (including select objects) can drive the persisted
       // customer name.
-<<<<<<< HEAD
-=======
-      const updatedCustomerName =
-        deriveCustomerNameFromFields(quoteFields, draftCustomerName) ?? draftCustomerName;
-      
->>>>>>> c0825508
       const { error: quoteError } = await supabase
         .from('quotes')
         .update({
@@ -1571,11 +1562,7 @@
       }
 
       try {
-<<<<<<< HEAD
         const derivedCustomerName = getDerivedCustomerName(fields, currentQuote?.customer_name ?? null);
-=======
-        const derivedCustomerName = deriveCustomerNameFromFields(fields, currentQuote?.customer_name);
->>>>>>> c0825508
         const draftBomUpdate = mergeQuoteFieldsIntoDraftBom(currentQuote?.draft_bom, fields);
         const updatePayload: Record<string, any> = {
           quote_fields: fields,
