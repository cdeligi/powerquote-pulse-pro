import { useMemo, useState } from "react";
import { Button } from "@/components/ui/button";
import { Input } from "@/components/ui/input";
import { Label } from "@/components/ui/label";
import { Textarea } from "@/components/ui/textarea";
import { Switch } from "@/components/ui/switch";
import {
  Select,
  SelectContent,
  SelectItem,
  SelectTrigger,
  SelectValue
} from "@/components/ui/select";
import { Level2Product, Level3Product } from "@/types/product";

interface CardFormProps {
  onSubmit: (product: Omit<Level3Product, "id">) => void;
  level2Products: Level2Product[];
  initialData?: Level3Product;
}

const CARD_TYPE_OPTIONS: Array<{ value: string; label: string }> = [
  { value: "relay", label: "Relay Output" },
  { value: "analog", label: "Analog Input" },
  { value: "display", label: "Display" },
  { value: "fiber", label: "Fiber / Communication" },
  { value: "bushing", label: "Bushing" },
  { value: "accessory", label: "Accessory" },
  { value: "sensor", label: "Sensor" },
];

const CardForm = ({ onSubmit, level2Products, initialData }: CardFormProps) => {
  const [formData, setFormData] = useState({
    name: initialData?.name || "",
    displayName: initialData?.displayName || initialData?.name || "",
    parent_product_id: initialData?.parent_product_id || initialData?.parentProductId || "",
    type: initialData?.type || "",
    description: initialData?.description || "",
    price: initialData?.price ?? 0,
    cost: initialData?.cost ?? 0,
    enabled: initialData?.enabled ?? true,
    has_level4: (initialData as any)?.has_level4 || (initialData as any)?.requires_level4_config || false,
    partNumber: initialData?.partNumber || "",
    specifications: initialData?.specifications || {}
  });
  const [parentError, setParentError] = useState(false);
<<<<<<< HEAD

  const parentOptions = useMemo(
    () => [...level2Products].sort((a, b) => a.name.localeCompare(b.name)),
    [level2Products]
  );

  const handleNameChange = (value: string) => {
    setFormData((prev) => ({
      ...prev,
      name: value,
      displayName:
        prev.displayName && prev.displayName !== prev.name
          ? prev.displayName
          : value,
    }));
  };

  const handleDisplayNameChange = (value: string) => {
    setFormData((prev) => ({
      ...prev,
      displayName: value,
    }));
  };

=======
  const [typeError, setTypeError] = useState(false);

  const parentOptions = useMemo(
    () => [...level2Products].sort((a, b) => a.name.localeCompare(b.name)),
    [level2Products]
  );

  const handleNameChange = (value: string) => {
    setFormData((prev) => ({
      ...prev,
      name: value,
      displayName:
        prev.displayName && prev.displayName !== prev.name
          ? prev.displayName
          : value,
    }));
  };

  const handleDisplayNameChange = (value: string) => {
    setFormData((prev) => ({
      ...prev,
      displayName: value,
    }));
  };

>>>>>>> 04207f2c
  const handleSpecificationChange = (key: string, value: number | string) => {
    setFormData((prev) => ({
      ...prev,
      specifications: {
        ...prev.specifications,
        [key]: value,
      },
    }));
  };

  const handleSubmit = (event: React.FormEvent) => {
    event.preventDefault();

    if (!formData.parent_product_id) {
      setParentError(true);
      return;
    }

<<<<<<< HEAD
=======
    if (!formData.type) {
      setTypeError(true);
      return;
    }

>>>>>>> 04207f2c
    const trimmedPartNumber = formData.partNumber.trim();

    const newCard: Omit<Level3Product, "id"> = {
      name: formData.name,
      displayName: formData.displayName || formData.name,
      parent_product_id: formData.parent_product_id,
      parentProductId: formData.parent_product_id,
<<<<<<< HEAD
=======
      type: formData.type,
>>>>>>> 04207f2c
      description: formData.description,
      price: Number.isFinite(formData.price) ? Number(formData.price) : 0,
      cost: Number.isFinite(formData.cost) ? Number(formData.cost) : 0,
      enabled: formData.enabled,
      product_level: 3,
      has_level4: formData.has_level4,
      requires_level4_config: formData.has_level4,
      specifications: formData.specifications,
      partNumber: trimmedPartNumber ? trimmedPartNumber : undefined,
    };

<<<<<<< HEAD
    if (formData.type) {
      (newCard as any).type = formData.type;
    }

    onSubmit(newCard);
  };

=======
    onSubmit(newCard);
  };

>>>>>>> 04207f2c
  return (
    <form onSubmit={handleSubmit} className="space-y-6">
      <div className="grid grid-cols-1 md:grid-cols-2 gap-4">
        <div className="space-y-2">
          <Label htmlFor="name">Name *</Label>
          <Input
            id="name"
            value={formData.name}
            onChange={(event) => handleNameChange(event.target.value)}
            placeholder="e.g., Basic Relay Card"
            required
          />
        </div>
        <div className="space-y-2">
          <Label htmlFor="displayName">Display Name</Label>
          <Input
            id="displayName"
            value={formData.displayName}
            onChange={(event) => handleDisplayNameChange(event.target.value)}
            placeholder="Shown on quotes (defaults to Name)"
          />
        </div>
      </div>

      <div className="space-y-2">
        <Label htmlFor="parentProduct">Parent Product *</Label>
        <Select
          value={formData.parent_product_id}
          onValueChange={(value) => {
            setFormData((prev) => ({
              ...prev,
              parent_product_id: value,
<<<<<<< HEAD
=======
              type: prev.type || "",
>>>>>>> 04207f2c
            }));
            setParentError(false);
          }}
        >
          <SelectTrigger id="parentProduct">
            <SelectValue placeholder="Select a Level 2 product" />
          </SelectTrigger>
          <SelectContent>
            {parentOptions.map((product) => (
              <SelectItem key={product.id} value={product.id}>
                {product.displayName || product.name}
              </SelectItem>
            ))}
          </SelectContent>
        </Select>
        {parentError && (
          <p className="text-sm text-destructive">Please select a parent product.</p>
        )}
      </div>
<<<<<<< HEAD
=======

      <div className="space-y-2">
        <Label htmlFor="type">Type *</Label>
        <Select
          value={formData.type}
          onValueChange={(value) => {
            setFormData((prev) => ({ ...prev, type: value }));
            setTypeError(false);
          }}
        >
          <SelectTrigger id="type">
            <SelectValue placeholder="Select card type" />
          </SelectTrigger>
          <SelectContent>
            {CARD_TYPE_OPTIONS.map((option) => (
              <SelectItem key={option.value} value={option.value}>
                {option.label}
              </SelectItem>
            ))}
          </SelectContent>
        </Select>
        {typeError && (
          <p className="text-sm text-destructive">Please choose a card type.</p>
        )}
      </div>

>>>>>>> 04207f2c
      <div className="space-y-2">
        <Label htmlFor="partNumber">Part Number Shown on Quotes</Label>
        <Input
          id="partNumber"
          value={formData.partNumber}
          onChange={(event) => setFormData((prev) => ({ ...prev, partNumber: event.target.value }))}
          placeholder="e.g., RLY-8CH-001"
        />
        <p className="text-xs text-muted-foreground">
          Appears beside the slot in generated rack quotes.
        </p>
      </div>

      <div className="space-y-2">
        <Label htmlFor="description">Description</Label>
        <Textarea
          id="description"
          value={formData.description}
          onChange={(event) => setFormData((prev) => ({ ...prev, description: event.target.value }))}
          placeholder="Short summary of what this card does"
          rows={3}
        />
      </div>

      <div className="grid grid-cols-1 md:grid-cols-2 gap-4">
        <div className="space-y-2">
          <Label htmlFor="price">Price</Label>
          <Input
            id="price"
            type="number"
            step="0.01"
            value={formData.price}
            onChange={(event) => setFormData((prev) => ({ ...prev, price: Number(event.target.value) }))}
            placeholder="0.00"
          />
        </div>
        <div className="space-y-2">
          <Label htmlFor="cost">Cost</Label>
          <Input
            id="cost"
            type="number"
            step="0.01"
            value={formData.cost}
            onChange={(event) => setFormData((prev) => ({ ...prev, cost: Number(event.target.value) }))}
            placeholder="0.00"
          />
        </div>
      </div>

      <div className="grid grid-cols-1 md:grid-cols-2 gap-4">
        <div className="flex items-center space-x-2">
          <Switch
            id="enabled"
            checked={formData.enabled}
            onCheckedChange={(checked) => setFormData((prev) => ({ ...prev, enabled: Boolean(checked) }))}
          />
          <Label htmlFor="enabled">Enabled</Label>
        </div>
        <div className="flex items-center space-x-2">
          <Switch
            id="hasLevel4"
            checked={formData.has_level4}
            onCheckedChange={(checked) => setFormData((prev) => ({ ...prev, has_level4: Boolean(checked) }))}
          />
          <Label htmlFor="hasLevel4">Has Level 4 Config</Label>
        </div>
      </div>

      <details className="rounded-lg border border-border bg-muted/40 p-4">
        <summary className="cursor-pointer text-sm font-medium text-foreground">Optional specifications</summary>
        <div className="mt-4 grid grid-cols-1 md:grid-cols-2 gap-4">
          <div className="space-y-1">
            <Label htmlFor="slotRequirement" className="text-sm">Slot Requirement</Label>
            <Input
              id="slotRequirement"
              type="number"
              value={formData.specifications?.slotRequirement ?? ""}
              onChange={(event) =>
                handleSpecificationChange(
                  "slotRequirement",
                  event.target.value ? Number(event.target.value) : ""
                )
              }
              placeholder="Number of slots"
            />
          </div>
          <div className="space-y-1">
            <Label htmlFor="channels" className="text-sm">Channels</Label>
            <Input
              id="channels"
              type="number"
              value={formData.specifications?.channels ?? ""}
              onChange={(event) =>
                handleSpecificationChange(
                  "channels",
                  event.target.value ? Number(event.target.value) : ""
                )
              }
              placeholder="e.g., 8"
            />
          </div>
        </div>
      </details>

      <div className="flex justify-end">
        <Button type="submit">{initialData ? "Update" : "Create"} Level 3 Product</Button>
      </div>
    </form>
  );
};

export default CardForm;<|MERGE_RESOLUTION|>--- conflicted
+++ resolved
@@ -44,7 +44,6 @@
     specifications: initialData?.specifications || {}
   });
   const [parentError, setParentError] = useState(false);
-<<<<<<< HEAD
 
   const parentOptions = useMemo(
     () => [...level2Products].sort((a, b) => a.name.localeCompare(b.name)),
@@ -69,33 +68,6 @@
     }));
   };
 
-=======
-  const [typeError, setTypeError] = useState(false);
-
-  const parentOptions = useMemo(
-    () => [...level2Products].sort((a, b) => a.name.localeCompare(b.name)),
-    [level2Products]
-  );
-
-  const handleNameChange = (value: string) => {
-    setFormData((prev) => ({
-      ...prev,
-      name: value,
-      displayName:
-        prev.displayName && prev.displayName !== prev.name
-          ? prev.displayName
-          : value,
-    }));
-  };
-
-  const handleDisplayNameChange = (value: string) => {
-    setFormData((prev) => ({
-      ...prev,
-      displayName: value,
-    }));
-  };
-
->>>>>>> 04207f2c
   const handleSpecificationChange = (key: string, value: number | string) => {
     setFormData((prev) => ({
       ...prev,
@@ -114,14 +86,6 @@
       return;
     }
 
-<<<<<<< HEAD
-=======
-    if (!formData.type) {
-      setTypeError(true);
-      return;
-    }
-
->>>>>>> 04207f2c
     const trimmedPartNumber = formData.partNumber.trim();
 
     const newCard: Omit<Level3Product, "id"> = {
@@ -129,10 +93,6 @@
       displayName: formData.displayName || formData.name,
       parent_product_id: formData.parent_product_id,
       parentProductId: formData.parent_product_id,
-<<<<<<< HEAD
-=======
-      type: formData.type,
->>>>>>> 04207f2c
       description: formData.description,
       price: Number.isFinite(formData.price) ? Number(formData.price) : 0,
       cost: Number.isFinite(formData.cost) ? Number(formData.cost) : 0,
@@ -144,7 +104,6 @@
       partNumber: trimmedPartNumber ? trimmedPartNumber : undefined,
     };
 
-<<<<<<< HEAD
     if (formData.type) {
       (newCard as any).type = formData.type;
     }
@@ -152,11 +111,6 @@
     onSubmit(newCard);
   };
 
-=======
-    onSubmit(newCard);
-  };
-
->>>>>>> 04207f2c
   return (
     <form onSubmit={handleSubmit} className="space-y-6">
       <div className="grid grid-cols-1 md:grid-cols-2 gap-4">
@@ -189,10 +143,6 @@
             setFormData((prev) => ({
               ...prev,
               parent_product_id: value,
-<<<<<<< HEAD
-=======
-              type: prev.type || "",
->>>>>>> 04207f2c
             }));
             setParentError(false);
           }}
@@ -212,35 +162,6 @@
           <p className="text-sm text-destructive">Please select a parent product.</p>
         )}
       </div>
-<<<<<<< HEAD
-=======
-
-      <div className="space-y-2">
-        <Label htmlFor="type">Type *</Label>
-        <Select
-          value={formData.type}
-          onValueChange={(value) => {
-            setFormData((prev) => ({ ...prev, type: value }));
-            setTypeError(false);
-          }}
-        >
-          <SelectTrigger id="type">
-            <SelectValue placeholder="Select card type" />
-          </SelectTrigger>
-          <SelectContent>
-            {CARD_TYPE_OPTIONS.map((option) => (
-              <SelectItem key={option.value} value={option.value}>
-                {option.label}
-              </SelectItem>
-            ))}
-          </SelectContent>
-        </Select>
-        {typeError && (
-          <p className="text-sm text-destructive">Please choose a card type.</p>
-        )}
-      </div>
-
->>>>>>> 04207f2c
       <div className="space-y-2">
         <Label htmlFor="partNumber">Part Number Shown on Quotes</Label>
         <Input
