
import { Card, CardContent, CardHeader, CardTitle } from "@/components/ui/card";
import { Button } from "@/components/ui/button";
import { Textarea } from "@/components/ui/textarea";
import { Label } from "@/components/ui/label";
import { Badge } from "@/components/ui/badge";
import { Input } from "@/components/ui/input";
import { CheckCircle, XCircle, DollarSign, Edit3, Save, X, Settings } from "lucide-react";
import QTMSConfigurationEditor from "@/components/bom/QTMSConfigurationEditor";
import { consolidateQTMSConfiguration, QTMSConfiguration, ConsolidatedQTMS } from "@/utils/qtmsConsolidation";
import { useState, useEffect, useMemo } from "react";
import { Quote, BOMItemWithDetails } from "@/types/quote";
import { User } from "@/types/auth";
<<<<<<< HEAD
import { useConfiguredQuoteFields } from "@/hooks/useConfiguredQuoteFields";
=======
import { supabase } from "@/integrations/supabase/client";
>>>>>>> 1cccd348

interface QuoteDetailsProps {
  quote: Quote;
  onApprove: (notes?: string, updatedBOMItems?: BOMItemWithDetails[]) => void;
  onReject: (notes?: string) => void;
  isLoading: boolean;
  user: User | null;
}

<<<<<<< HEAD
=======
interface ConfiguredQuoteField {
  id: string;
  label: string;
  type: string;
  required: boolean;
  enabled: boolean;
  display_order?: number;
}

>>>>>>> 1cccd348
const QuoteDetails = ({
  quote,
  onApprove,
  onReject,
  isLoading,
  user
}: QuoteDetailsProps) => {
  const [approvalNotes, setApprovalNotes] = useState('');
  const [rejectionReason, setRejectionReason] = useState('');
  const [selectedAction, setSelectedAction] = useState<'approve' | 'reject' | null>(null);
  const [editingPrices, setEditingPrices] = useState<Record<string, string>>({});
  const [bomItems, setBomItems] = useState<BOMItemWithDetails[]>(
    (quote.bom_items || []).map((item, index) => {
      const persistedId = item.id ? String(item.id) : undefined;
      const fallbackId = `local-${index}-${Math.random().toString(36).slice(2, 8)}`;

      return {
        ...item,
        id: persistedId || fallbackId,
        persisted_id: persistedId,
        name: item.name || item.product?.name || 'Unknown Item',
        description: item.description || item.product?.description || '',
        part_number: item.part_number || item.partNumber || '',
        unit_price: item.unit_price || item.product?.price || 0,
        unit_cost: item.unit_cost || item.product?.cost || 0,
        total_price: item.total_price || (item.product?.price || 0) * item.quantity,
        margin: item.margin || 0,
        quantity: item.quantity || 1,
        product: item.product
      } as BOMItemWithDetails;
    })
  );
  const [qtmsConfig, setQtmsConfig] = useState<ConsolidatedQTMS | null>(null);
  const [editingQTMS, setEditingQTMS] = useState(false);
<<<<<<< HEAD
  const { formattedFields: formattedConfiguredFields, unmappedFields: unmappedQuoteFields } =
    useConfiguredQuoteFields(quote.quote_fields);
=======
  const [configuredQuoteFields, setConfiguredQuoteFields] = useState<ConfiguredQuoteField[]>([]);

  useEffect(() => {
    const fetchConfiguredFields = async () => {
      try {
        const { data, error } = await supabase
          .from("quote_fields")
          .select("id,label,type,required,enabled,display_order")
          .eq("enabled", true)
          .order("display_order", { ascending: true });

        if (error) {
          console.error("Failed to fetch quote field configuration for admin view:", error);
          return;
        }

        setConfiguredQuoteFields(data || []);
      } catch (fetchError) {
        console.error("Unexpected error loading quote field configuration:", fetchError);
      }
    };

    fetchConfiguredFields();
  }, []);
>>>>>>> 1cccd348

  useEffect(() => {
    const item = bomItems.find(i => i.product.type === 'QTMS' && i.configuration);
    if (item && item.configuration) {
      const config = item.configuration as QTMSConfiguration;
      const consolidated = consolidateQTMSConfiguration(
        config.chassis,
        config.slotAssignments,
        config.hasRemoteDisplay,
        config.analogConfigurations as any,
        config.bushingConfigurations
      );
      setQtmsConfig({ ...consolidated, id: item.id, price: item.unit_price, name: item.name, description: item.description || '' });
    } else {
      setQtmsConfig(null);
    }
  }, [bomItems]);

  const handleApprove = () => {
    onApprove(approvalNotes, bomItems);
    setApprovalNotes('');
    setSelectedAction(null);
  };

  const handleReject = () => {
    onReject(rejectionReason);
    setRejectionReason('');
    setSelectedAction(null);
  };

  const handlePriceEdit = (itemId: string, newPrice: string) => {
    setEditingPrices(prev => ({ ...prev, [itemId]: newPrice }));
  };

  const handlePriceUpdate = (itemId: string) => {
    const newPrice = parseFloat(editingPrices[itemId] || '0');
    setBomItems(prev => prev.map(item => {
      if (item.id === itemId) {
        const updatedItem = {
          ...item,
          unit_price: newPrice,
          total_price: newPrice * item.quantity,
          margin: newPrice > 0 ? ((newPrice - item.unit_cost) / newPrice) * 100 : 0
        };
        return updatedItem;
      }
      return item;
    }));
    
    setEditingPrices(prev => {
      const updated = { ...prev };
      delete updated[itemId];
      return updated;
    });
  };

  const handlePriceEditCancel = (itemId: string) => {
    setEditingPrices(prev => {
      const updated = { ...prev };
      delete updated[itemId];
      return updated;
    });
  };

  const handleQTMSConfigurationSave = (updated: ConsolidatedQTMS) => {
    setBomItems(prev => prev.map(item => {
      if (item.id === updated.id) {
        const newItem = {
          ...item,
          name: updated.name,
          description: updated.description,
          part_number: updated.partNumber,
          unit_price: updated.price,
          total_price: updated.price * item.quantity,
          margin: updated.price > 0 ? ((updated.price - item.unit_cost) / updated.price) * 100 : 0,
          configuration: updated.configuration,
          product: { ...item.product, name: updated.name, description: updated.description, price: updated.price, partNumber: updated.partNumber }
        } as BOMItemWithDetails;
        return newItem;
      }
      return item;
    }));
    setQtmsConfig(updated);
    setEditingQTMS(false);
  };

  const calculateTotals = () => {
    const totalRevenue = bomItems.reduce((sum, item) => sum + item.total_price, 0);
    const totalCost = bomItems.reduce((sum, item) => sum + (item.unit_cost * item.quantity), 0);
    const grossProfit = totalRevenue - totalCost;
    const marginPercentage = totalRevenue > 0 ? (grossProfit / totalRevenue) * 100 : 0;
    
    return { totalRevenue, totalCost, grossProfit, marginPercentage };
  };

  const totals = calculateTotals();

  const formatCurrency = (value: number) => {
    return `${quote.currency} ${value.toLocaleString()}`;
  };

  const formatPercentage = (value: number | null | undefined) => {
    if (value === null || value === undefined) {
      return '—';
    }

    const normalized = value <= 1 && value >= -1 ? value * 100 : value;
    return `${normalized.toFixed(1)}%`;
  };

  const getStatusBadge = () => {
    switch (quote.status) {
      case 'approved':
        return <Badge className="bg-green-600 text-white">Approved</Badge>;
      case 'rejected':
        return <Badge className="bg-red-600 text-white">Rejected</Badge>;
      case 'pending_approval':
        return <Badge className="bg-yellow-600 text-white">Pending Approval</Badge>;
      case 'draft':
        return <Badge className="bg-gray-600 text-white">Draft</Badge>;
      default:
        return <Badge className="bg-gray-600 text-white">Unknown</Badge>;
    }
  };

<<<<<<< HEAD
=======
  const formattedConfiguredFields = useMemo(() => {
    const quoteFieldValues = quote.quote_fields || {};

    const formatValue = (value: unknown, type: string) => {
      if (value === null || value === undefined) {
        return '—';
      }

      if (typeof value === 'string' && value.trim() === '') {
        return '—';
      }

      if (type === 'checkbox') {
        if (typeof value === 'boolean') {
          return value ? 'Yes' : 'No';
        }

        if (typeof value === 'string') {
          return value.toLowerCase() === 'true' ? 'Yes' : 'No';
        }
      }

      if (type === 'date') {
        try {
          const dateValue = value instanceof Date ? value : new Date(value as string);
          if (Number.isNaN(dateValue.getTime())) {
            return String(value);
          }
          return dateValue.toLocaleDateString();
        } catch (error) {
          console.warn('Unable to format date field value', value, error);
          return String(value);
        }
      }

      if (Array.isArray(value)) {
        return value.join(', ');
      }

      if (typeof value === 'object') {
        return JSON.stringify(value);
      }

      return String(value);
    };

    return configuredQuoteFields.map((field) => ({
      ...field,
      formattedValue: formatValue(quoteFieldValues[field.id], field.type)
    }));
  }, [configuredQuoteFields, quote.quote_fields]);

  const unmappedQuoteFields = useMemo(() => {
    if (!quote.quote_fields) return [];
    const mappedIds = new Set(configuredQuoteFields.map(field => field.id));
    return Object.entries(quote.quote_fields)
      .filter(([key]) => !mappedIds.has(key))
      .map(([key, value]) => ({ key, value }));
  }, [configuredQuoteFields, quote.quote_fields]);

>>>>>>> 1cccd348
  return (
    <div className="space-y-6">
      {/* Quote Header */}
      <Card className="bg-gray-900 border-gray-800">
        <CardHeader>
          <div className="flex flex-col gap-4 md:flex-row md:items-start md:justify-between">
            <div className="space-y-2">
              <CardTitle className="text-white">Quote Details</CardTitle>
              <div className="grid grid-cols-1 gap-2 text-sm text-gray-300 sm:grid-cols-2 lg:grid-cols-3">
                <div>
                  <Label className="text-gray-400">Quote ID</Label>
                  <p className="text-white font-medium font-mono">{quote.id}</p>
                </div>
                <div>
                  <Label className="text-gray-400">Requested By</Label>
                  <p className="text-white font-medium">
                    {quote.submitted_by_name || quote.submitted_by_email || `User ${quote.user_id}`}
                  </p>
                </div>
                <div>
                  <Label className="text-gray-400">Priority</Label>
                  <div>
                    <Badge className={`${
                      quote.priority === 'Urgent' ? 'bg-red-500' :
                      quote.priority === 'High' ? 'bg-orange-500' :
                      quote.priority === 'Medium' ? 'bg-yellow-500' : 'bg-green-500'
                    } text-white`}>
                      {quote.priority}
                    </Badge>
                  </div>
                </div>
              </div>
            </div>
            <div className="flex items-start space-x-2">
              {getStatusBadge()}
            </div>
          </div>
        </CardHeader>
      </Card>

      {/* Configured Quote Fields */}
<<<<<<< HEAD
      {formattedConfiguredFields.length > 0 && (
=======
      {configuredQuoteFields.length > 0 && (
>>>>>>> 1cccd348
        <Card className="bg-gray-900 border-gray-800">
          <CardHeader>
            <CardTitle className="text-white">Quote Information</CardTitle>
          </CardHeader>
          <CardContent className="grid grid-cols-1 gap-4 sm:grid-cols-2 lg:grid-cols-3 text-sm">
            {formattedConfiguredFields.map((field) => (
              <div key={field.id} className="space-y-1">
                <Label className="text-gray-400">{field.label}</Label>
                <p className="text-white font-medium break-words">{field.formattedValue}</p>
              </div>
            ))}
          </CardContent>
        </Card>
      )}

      {/* Unmapped fields fallback */}
      {unmappedQuoteFields.length > 0 && (
        <Card className="bg-gray-900 border-gray-800">
          <CardHeader>
            <CardTitle className="text-white">Additional Quote Information</CardTitle>
          </CardHeader>
          <CardContent className="space-y-3">
            {unmappedQuoteFields.map(({ key, value }) => (
              <div key={key} className="grid grid-cols-2 gap-4">
                <Label className="text-gray-400 capitalize">{key.replace(/_/g, ' ')}</Label>
                <p className="text-white">{String(value ?? '—')}</p>
              </div>
            ))}
          </CardContent>
        </Card>
      )}

      {/* Financial Summary */}
      <Card className="bg-gray-900 border-gray-800">
        <CardHeader>
          <CardTitle className="text-white">Project Financial Analysis</CardTitle>
        </CardHeader>
        <CardContent>
          <div className="grid grid-cols-1 sm:grid-cols-2 lg:grid-cols-4 gap-4">
            <div className="text-center p-4 bg-gray-800 rounded">
              <p className="text-gray-400 text-sm">Original Value</p>
              <p className="text-white text-xl font-bold">{formatCurrency(quote.original_quote_value)}</p>
            </div>
            <div className="text-center p-4 bg-gray-800 rounded">
              <p className="text-gray-400 text-sm">Current Total</p>
              <p className="text-white text-xl font-bold">{formatCurrency(totals.totalRevenue)}</p>
            </div>
            <div className="text-center p-4 bg-gray-800 rounded">
              <p className="text-gray-400 text-sm">Total Cost</p>
              <p className="text-orange-400 text-xl font-bold">{formatCurrency(totals.totalCost)}</p>
            </div>
            <div className="text-center p-4 bg-gray-800 rounded">
              <p className="text-gray-400 text-sm">Margin</p>
              <p className={`text-xl font-bold ${
                totals.marginPercentage >= 25 ? 'text-green-400' :
                totals.marginPercentage >= 15 ? 'text-yellow-400' : 'text-red-400'
              }`}>
                {totals.marginPercentage.toFixed(1)}%
              </p>
            </div>
          </div>
          <div className="mt-4 grid grid-cols-1 sm:grid-cols-2 lg:grid-cols-3 gap-4">
            <div className="text-center p-4 bg-gray-800 rounded">
              <p className="text-gray-400 text-sm">Discounted Value</p>
              <p className="text-white text-xl font-bold">{formatCurrency(quote.discounted_value)}</p>
            </div>
            <div className="text-center p-4 bg-gray-800 rounded">
              <p className="text-gray-400 text-sm">Requested Discount</p>
              <p className="text-blue-400 text-xl font-bold">{formatPercentage(quote.requested_discount)}</p>
            </div>
            <div className="text-center p-4 bg-gray-800 rounded">
              <p className="text-gray-400 text-sm">Approved Discount</p>
              <p className="text-emerald-400 text-xl font-bold">{formatPercentage(quote.approved_discount)}</p>
            </div>
          </div>
          <div className="mt-4 p-4 bg-gray-800 rounded space-y-3">
            <div className="flex flex-col sm:flex-row sm:items-center sm:justify-between gap-2">
              <span className="text-gray-400">Gross Profit</span>
              <span className="text-green-400 text-lg font-bold">
                {formatCurrency(totals.grossProfit)}
              </span>
            </div>
            {quote.discount_justification && (
              <div>
                <Label className="text-gray-400">Discount Justification</Label>
                <p className="text-gray-200 mt-1 whitespace-pre-line">{quote.discount_justification}</p>
              </div>
            )}
          </div>
        </CardContent>
      </Card>

      {/* BOM Items with Editing */}
      <Card className="bg-gray-900 border-gray-800">
        <CardHeader>
          <CardTitle className="text-white flex items-center">
            <DollarSign className="h-5 w-5 mr-2" />
            BOM Items ({bomItems.length}) - Real-time Price Editing
          </CardTitle>
        </CardHeader>
        <CardContent>
          {bomItems.length > 0 ? (
            <div className="space-y-4">
              {bomItems.map((item) => (
                <div key={item.id} className="p-4 bg-gray-800 rounded border border-gray-700">
                  <div className="flex justify-between items-start mb-3">
                    <div className="flex-1">
                      <h4 className="text-white font-medium">{item.name}</h4>
                      {item.description && (
                        <p className="text-gray-400 text-sm">{item.description}</p>
                      )}
                      {item.part_number && (
                        <Badge variant="outline" className="text-xs font-mono text-white border-gray-600 mt-1 break-all">
                          P/N: {item.part_number}
                        </Badge>
                      )}
                    </div>
                    <div className="flex space-x-1">
                      {item.product?.type === 'QTMS' && item.configuration && (
                        <Button
                          size="sm"
                          variant="ghost"
                          onClick={() => {
                            setEditingQTMS(true);
                          }}
                          className="h-6 w-6 p-0 text-purple-400 hover:text-purple-300"
                          title="Edit configuration"
                        >
                          <Settings className="h-3 w-3" />
                        </Button>
                      )}
                      <Button
                        size="sm"
                        variant="ghost"
                        onClick={() => handlePriceEdit(item.id, item.unit_price.toString())}
                        className="h-6 w-6 p-0 text-gray-400 hover:text-white"
                        title="Edit unit price"
                      >
                        <Edit3 className="h-3 w-3" />
                      </Button>
                    </div>
                  </div>
                  
                  <div className="grid grid-cols-2 md:grid-cols-5 gap-4 text-sm">
                    <div>
                      <span className="text-gray-400">Quantity:</span>
                      <div className="text-white font-medium">{item.quantity}</div>
                    </div>
                    
                    <div>
                      <span className="text-gray-400">Unit Price:</span>
                      {editingPrices[item.id] ? (
                        <div className="flex items-center space-x-1 mt-1">
                          <Input
                            type="number"
                            step="0.01"
                            value={editingPrices[item.id]}
                            onChange={(e) => handlePriceEdit(item.id, e.target.value)}
                            className="w-24 h-6 text-xs bg-gray-700 border-gray-600 text-white"
                          />
                          <Button
                            size="sm"
                            onClick={() => handlePriceUpdate(item.id)}
                            className="h-5 w-5 p-0 bg-green-600 hover:bg-green-700"
                          >
                            <Save className="h-3 w-3" />
                          </Button>
                          <Button
                            size="sm"
                            variant="ghost"
                            onClick={() => handlePriceEditCancel(item.id)}
                            className="h-5 w-5 p-0 text-gray-400 hover:text-white"
                          >
                            <X className="h-3 w-3" />
                          </Button>
                        </div>
                      ) : (
                        <div className="text-white font-medium">
                          ${item.unit_price.toLocaleString()}
                        </div>
                      )}
                    </div>
                    
                    <div>
                      <span className="text-gray-400">Unit Cost:</span>
                      <div className="text-orange-400 font-medium">${item.unit_cost.toLocaleString()}</div>
                    </div>
                    
                    <div>
                      <span className="text-gray-400">Total Price:</span>
                      <div className="text-white font-medium">${item.total_price.toLocaleString()}</div>
                    </div>
                    
                    <div>
                      <span className="text-gray-400">Margin:</span>
                      <div className={`font-medium ${
                        item.margin >= 25 ? 'text-green-400' : 
                        item.margin >= 15 ? 'text-yellow-400' : 'text-red-400'
                      }`}>
                        {item.margin.toFixed(1)}%
                      </div>
                    </div>
                  </div>
                </div>
              ))}
            </div>
          ) : (
            <div className="text-gray-400 text-center py-4">
              No BOM items found for this quote.
            </div>
          )}
        </CardContent>
      </Card>

      {qtmsConfig && (
        <QTMSConfigurationEditor
          consolidatedQTMS={qtmsConfig}
          onSave={handleQTMSConfigurationSave}
          onClose={() => setEditingQTMS(false)}
          canSeePrices={true}
          readOnly={!editingQTMS}
        />
      )}

      {/* Approval Actions */}
      {quote.status === 'pending_approval' && (
        <Card className="bg-gray-900 border-gray-800">
          <CardHeader>
            <CardTitle className="text-white">Approval Actions</CardTitle>
          </CardHeader>
          <CardContent className="space-y-4">
            <div className="grid grid-cols-2 gap-3">
              <Button
                onClick={() => setSelectedAction('approve')}
                variant={selectedAction === 'approve' ? 'default' : 'outline'}
                className={`${
                  selectedAction === 'approve' 
                    ? 'bg-green-600 hover:bg-green-700 text-white' 
                    : 'border-green-600 text-green-400 hover:bg-green-600 hover:text-white'
                }`}
                disabled={isLoading}
              >
                <CheckCircle className="h-4 w-4 mr-2" />
                Approve Quote
              </Button>
              
              <Button
                onClick={() => setSelectedAction('reject')}
                variant={selectedAction === 'reject' ? 'default' : 'outline'}
                className={`${
                  selectedAction === 'reject' 
                    ? 'bg-red-600 hover:bg-red-700 text-white' 
                    : 'border-red-600 text-red-400 hover:bg-red-600 hover:text-white'
                }`}
                disabled={isLoading}
              >
                <XCircle className="h-4 w-4 mr-2" />
                Reject Quote
              </Button>
            </div>

            {selectedAction === 'approve' && (
              <div className="space-y-3 p-4 bg-green-900/20 border border-green-600 rounded-lg">
                <Label htmlFor="approval-notes" className="text-white">
                  Approval Notes (Optional)
                </Label>
                <Textarea
                  id="approval-notes"
                  value={approvalNotes}
                  onChange={(e) => setApprovalNotes(e.target.value)}
                  placeholder="Add any notes about the approval..."
                  className="bg-gray-800 border-gray-700 text-white min-h-[80px]"
                />
                <div className="flex space-x-2">
                  <Button
                    onClick={handleApprove}
                    className="bg-green-600 hover:bg-green-700 text-white"
                    disabled={isLoading}
                  >
                    {isLoading ? 'Processing...' : 'Confirm Approval'}
                  </Button>
                  <Button
                    onClick={() => setSelectedAction(null)}
                    variant="outline"
                    className="border-gray-600 text-gray-300 hover:bg-gray-800"
                    disabled={isLoading}
                  >
                    Cancel
                  </Button>
                </div>
              </div>
            )}

            {selectedAction === 'reject' && (
              <div className="space-y-3 p-4 bg-red-900/20 border border-red-600 rounded-lg">
                <Label htmlFor="rejection-reason" className="text-white">
                  Rejection Reason *
                </Label>
                <Textarea
                  id="rejection-reason"
                  value={rejectionReason}
                  onChange={(e) => setRejectionReason(e.target.value)}
                  placeholder="Explain why this quote is being rejected..."
                  className="bg-gray-800 border-gray-700 text-white min-h-[100px]"
                  required
                />
                <div className="flex space-x-2">
                  <Button
                    onClick={handleReject}
                    className="bg-red-600 hover:bg-red-700 text-white"
                    disabled={isLoading || !rejectionReason.trim()}
                  >
                    {isLoading ? 'Processing...' : 'Confirm Rejection'}
                  </Button>
                  <Button
                    onClick={() => setSelectedAction(null)}
                    variant="outline"
                    className="border-gray-600 text-gray-300 hover:bg-gray-800"
                    disabled={isLoading}
                  >
                    Cancel
                  </Button>
                </div>
              </div>
            )}
          </CardContent>
        </Card>
      )}

      {/* Status Information for Non-Pending Quotes */}
      {quote.status !== 'pending_approval' && (
        <Card className="bg-gray-900 border-gray-800">
          <CardHeader>
            <CardTitle className="text-white">Quote Status</CardTitle>
          </CardHeader>
          <CardContent>
            <div className="space-y-2">
              <p className="text-gray-400">
                This quote has been <span className="text-white font-medium">{quote.status.replace('_', ' ')}</span>
                {quote.reviewed_at && (
                  <span> on {new Date(quote.reviewed_at).toLocaleDateString()}</span>
                )}
              </p>
              {quote.approval_notes && (
                <div>
                  <Label className="text-gray-400">Approval Notes:</Label>
                  <p className="text-gray-300 bg-gray-800 p-2 rounded mt-1">{quote.approval_notes}</p>
                </div>
              )}
              {quote.rejection_reason && (
                <div>
                  <Label className="text-gray-400">Rejection Reason:</Label>
                  <p className="text-gray-300 bg-gray-800 p-2 rounded mt-1">{quote.rejection_reason}</p>
                </div>
              )}
            </div>
          </CardContent>
        </Card>
      )}
    </div>
  );
};

export default QuoteDetails;<|MERGE_RESOLUTION|>--- conflicted
+++ resolved
@@ -11,11 +11,7 @@
 import { useState, useEffect, useMemo } from "react";
 import { Quote, BOMItemWithDetails } from "@/types/quote";
 import { User } from "@/types/auth";
-<<<<<<< HEAD
 import { useConfiguredQuoteFields } from "@/hooks/useConfiguredQuoteFields";
-=======
-import { supabase } from "@/integrations/supabase/client";
->>>>>>> 1cccd348
 
 interface QuoteDetailsProps {
   quote: Quote;
@@ -25,18 +21,6 @@
   user: User | null;
 }
 
-<<<<<<< HEAD
-=======
-interface ConfiguredQuoteField {
-  id: string;
-  label: string;
-  type: string;
-  required: boolean;
-  enabled: boolean;
-  display_order?: number;
-}
-
->>>>>>> 1cccd348
 const QuoteDetails = ({
   quote,
   onApprove,
@@ -71,35 +55,8 @@
   );
   const [qtmsConfig, setQtmsConfig] = useState<ConsolidatedQTMS | null>(null);
   const [editingQTMS, setEditingQTMS] = useState(false);
-<<<<<<< HEAD
   const { formattedFields: formattedConfiguredFields, unmappedFields: unmappedQuoteFields } =
     useConfiguredQuoteFields(quote.quote_fields);
-=======
-  const [configuredQuoteFields, setConfiguredQuoteFields] = useState<ConfiguredQuoteField[]>([]);
-
-  useEffect(() => {
-    const fetchConfiguredFields = async () => {
-      try {
-        const { data, error } = await supabase
-          .from("quote_fields")
-          .select("id,label,type,required,enabled,display_order")
-          .eq("enabled", true)
-          .order("display_order", { ascending: true });
-
-        if (error) {
-          console.error("Failed to fetch quote field configuration for admin view:", error);
-          return;
-        }
-
-        setConfiguredQuoteFields(data || []);
-      } catch (fetchError) {
-        console.error("Unexpected error loading quote field configuration:", fetchError);
-      }
-    };
-
-    fetchConfiguredFields();
-  }, []);
->>>>>>> 1cccd348
 
   useEffect(() => {
     const item = bomItems.find(i => i.product.type === 'QTMS' && i.configuration);
@@ -225,69 +182,6 @@
     }
   };
 
-<<<<<<< HEAD
-=======
-  const formattedConfiguredFields = useMemo(() => {
-    const quoteFieldValues = quote.quote_fields || {};
-
-    const formatValue = (value: unknown, type: string) => {
-      if (value === null || value === undefined) {
-        return '—';
-      }
-
-      if (typeof value === 'string' && value.trim() === '') {
-        return '—';
-      }
-
-      if (type === 'checkbox') {
-        if (typeof value === 'boolean') {
-          return value ? 'Yes' : 'No';
-        }
-
-        if (typeof value === 'string') {
-          return value.toLowerCase() === 'true' ? 'Yes' : 'No';
-        }
-      }
-
-      if (type === 'date') {
-        try {
-          const dateValue = value instanceof Date ? value : new Date(value as string);
-          if (Number.isNaN(dateValue.getTime())) {
-            return String(value);
-          }
-          return dateValue.toLocaleDateString();
-        } catch (error) {
-          console.warn('Unable to format date field value', value, error);
-          return String(value);
-        }
-      }
-
-      if (Array.isArray(value)) {
-        return value.join(', ');
-      }
-
-      if (typeof value === 'object') {
-        return JSON.stringify(value);
-      }
-
-      return String(value);
-    };
-
-    return configuredQuoteFields.map((field) => ({
-      ...field,
-      formattedValue: formatValue(quoteFieldValues[field.id], field.type)
-    }));
-  }, [configuredQuoteFields, quote.quote_fields]);
-
-  const unmappedQuoteFields = useMemo(() => {
-    if (!quote.quote_fields) return [];
-    const mappedIds = new Set(configuredQuoteFields.map(field => field.id));
-    return Object.entries(quote.quote_fields)
-      .filter(([key]) => !mappedIds.has(key))
-      .map(([key, value]) => ({ key, value }));
-  }, [configuredQuoteFields, quote.quote_fields]);
-
->>>>>>> 1cccd348
   return (
     <div className="space-y-6">
       {/* Quote Header */}
@@ -329,11 +223,7 @@
       </Card>
 
       {/* Configured Quote Fields */}
-<<<<<<< HEAD
       {formattedConfiguredFields.length > 0 && (
-=======
-      {configuredQuoteFields.length > 0 && (
->>>>>>> 1cccd348
         <Card className="bg-gray-900 border-gray-800">
           <CardHeader>
             <CardTitle className="text-white">Quote Information</CardTitle>
