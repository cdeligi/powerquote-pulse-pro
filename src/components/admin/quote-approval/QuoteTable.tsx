
import { useState } from "react";
import { Card, CardContent, CardHeader, CardTitle } from "@/components/ui/card";
import { Badge } from "@/components/ui/badge";
import { Button } from "@/components/ui/button";
import { FileText, AlertTriangle, ChevronDown, ChevronUp } from "lucide-react";
import { Quote } from "@/types/quote";

interface QuoteTableProps {
  quotes: Quote[];
  loading: boolean;
  onQuoteSelect: (quote: Quote) => void;
  /**
   * When true, show pricing metrics that should only be
   * visible to admin users, like total cost and gross margin.
   */
  isAdmin?: boolean;
}

codex/extend-quotetable-with-cost-and-margin-columns
const QuoteTable = ({ quotes, loading, onQuoteSelect, isAdmin = false }: QuoteTableProps) => {

const QuoteTable = ({ quotes, loading, onQuoteSelect }: QuoteTableProps) => {
  const [expandedId, setExpandedId] = useState<string | null>(null);
<<<<<<< HEAD
=======
main
>>>>>>> 8a2be7d7
  if (loading) {
    return (
      <Card className="bg-gray-900 border-gray-800">
        <CardContent className="p-6">
          <div className="text-white text-center">Loading quotes...</div>
        </CardContent>
      </Card>
    );
  }

  if (quotes.length === 0) {
    return (
      <Card className="bg-gray-900 border-gray-800">
        <CardContent className="p-6">
          <div className="text-gray-400 text-center">No quotes found.</div>
        </CardContent>
      </Card>
    );
  }

  const getStatusColor = (status: Quote['status']) => {
    switch (status) {
      case 'pending_approval':
        return 'bg-yellow-600 text-white';
      case 'approved':
        return 'bg-green-600 text-white';
      case 'rejected':
        return 'bg-red-600 text-white';
      case 'draft':
        return 'bg-gray-600 text-white';
      default:
        return 'bg-gray-600 text-white';
    }
  };

  const getPriorityColor = (priority: Quote['priority']) => {
    switch (priority) {
      case 'Urgent':
        return 'bg-red-500 text-white';
      case 'High':
        return 'bg-orange-500 text-white';
      case 'Medium':
        return 'bg-yellow-500 text-white';
      case 'Low':
        return 'bg-green-500 text-white';
      default:
        return 'bg-gray-500 text-white';
    }
  };

  return (
    <Card className="bg-gray-900 border-gray-800">
      <CardHeader>
        <CardTitle className="text-white">Quotes ({quotes.length})</CardTitle>
      </CardHeader>
      <CardContent className="space-y-4">
<<<<<<< HEAD
        {quotes.map((quote) => {
          const expanded = expandedId === quote.id;
          return (
            <div
              key={quote.id}
              className="p-4 bg-gray-800 rounded-lg border border-gray-700 hover:border-red-500 transition-colors"
            >
              <div className="flex justify-between items-start mb-2">
                <div>
                  <h4 className="text-white font-medium">{quote.id}</h4>
                  <p className="text-gray-400 text-sm">{quote.customer_name}</p>
                </div>
                <div className="flex items-center space-x-2">
                  <p className="text-white font-medium">
                    {quote.currency} {quote.discounted_value.toLocaleString()}
                  </p>
                  <Button
                    variant="ghost"
                    size="icon"
                    onClick={() => setExpandedId(expanded ? null : quote.id)}
                  >
                    {expanded ? (
                      <ChevronUp className="h-4 w-4" />
                    ) : (
                      <ChevronDown className="h-4 w-4" />
                    )}
                  </Button>
                </div>
              </div>

=======
      codex/extend-quotetable-with-cost-and-margin-columns
        {quotes.map((quote) => (
          <div
            key={quote.id}
            className="p-4 bg-gray-800 rounded-lg border border-gray-700 hover:border-red-500 transition-colors"
          >
            <div className="flex justify-between items-start mb-3">
              <div>
                <h4 className="text-white font-medium">{quote.id}</h4>
                <p className="text-gray-400 text-sm">{quote.customer_name}</p>
                <p className="text-gray-500 text-xs">Oracle: {quote.oracle_customer_id}</p>
              </div>
              <div className="flex items-center space-x-2">
                <Badge className={getStatusColor(quote.status)}>
                  {quote.status.replace('_', ' ').toUpperCase()}
                </Badge>
                <Badge className={getPriorityColor(quote.priority)}>
                  {quote.priority}
                </Badge>
                {quote.discounted_margin < 25 && (
                  <AlertTriangle className="h-4 w-4 text-yellow-400" />
                )}
              </div>
            </div>
            
            <div className="grid grid-cols-2 md:grid-cols-3 gap-4 text-sm mb-3">
              <div>
                <span className="text-gray-400">Original Value:</span>
                <span className="text-white ml-2">{quote.currency} {quote.original_quote_value.toLocaleString()}</span>
              </div>
              <div>
                <span className="text-gray-400">After Discount:</span>
                <span className="text-white ml-2">{quote.currency} {quote.discounted_value.toLocaleString()}</span>
              </div>
              {isAdmin && (
                <>
                  <div>
                    <span className="text-gray-400">Total Cost:</span>
                    <span className="text-white ml-2">{quote.currency} {quote.total_cost.toLocaleString()}</span>
                  </div>
                  <div>
                    <span className="text-gray-400">Gross Margin:</span>
                    <span className="text-white ml-2">{quote.discounted_margin.toFixed(1)}%</span>
                  </div>
                </>
              )}
              <div>
                <span className="text-gray-400">BOM Items:</span>
                <span className="text-white ml-2">{quote.bom_items?.length || 0}</span>

        {quotes.map((quote) => {
          const expanded = expandedId === quote.id;
          return (
            <div
              key={quote.id}
              className="p-4 bg-gray-800 rounded-lg border border-gray-700 hover:border-red-500 transition-colors"
            >
              <div className="flex justify-between items-start mb-2">
                <div>
                  <h4 className="text-white font-medium">{quote.id}</h4>
                  <p className="text-gray-400 text-sm">{quote.customer_name}</p>
                </div>
                <div className="flex items-center space-x-2">
                  <p className="text-white font-medium">
                    {quote.currency} {quote.discounted_value.toLocaleString()}
                  </p>
                  <Button
                    variant="ghost"
                    size="icon"
                    onClick={() => setExpandedId(expanded ? null : quote.id)}
                  >
                    {expanded ? (
                      <ChevronUp className="h-4 w-4" />
                    ) : (
                      <ChevronDown className="h-4 w-4" />
                    )}
                  </Button>
                </div>
              main
              </div>

>>>>>>> 8a2be7d7
              {expanded && (
                <>
                  <div className="flex items-center space-x-2 mb-3">
                    <Badge className={getStatusColor(quote.status)}>
                      {quote.status.replace('_', ' ').toUpperCase()}
                    </Badge>
                    <Badge className={getPriorityColor(quote.priority)}>
                      {quote.priority}
                    </Badge>
                    {quote.discounted_margin < 25 && (
                      <AlertTriangle className="h-4 w-4 text-yellow-400" />
                    )}
                  </div>

                  <div className="grid grid-cols-2 gap-4 text-sm mb-3">
                    <div>
                      <span className="text-gray-400">Oracle ID:</span>
                      <span className="text-white ml-2">{quote.oracle_customer_id}</span>
                    </div>
                    <div>
                      <span className="text-gray-400">BOM Items:</span>
                      <span className="text-white ml-2">{quote.bom_items?.length || 0}</span>
                    </div>
                    <div>
                      <span className="text-gray-400">Original Value:</span>
                      <span className="text-white ml-2">{quote.currency} {quote.original_quote_value.toLocaleString()}</span>
                    </div>
                    <div>
                      <span className="text-gray-400">Margin:</span>
                      <span className="text-white ml-2">{quote.discounted_margin.toFixed(1)}%</span>
                    </div>
                  </div>

                  {quote.discount_justification && (
                    <div className="mb-3">
                      <p className="text-gray-400 text-xs mb-1">Discount Justification:</p>
                      <p className="text-gray-300 text-sm bg-gray-700 p-2 rounded">{quote.discount_justification}</p>
                    </div>
                  )}

                  <Button
                    variant="outline"
                    size="sm"
                    onClick={() => onQuoteSelect(quote)}
                    className="w-full border-blue-600 text-blue-400 hover:bg-blue-900/20"
                  >
                    <FileText className="h-4 w-4 mr-1" />
                    View Details & BOM
                  </Button>
                </>
              )}
            </div>
          );
        })}
      </CardContent>
    </Card>
  );
};

export default QuoteTable;<|MERGE_RESOLUTION|>--- conflicted
+++ resolved
@@ -22,10 +22,10 @@
 
 const QuoteTable = ({ quotes, loading, onQuoteSelect }: QuoteTableProps) => {
   const [expandedId, setExpandedId] = useState<string | null>(null);
-<<<<<<< HEAD
-=======
+qnwid3-codex/implement-search-bar-with-filters
+
 main
->>>>>>> 8a2be7d7
+main
   if (loading) {
     return (
       <Card className="bg-gray-900 border-gray-800">
@@ -82,7 +82,7 @@
         <CardTitle className="text-white">Quotes ({quotes.length})</CardTitle>
       </CardHeader>
       <CardContent className="space-y-4">
-<<<<<<< HEAD
+      qnwid3-codex/implement-search-bar-with-filters
         {quotes.map((quote) => {
           const expanded = expandedId === quote.id;
           return (
@@ -113,7 +113,7 @@
                 </div>
               </div>
 
-=======
+
       codex/extend-quotetable-with-cost-and-margin-columns
         {quotes.map((quote) => (
           <div
@@ -195,7 +195,7 @@
               main
               </div>
 
->>>>>>> 8a2be7d7
+              main
               {expanded && (
                 <>
                   <div className="flex items-center space-x-2 mb-3">
