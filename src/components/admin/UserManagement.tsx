
import { useState, useEffect } from "react";
import { User } from "@/types/auth";
import { Card, CardContent, CardDescription, CardHeader, CardTitle } from "@/components/ui/card";
import { Button } from "@/components/ui/button";
import { Badge } from "@/components/ui/badge";
import { Tabs, TabsContent, TabsList, TabsTrigger } from "@/components/ui/tabs";
import { Table, TableBody, TableCell, TableHead, TableHeader, TableRow } from "@/components/ui/table";
import { Input } from "@/components/ui/input";
import { Select, SelectContent, SelectItem, SelectTrigger, SelectValue } from "@/components/ui/select";
import { Label } from "@/components/ui/label";
import { Textarea } from "@/components/ui/textarea";
import { 
  Users, 
  UserCheck,
  UserX,
  Clock,
  UserPlus,
  RefreshCw,
  Edit,
  Trash2
} from "lucide-react";
import { supabase } from "@/integrations/supabase/client";
import { toast } from "@/hooks/use-toast";
import UserEditDialog from "./UserEditDialog";
import UserRequestsTab from "./UserRequestsTab";
import AuditLogTab from "./AuditLogTab";

interface MergedUser {
  id: string;
  email: string;
  fullName: string;
  role: string;
  department: string | null;
  userStatus: string;
  jobTitle?: string | null;
  phoneNumber?: string | null;
  managerEmail?: string | null;
  companyName?: string | null;
  businessJustification?: string | null;
  confirmedAt: string | null;
  lastSignInAt: string | null;
  createdAt: string;
}

interface UserManagementProps {
  user: User;
}

const UserManagement = ({ user }: UserManagementProps) => {
  const [users, setUsers] = useState<MergedUser[]>([]);
  const [loadingUsers, setLoadingUsers] = useState(true);
  const [selectedUserToEdit, setSelectedUserToEdit] = useState<MergedUser | null>(null);
  const [isEditDialogOpen, setIsEditDialogOpen] = useState(false);
  
  // Create user form state
  const [createUserForm, setCreateUserForm] = useState({
    email: '',
    firstName: '',
    lastName: '',
    role: 'level1',
    department: '',
    jobTitle: '',
    phoneNumber: '',
    managerEmail: '',
    companyName: '',
    businessJustification: '',
    password: ''
  });

  // Load real users directly from database
  const loadUsers = async () => {
    try {
      setLoadingUsers(true);
      console.log('Fetching users from profiles table...');
      
      // Fetch directly from profiles table with all fields
      const { data: profilesData, error: profilesError } = await supabase
        .from('profiles')
        .select('*');

      if (profilesError) {
        console.error('Error fetching profiles:', profilesError);
        throw profilesError;
      }

      console.log('Profiles data:', profilesData);
      
      // Transform profiles data to match expected format
      const transformedUsers = profilesData?.map(profile => ({
        id: profile.id,
        email: profile.email,
        fullName: `${profile.first_name || ''} ${profile.last_name || ''}`.trim(),
        role: profile.role,
        department: profile.department,
        userStatus: profile.user_status || 'active',
        jobTitle: profile.job_title,
        phoneNumber: profile.phone_number,
        managerEmail: profile.manager_email,
        companyName: profile.company_name,
        businessJustification: profile.business_justification,
        confirmedAt: null,
        lastSignInAt: null,
        createdAt: profile.created_at
      })) || [];

      console.log('Transformed users:', transformedUsers);
      setUsers(transformedUsers);
    } catch (error: any) {
      console.error('Error loading users:', error);
      toast({
        title: "Error",
        description: error.message || "Failed to load users. Please try again.",
        variant: "destructive",
      });
    } finally {
      setLoadingUsers(false);
    }
  };

  useEffect(() => {
    if (user?.role === 'admin') {
      loadUsers();
    }
  }, [user]);

  // Create new user via admin edge function
  const handleCreateUser = async () => {
    try {
      // Validate form
      if (!createUserForm.email || !createUserForm.firstName || !createUserForm.lastName) {
        toast({
          title: "Validation Error",
          description: "Please fill in all required fields.",
          variant: "destructive",
        });
        return;
      }

      const { data: { session } } = await supabase.auth.getSession();
      if (!session) throw new Error('No session found');

      const response = await fetch(`${import.meta.env.VITE_SUPABASE_URL}/functions/v1/admin-users/users`, {
        method: 'POST',
        headers: {
          'Authorization': `Bearer ${session.access_token}`,
<<<<<<< HEAD
          'apikey': import.meta.env.VITE_SUPABASE_ANON_KEY,
=======
>>>>>>> 8193cec7
          'Content-Type': 'application/json'
        },
        body: JSON.stringify({
          email: createUserForm.email,
          firstName: createUserForm.firstName,
          lastName: createUserForm.lastName,
          role: createUserForm.role,
          department: createUserForm.department || null,
          password: createUserForm.password || undefined,
          jobTitle: createUserForm.jobTitle || null,
          phoneNumber: createUserForm.phoneNumber || null,
          managerEmail: createUserForm.managerEmail || null,
          companyName: createUserForm.companyName || null,
          businessJustification: createUserForm.businessJustification || null
        })
      });

      if (!response.ok) {
        const errorData = await response.json();
        throw new Error(errorData.error || 'Failed to create user');
      }

      const result = await response.json();

      toast({
        title: 'Success',
        description: `User created successfully! Temporary password: ${result.tempPassword}`
      });

      // Reset form and close dialog
      setCreateUserForm({
        email: '',
        firstName: '',
        lastName: '',
        role: 'level1',
        department: '',
        jobTitle: '',
        phoneNumber: '',
        managerEmail: '',
        companyName: '',
        businessJustification: '',
        password: ''
      });
      // Dialog will remain open in tab format
      
      // Refresh users list
      loadUsers();
    } catch (error: any) {
      console.error('Error creating user:', error);
      toast({
        title: "Error",
        description: error.message || "Failed to create user. Please try again.",
        variant: "destructive",
      });
    }
  };

  // Update user via admin edge function
  const handleUpdateUser = async (userData: any) => {
    try {
      const { data: { session } } = await supabase.auth.getSession();
      if (!session) throw new Error('No session found');

      const response = await fetch(`${import.meta.env.VITE_SUPABASE_URL}/functions/v1/admin-users/users`, {
        method: 'PUT',
        headers: {
          'Authorization': `Bearer ${session.access_token}`,
<<<<<<< HEAD
          'apikey': import.meta.env.VITE_SUPABASE_ANON_KEY,
=======
>>>>>>> 8193cec7
          'Content-Type': 'application/json'
        },
        body: JSON.stringify({
          userId: userData.id,
          firstName: userData.firstName,
          lastName: userData.lastName,
          role: userData.role,
          userStatus: userData.userStatus,
          department: userData.department,
          jobTitle: userData.jobTitle,
          phoneNumber: userData.phoneNumber,
          managerEmail: userData.managerEmail,
          companyName: userData.companyName,
          businessJustification: userData.businessJustification,
          email: userData.email
        })
      });

      if (!response.ok) {
        const errorData = await response.json();
        throw new Error(errorData.error || 'Failed to update user');
      }

      toast({
        title: 'Success',
        description: 'User updated successfully'
      });

      // Refresh users list
      loadUsers();
    } catch (error: any) {
      console.error('Error updating user:', error);
      toast({
        title: "Error",
        description: error.message || "Failed to update user",
        variant: "destructive",
      });
    }
  };

  const getRoleBadge = (role: string) => {
    const colors = {
      admin: 'bg-red-600',
      finance: 'bg-purple-600',
      level2: 'bg-blue-600',
      level1: 'bg-green-600'
    };
    return (
      <Badge className={`${colors[role as keyof typeof colors] || 'bg-gray-600'} text-white`}>
        {role.toUpperCase()}
      </Badge>
    );
  };

  const getUserStatusBadge = (status: string) => {
    const colors = {
      active: 'bg-green-600',
      inactive: 'bg-red-600',
      suspended: 'bg-yellow-600'
    };
    return (
      <Badge className={`${colors[status as keyof typeof colors] || 'bg-gray-600'} text-white`}>
        {status.toUpperCase()}
      </Badge>
    );
  };

  return (
    <div className="space-y-6">
      <div className="flex justify-between items-center">
        <div>
          <h2 className="text-2xl font-bold text-white mb-2">User Management</h2>
          <p className="text-gray-400">Manage users, requests, and security auditing</p>
        </div>
        <div className="flex items-center space-x-4">
          <Button
            onClick={loadUsers}
            variant="outline"
            size="sm"
            disabled={loadingUsers}
            className="border-gray-600 text-white hover:bg-gray-800"
          >
            <RefreshCw className={`h-4 w-4 mr-2 ${loadingUsers ? 'animate-spin' : ''}`} />
            Refresh
          </Button>
          <div className="text-right">
            <p className="text-sm text-gray-400">Total Users</p>
            <p className="text-2xl font-bold text-blue-500">
              {users.length}
            </p>
          </div>
        </div>
      </div>

      {/* Quick Stats */}
      <div className="grid grid-cols-1 md:grid-cols-4 gap-4">
        <Card className="bg-gray-900 border-gray-800">
          <CardContent className="pt-6">
            <div className="flex items-center justify-between">
              <div>
                <p className="text-sm text-gray-400">Active Users</p>
                <p className="text-2xl font-bold text-green-500">
                  {users.filter(u => u.userStatus === 'active').length}
                </p>
              </div>
              <UserCheck className="h-8 w-8 text-green-500" />
            </div>
          </CardContent>
        </Card>

        <Card className="bg-gray-900 border-gray-800">
          <CardContent className="pt-6">
            <div className="flex items-center justify-between">
              <div>
                <p className="text-sm text-gray-400">Inactive</p>
                <p className="text-2xl font-bold text-red-500">
                  {users.filter(u => u.userStatus === 'inactive').length}
                </p>
              </div>
              <UserX className="h-8 w-8 text-red-500" />
            </div>
          </CardContent>
        </Card>

        <Card className="bg-gray-900 border-gray-800">
          <CardContent className="pt-6">
            <div className="flex items-center justify-between">
              <div>
                <p className="text-sm text-gray-400">Admins</p>
                <p className="text-2xl font-bold text-purple-500">
                  {users.filter(u => u.role === 'admin').length}
                </p>
              </div>
              <Users className="h-8 w-8 text-purple-500" />
            </div>
          </CardContent>
        </Card>

        <Card className="bg-gray-900 border-gray-800">
          <CardContent className="pt-6">
            <div className="flex items-center justify-between">
              <div>
                <p className="text-sm text-gray-400">Total Users</p>
                <p className="text-2xl font-bold text-blue-500">
                  {users.length}
                </p>
              </div>
              <Users className="h-8 w-8 text-blue-500" />
            </div>
          </CardContent>
        </Card>
      </div>

      <Tabs defaultValue="users" className="w-full">
        <TabsList className="grid w-full grid-cols-4 bg-gray-800">
          <TabsTrigger value="users" className="text-white data-[state=active]:bg-red-600">
            Users
          </TabsTrigger>
          <TabsTrigger value="requests" className="text-white data-[state=active]:bg-red-600">
            User Requests
          </TabsTrigger>
          <TabsTrigger value="audit" className="text-white data-[state=active]:bg-red-600">
            Audit Log
          </TabsTrigger>
          <TabsTrigger value="create" className="text-white data-[state=active]:bg-red-600">
            Create User
          </TabsTrigger>
        </TabsList>

        <TabsContent value="users">
          <Card className="bg-gray-900 border-gray-800">
            <CardHeader>
              <CardTitle className="text-white flex items-center">
                <Users className="h-5 w-5 mr-2" />
                Active Users ({users.length})
              </CardTitle>
              <CardDescription className="text-gray-400">
                Manage existing users and their permissions
              </CardDescription>
            </CardHeader>
            <CardContent>
              {loadingUsers ? (
                <div className="flex justify-center py-8">
                  <div className="text-gray-400">Loading users...</div>
                </div>
              ) : (
                <Table>
                  <TableHeader>
                    <TableRow className="border-gray-800">
                      <TableHead className="text-gray-300">User</TableHead>
                      <TableHead className="text-gray-300">Email</TableHead>
                      <TableHead className="text-gray-300">Role</TableHead>
                      <TableHead className="text-gray-300">Status</TableHead>
                      <TableHead className="text-gray-300">Company</TableHead>
                      <TableHead className="text-gray-300">Last Sign In</TableHead>
                      <TableHead className="text-gray-300">Actions</TableHead>
                    </TableRow>
                  </TableHeader>
                  <TableBody>
                    {users.map((mergedUser) => (
                      <TableRow key={mergedUser.id} className="border-gray-800">
                        <TableCell>
                          <div>
                            <p className="font-medium text-white">
                              {mergedUser.fullName || 'Unnamed User'}
                            </p>
                            {mergedUser.jobTitle && (
                              <p className="text-xs text-gray-400">{mergedUser.jobTitle}</p>
                            )}
                            {mergedUser.department && (
                              <p className="text-xs text-gray-500">{mergedUser.department}</p>
                            )}
                          </div>
                        </TableCell>
                        <TableCell className="text-gray-300">
                          {mergedUser.email}
                        </TableCell>
                        <TableCell>
                          {getRoleBadge(mergedUser.role)}
                        </TableCell>
                        <TableCell>
                          {getUserStatusBadge(mergedUser.userStatus)}
                        </TableCell>
                        <TableCell className="text-gray-300">
                          {mergedUser.companyName || 'N/A'}
                        </TableCell>
                        <TableCell className="text-gray-300">
                          {mergedUser.lastSignInAt ? 
                            new Date(mergedUser.lastSignInAt).toLocaleDateString() : 
                            'Never'
                          }
                        </TableCell>
                        <TableCell>
                          <div className="flex space-x-2">
                            <Button
                              onClick={() => {
                                setSelectedUserToEdit(mergedUser);
                                setIsEditDialogOpen(true);
                              }}
                              size="sm"
                              variant="outline"
                              className="text-blue-400 border-blue-400 hover:bg-blue-400 hover:text-white"
                            >
                              <Edit className="h-4 w-4" />
                            </Button>
                          </div>
                        </TableCell>
                      </TableRow>
                    ))}
                  </TableBody>
                </Table>
              )}
            </CardContent>
          </Card>
        </TabsContent>

        <TabsContent value="requests">
          <Card className="bg-gray-900 border-gray-800">
            <CardHeader>
              <CardTitle className="text-white">User Requests</CardTitle>
              <CardDescription className="text-gray-400">
                Review and approve user access requests
              </CardDescription>
            </CardHeader>
            <CardContent>
              <UserRequestsTab />
            </CardContent>
          </Card>
        </TabsContent>

        <TabsContent value="audit">
          <Card className="bg-gray-900 border-gray-800">
            <CardHeader>
              <CardTitle className="text-white">Security Audit Log</CardTitle>
              <CardDescription className="text-gray-400">
                System security events and user activity monitoring
              </CardDescription>
            </CardHeader>
            <CardContent>
              <AuditLogTab />
            </CardContent>
          </Card>
        </TabsContent>

        <TabsContent value="create">
          <Card className="bg-gray-900 border-gray-800">
            <CardHeader>
              <CardTitle className="text-white flex items-center">
                <UserPlus className="h-5 w-5 mr-2" />
                Create New User
              </CardTitle>
              <CardDescription className="text-gray-400">
                Create a new user account with specified role and permissions
              </CardDescription>
            </CardHeader>
            <CardContent className="space-y-4">
              <div className="grid grid-cols-2 gap-4">
                <div>
                  <Label htmlFor="email" className="text-gray-400">Email *</Label>
                  <Input
                    id="email"
                    type="email"
                    value={createUserForm.email}
                    onChange={(e) => setCreateUserForm({...createUserForm, email: e.target.value})}
                    className="bg-gray-800 border-gray-700 text-white"
                    placeholder="user@company.com"
                  />
                </div>
                <div>
                  <Label htmlFor="role" className="text-gray-400">Role</Label>
                  <Select value={createUserForm.role} onValueChange={(value) => setCreateUserForm({...createUserForm, role: value})}>
                    <SelectTrigger className="bg-gray-800 border-gray-700 text-white">
                      <SelectValue />
                    </SelectTrigger>
                    <SelectContent className="bg-gray-800 border-gray-700">
                      <SelectItem value="level1">Level 1</SelectItem>
                      <SelectItem value="level2">Level 2</SelectItem>
                      <SelectItem value="admin">Admin</SelectItem>
                      <SelectItem value="finance">Finance</SelectItem>
                    </SelectContent>
                  </Select>
                </div>
              </div>
              
              <div className="grid grid-cols-2 gap-4">
                <div>
                  <Label htmlFor="firstName" className="text-gray-400">First Name *</Label>
                  <Input
                    id="firstName"
                    value={createUserForm.firstName}
                    onChange={(e) => setCreateUserForm({...createUserForm, firstName: e.target.value})}
                    className="bg-gray-800 border-gray-700 text-white"
                  />
                </div>
                <div>
                  <Label htmlFor="lastName" className="text-gray-400">Last Name *</Label>
                  <Input
                    id="lastName"
                    value={createUserForm.lastName}
                    onChange={(e) => setCreateUserForm({...createUserForm, lastName: e.target.value})}
                    className="bg-gray-800 border-gray-700 text-white"
                  />
                </div>
              </div>
              
              <div className="grid grid-cols-2 gap-4">
                <div>
                  <Label htmlFor="department" className="text-gray-400">Department</Label>
                  <Input
                    id="department"
                    value={createUserForm.department}
                    onChange={(e) => setCreateUserForm({...createUserForm, department: e.target.value})}
                    className="bg-gray-800 border-gray-700 text-white"
                    placeholder="e.g. Engineering"
                  />
                </div>
                <div>
                  <Label htmlFor="jobTitle" className="text-gray-400">Job Title</Label>
                  <Input
                    id="jobTitle"
                    value={createUserForm.jobTitle}
                    onChange={(e) => setCreateUserForm({...createUserForm, jobTitle: e.target.value})}
                    className="bg-gray-800 border-gray-700 text-white"
                    placeholder="e.g. Software Engineer"
                  />
                </div>
              </div>

              <div className="grid grid-cols-2 gap-4">
                <div>
                  <Label htmlFor="phoneNumber" className="text-gray-400">Phone Number</Label>
                  <Input
                    id="phoneNumber"
                    value={createUserForm.phoneNumber}
                    onChange={(e) => setCreateUserForm({...createUserForm, phoneNumber: e.target.value})}
                    className="bg-gray-800 border-gray-700 text-white"
                    placeholder="+1 (555) 123-4567"
                  />
                </div>
                <div>
                  <Label htmlFor="companyName" className="text-gray-400">Company Name</Label>
                  <Input
                    id="companyName"
                    value={createUserForm.companyName}
                    onChange={(e) => setCreateUserForm({...createUserForm, companyName: e.target.value})}
                    className="bg-gray-800 border-gray-700 text-white"
                    placeholder="Company name"
                  />
                </div>
              </div>

              <div>
                <Label htmlFor="managerEmail" className="text-gray-400">Manager Email</Label>
                <Input
                  id="managerEmail"
                  type="email"
                  value={createUserForm.managerEmail}
                  onChange={(e) => setCreateUserForm({...createUserForm, managerEmail: e.target.value})}
                  className="bg-gray-800 border-gray-700 text-white"
                  placeholder="manager@company.com"
                />
              </div>

              <div>
                <Label htmlFor="businessJustification" className="text-gray-400">Business Justification</Label>
                <Textarea
                  id="businessJustification"
                  value={createUserForm.businessJustification}
                  onChange={(e) => setCreateUserForm({...createUserForm, businessJustification: e.target.value})}
                  className="bg-gray-800 border-gray-700 text-white"
                  placeholder="Business justification for access..."
                  rows={3}
                />
              </div>
              
              <div>
                <Label htmlFor="password" className="text-gray-400">Temporary Password</Label>
                <Input
                  id="password"
                  type="password"
                  value={createUserForm.password}
                  onChange={(e) => setCreateUserForm({...createUserForm, password: e.target.value})}
                  className="bg-gray-800 border-gray-700 text-white"
                  placeholder="Leave blank to auto-generate"
                />
              </div>
              
              <div className="flex justify-end pt-4">
                <Button onClick={handleCreateUser} className="bg-green-600 hover:bg-green-700">
                  <UserPlus className="h-4 w-4 mr-2" />
                  Create User
                </Button>
              </div>
            </CardContent>
          </Card>
        </TabsContent>
      </Tabs>

      {/* User Edit Dialog */}
      <UserEditDialog
        user={selectedUserToEdit}
        isOpen={isEditDialogOpen}
        onClose={() => {
          setIsEditDialogOpen(false);
          setSelectedUserToEdit(null);
        }}
        onSave={handleUpdateUser}
      />
    </div>
  );
};

export default UserManagement;<|MERGE_RESOLUTION|>--- conflicted
+++ resolved
@@ -144,10 +144,10 @@
         method: 'POST',
         headers: {
           'Authorization': `Bearer ${session.access_token}`,
-<<<<<<< HEAD
+        mshxif-codex/fix-user-account-update-errors
           'apikey': import.meta.env.VITE_SUPABASE_ANON_KEY,
-=======
->>>>>>> 8193cec7
+
+        main
           'Content-Type': 'application/json'
         },
         body: JSON.stringify({
@@ -215,10 +215,10 @@
         method: 'PUT',
         headers: {
           'Authorization': `Bearer ${session.access_token}`,
-<<<<<<< HEAD
+        mshxif-codex/fix-user-account-update-errors
           'apikey': import.meta.env.VITE_SUPABASE_ANON_KEY,
-=======
->>>>>>> 8193cec7
+
+        main
           'Content-Type': 'application/json'
         },
         body: JSON.stringify({
