import { useState } from "react";
import { Card, CardContent, CardDescription, CardHeader, CardTitle } from "@/components/ui/card";
import { Button } from "@/components/ui/button";
import { Badge } from "@/components/ui/badge";
import { Tabs, TabsContent, TabsList, TabsTrigger } from "@/components/ui/tabs";
import { Dialog, DialogContent, DialogHeader, DialogTitle, DialogTrigger } from "@/components/ui/dialog";
import {
  Plus,
  Edit2,
  Trash2,
  Package,
  Layers,
  Settings,
  ExternalLink,
  ChevronRight,
  SlidersHorizontal
} from "lucide-react";
import { User } from "@/types/auth";
import { Level1Product, Level2Product, Level3Product } from "@/types/product";
import Level1ProductForm from "./product-forms/Level1ProductForm";
import Level2OptionForm from "./product-forms/Level2OptionForm";
import CardForm from "./product-forms/CardForm";
import { useToast } from "@/hooks/use-toast";
import { productDataService } from "@/services/productDataService";
codex/adicionar-ícone-de-motor-nas-telas-de-gerenciamento
import AnalogDefaultsDialog from "./defaults/AnalogDefaultsDialog";
import BushingDefaultsDialog from "./defaults/BushingDefaultsDialog";
import SensorConfigManagement from "./SensorConfigManagement";
main

interface ProductManagementProps {
  user: User;
}

const ProductManagement = ({ user }: ProductManagementProps) => {
  const [activeTab, setActiveTab] = useState("level1");
  const [editingProduct, setEditingProduct] = useState<any>(null);
  const [dialogOpen, setDialogOpen] = useState(false);
  const [dialogType, setDialogType] = useState<'level1' | 'level2' | 'level3'>('level1');
  const [refreshKey, setRefreshKey] = useState(0);
  const [settingsProduct, setSettingsProduct] = useState<Level3Product | null>(null);
  const [settingsType, setSettingsType] = useState<'analog' | 'bushing' | null>(null);
  const { toast } = useToast();

  // Use productDataService instead of local state
  const level1Products = productDataService.getLevel1Products();
  const level2Products = productDataService.getLevel2Products();
  const level3Products = productDataService.getLevel3Products();

  // Helper functions
  const getLevel2ProductsForLevel1 = (level1Id: string) => {
    return level2Products.filter(p => p.parentProductId === level1Id);
  };

  const getLevel3ProductsForLevel2 = (level2Id: string) => {
    return level3Products.filter(p => p.parentProductId === level2Id);
  };

  const getParentProduct = (parentId: string, level: number) => {
    if (level === 2) {
      return level1Products.find(p => p.id === parentId);
    }
    if (level === 3) {
      return level2Products.find(p => p.id === parentId);
    }
    return null;
  };

  const getGrandParentProduct = (level2Product: Level2Product) => {
    return level1Products.find(p => p.id === level2Product.parentProductId);
  };

  const forceRefresh = () => {
    setRefreshKey(prev => prev + 1);
  };

  // CRUD Operations
  const handleCreateLevel1Product = async (productData: Omit<Level1Product, 'id'>) => {
    await productDataService.createLevel1Product(productData);
    setDialogOpen(false);
    setEditingProduct(null);
    forceRefresh();
    toast({
      title: "Success",
      description: "Level 1 product created successfully"
    });
  };

  const handleUpdateLevel1Product = async (productData: Omit<Level1Product, 'id'>) => {
    if (!editingProduct) return;
    await productDataService.updateLevel1Product(editingProduct.id, productData);
    setDialogOpen(false);
    setEditingProduct(null);
    forceRefresh();
    toast({
      title: "Success",
      description: "Level 1 product updated successfully"
    });
  };

  const handleDeleteLevel1Product = async (productId: string) => {
    // Check for dependencies
    const dependentLevel2 = level2Products.filter(p => p.parentProductId === productId);
    if (dependentLevel2.length > 0) {
      toast({
        title: "Cannot Delete",
        description: `This product has ${dependentLevel2.length} dependent Level 2 products. Please remove them first.`,
        variant: "destructive"
      });
      return;
    }
    
    await productDataService.deleteLevel1Product(productId);
    forceRefresh();
    toast({
      title: "Success",
      description: "Level 1 product deleted successfully"
    });
  };

  const handleCreateLevel2Product = async (productData: Omit<Level2Product, 'id'>) => {
    await productDataService.createLevel2Product(productData);
    setDialogOpen(false);
    setEditingProduct(null);
    forceRefresh();
    toast({
      title: "Success",
      description: "Level 2 product created successfully"
    });
  };

  const handleUpdateLevel2Product = async (productData: Omit<Level2Product, 'id'>) => {
    if (!editingProduct) return;
    await productDataService.updateLevel2Product(editingProduct.id, productData);
    setDialogOpen(false);
    setEditingProduct(null);
    forceRefresh();
    toast({
      title: "Success",
      description: "Level 2 product updated successfully"
    });
  };

  const handleDeleteLevel2Product = async (productId: string) => {
    // Check for dependencies
    const dependentLevel3 = level3Products.filter(p => p.parentProductId === productId);
    if (dependentLevel3.length > 0) {
      toast({
        title: "Cannot Delete",
        description: `This product has ${dependentLevel3.length} dependent Level 3 products. Please remove them first.`,
        variant: "destructive"
      });
      return;
    }
    
    await productDataService.deleteLevel2Product(productId);
    forceRefresh();
    toast({
      title: "Success",
      description: "Level 2 product deleted successfully"
    });
  };

  const handleCreateLevel3Product = async (productData: Omit<Level3Product, 'id'>) => {
    await productDataService.createLevel3Product(productData);
    setDialogOpen(false);
    setEditingProduct(null);
    forceRefresh();
    toast({
      title: "Success",
      description: "Level 3 product created successfully"
    });
  };

  const handleUpdateLevel3Product = async (productData: Omit<Level3Product, 'id'>) => {
    if (!editingProduct) return;
    await productDataService.updateLevel3Product(editingProduct.id, productData);
    setDialogOpen(false);
    setEditingProduct(null);
    forceRefresh();
    toast({
      title: "Success",
      description: "Level 3 product updated successfully"
    });
  };

  const handleDeleteLevel3Product = async (productId: string) => {
    await productDataService.deleteLevel3Product(productId);
    forceRefresh();
    toast({
      title: "Success",
      description: "Level 3 product deleted successfully"
    });
  };

  const openEditDialog = (product: any, type: 'level1' | 'level2' | 'level3') => {
    setEditingProduct(product);
    setDialogType(type);
    setDialogOpen(true);
  };

  const openCreateDialog = (type: 'level1' | 'level2' | 'level3') => {
    setEditingProduct(null);
    setDialogType(type);
    setDialogOpen(true);
  };

  const openSettingsDialog = (product: Level3Product) => {
    if (product.name.toLowerCase().includes('analog')) {
      setSettingsType('analog');
      setSettingsProduct(product);
    } else if (product.name.toLowerCase().includes('bushing')) {
      setSettingsType('bushing');
      setSettingsProduct(product);
    }
    setActiveTab('defaults');
  };

  return (
    <div className="space-y-6" key={refreshKey}>
      <div className="flex justify-between items-center">
        <div>
          <h2 className="text-2xl font-bold text-white">Product Catalog Management</h2>
          <p className="text-gray-400">Manage your 3-level product hierarchy: Categories → Variants → Components</p>
        </div>
        <Badge variant="outline" className="border-green-600 text-green-400">
          {level1Products.length + level2Products.length + level3Products.length} Total Products
        </Badge>
      </div>

      <Tabs value={activeTab} onValueChange={setActiveTab} className="w-full">
        <TabsList className="grid w-full grid-cols-4 bg-gray-800">
          <TabsTrigger 
            value="level1" 
            className="text-white data-[state=active]:bg-red-600 data-[state=active]:text-white"
          >
            <Package className="h-4 w-4 mr-2" />
            Level 1: Categories ({level1Products.length})
          </TabsTrigger>
          <TabsTrigger 
            value="level2" 
            className="text-white data-[state=active]:bg-red-600 data-[state=active]:text-white"
          >
            <Layers className="h-4 w-4 mr-2" />
            Level 2: Variants ({level2Products.length})
          </TabsTrigger>
          <TabsTrigger
            value="level3"
            className="text-white data-[state=active]:bg-red-600 data-[state=active]:text-white"
          >
            <Settings className="h-4 w-4 mr-2" />
            Level 3: Components ({level3Products.length})
          </TabsTrigger>
          <TabsTrigger
<<<<<<< HEAD
            value="defaults"
            className="text-white data-[state=active]:bg-red-600 data-[state=active]:text-white"
          >
            <SlidersHorizontal className="h-4 w-4 mr-2" />
            Defaults
=======
            value="sensor-config"
            className="text-white data-[state=active]:bg-red-600 data-[state=active]:text-white"
          >
            <Settings className="h-4 w-4 mr-2" />
            Sensor Config
>>>>>>> c044cda2
          </TabsTrigger>
        </TabsList>

        {/* Level 1 Products */}
        <TabsContent value="level1" className="space-y-6">
          <div className="flex justify-between items-center">
            <div>
              <h3 className="text-xl font-medium text-white">Level 1: Main Product Categories</h3>
              <p className="text-gray-400">Core product families (QTMS, TM8, QPDM, etc.)</p>
            </div>
            <Button 
              className="bg-red-600 hover:bg-red-700"
              onClick={() => openCreateDialog('level1')}
            >
              <Plus className="h-4 w-4 mr-2" />
              Add Level 1 Product
            </Button>
          </div>

          <div className="grid gap-4">
            {level1Products.map((product) => {
              const level2Count = getLevel2ProductsForLevel1(product.id).length;
              const level3Count = getLevel2ProductsForLevel1(product.id)
                .reduce((count, l2) => count + getLevel3ProductsForLevel2(l2.id).length, 0);
              
              return (
                <Card key={product.id} className="bg-gray-900 border-gray-800">
                  <CardHeader>
                    <div className="flex justify-between items-start">
                      <div>
                        <CardTitle className="text-white flex items-center">
                          {product.name}
                          <ChevronRight className="h-4 w-4 mx-2 text-gray-500" />
                          <span className="text-sm text-gray-400">{level2Count} variants</span>
                          <ChevronRight className="h-4 w-4 mx-2 text-gray-500" />
                          <span className="text-sm text-gray-400">{level3Count} components</span>
                        </CardTitle>
                        <CardDescription className="text-gray-400">
                          {product.description}
                        </CardDescription>
                        <div className="flex items-center space-x-2 mt-2">
                          {product.type && (
                            <Badge variant="outline" className="text-xs">
                              {product.type}
                            </Badge>
                          )}
                          <Badge variant="outline" className="text-xs">
                            {product.partNumber}
                          </Badge>
                          <Badge 
                            variant="outline" 
                            className={product.enabled ? "border-green-500 text-green-400" : "border-red-500 text-red-400"}
                          >
                            {product.enabled ? "Enabled" : "Disabled"}
                          </Badge>
                        </div>
                      </div>
                      <div className="flex space-x-2">
                        <Button 
                          variant="ghost" 
                          size="sm" 
                          className="text-blue-400 hover:text-blue-300"
                          onClick={() => openEditDialog(product, 'level1')}
                        >
                          <Edit2 className="h-4 w-4" />
                        </Button>
                        <Button 
                          variant="ghost" 
                          size="sm" 
                          className="text-red-400 hover:text-red-300"
                          onClick={() => handleDeleteLevel1Product(product.id)}
                        >
                          <Trash2 className="h-4 w-4" />
                        </Button>
                      </div>
                    </div>
                  </CardHeader>
                  <CardContent>
                    <div className="grid grid-cols-2 md:grid-cols-4 gap-4 text-sm">
                      <div>
                        <p className="text-gray-400">Base Price</p>
                        <p className="text-white font-medium">${product.price.toLocaleString()}</p>
                      </div>
                      {user.role === 'admin' && product.cost !== undefined && (
                        <div>
                          <p className="text-gray-400">Base Cost</p>
                          <p className="text-white font-medium">${product.cost.toLocaleString()}</p>
                        </div>
                      )}
                      <div>
                        <p className="text-gray-400">Level 2 Variants</p>
                        <p className="text-white font-medium">{level2Count}</p>
                      </div>
                      <div>
                        <p className="text-gray-400">Level 3 Components</p>
                        <p className="text-white font-medium">{level3Count}</p>
                      </div>
                    </div>
                    {product.productInfoUrl && (
                      <div className="mt-4">
                        <Button
                          variant="ghost"
                          size="sm"
                          className="text-blue-400 hover:text-blue-300"
                          onClick={() => window.open(product.productInfoUrl, '_blank')}
                        >
                          <ExternalLink className="h-4 w-4 mr-1" />
                          Product Info
                        </Button>
                      </div>
                    )}
                  </CardContent>
                </Card>
              );
            })}
          </div>
        </TabsContent>

        {/* Level 2 Products */}
        <TabsContent value="level2" className="space-y-6">
          <div className="flex justify-between items-center">
            <div>
              <h3 className="text-xl font-medium text-white">Level 2: Product Variants</h3>
              <p className="text-gray-400">Chassis types, options, and variants (LTX/MTX/STX, CalGas, etc.)</p>
            </div>
            <Button 
              className="bg-red-600 hover:bg-red-700"
              onClick={() => openCreateDialog('level2')}
            >
              <Plus className="h-4 w-4 mr-2" />
              Add Level 2 Product
            </Button>
          </div>

          <div className="grid gap-4">
            {level2Products.map((product) => {
              const parentProduct = getParentProduct(product.parentProductId, 2) as Level1Product;
              const level3Count = getLevel3ProductsForLevel2(product.id).length;
              
              return (
                <Card key={product.id} className="bg-gray-900 border-gray-800">
                  <CardHeader>
                    <div className="flex justify-between items-start">
                      <div>
                        <CardTitle className="text-white flex items-center">
                          <span className="text-gray-400 text-sm mr-2">
                            {parentProduct?.name} →
                          </span>
                          {product.name}
                          <ChevronRight className="h-4 w-4 mx-2 text-gray-500" />
                          <span className="text-sm text-gray-400">{level3Count} components</span>
                        </CardTitle>
                        <CardDescription className="text-gray-400">
                          {product.description}
                        </CardDescription>
                        <div className="flex items-center space-x-2 mt-2">
                          <Badge variant="outline" className="text-xs">
                            {product.type}
                          </Badge>
                          <Badge variant="outline" className="text-xs">
                            {product.partNumber}
                          </Badge>
                          <Badge 
                            variant="outline" 
                            className={product.enabled ? "border-green-500 text-green-400" : "border-red-500 text-red-400"}
                          >
                            {product.enabled ? "Enabled" : "Disabled"}
                          </Badge>
                        </div>
                      </div>
                      <div className="flex space-x-2">
                        <Button 
                          variant="ghost" 
                          size="sm" 
                          className="text-blue-400 hover:text-blue-300"
                          onClick={() => openEditDialog(product, 'level2')}
                        >
                          <Edit2 className="h-4 w-4" />
                        </Button>
                        <Button 
                          variant="ghost" 
                          size="sm" 
                          className="text-red-400 hover:text-red-300"
                          onClick={() => handleDeleteLevel2Product(product.id)}
                        >
                          <Trash2 className="h-4 w-4" />
                        </Button>
                      </div>
                    </div>
                  </CardHeader>
                  <CardContent>
                    <div className="grid grid-cols-2 md:grid-cols-4 gap-4 text-sm">
                      <div>
                        <p className="text-gray-400">Price</p>
                        <p className="text-white font-medium">${product.price.toLocaleString()}</p>
                      </div>
                      {user.role === 'admin' && product.cost !== undefined && (
                        <div>
                          <p className="text-gray-400">Cost</p>
                          <p className="text-white font-medium">${product.cost.toLocaleString()}</p>
                        </div>
                      )}
                      <div>
                        <p className="text-gray-400">Parent Product</p>
                        <p className="text-white font-medium">{parentProduct?.name}</p>
                      </div>
                      <div>
                        <p className="text-gray-400">Components</p>
                        <p className="text-white font-medium">{level3Count}</p>
                      </div>
                    </div>
                    {product.specifications && (
                      <div className="mt-4">
                        <p className="text-gray-400 text-xs mb-2">Specifications:</p>
                        <div className="flex flex-wrap gap-2">
                          {Object.entries(product.specifications).map(([key, value]) => (
                            <Badge key={key} variant="outline" className="text-xs">
                              {key}: {value}
                            </Badge>
                          ))}
                        </div>
                      </div>
                    )}
                  </CardContent>
                </Card>
              );
            })}
          </div>
        </TabsContent>

        {/* Level 3 Products */}
        <TabsContent value="level3" className="space-y-6">
          <div className="flex justify-between items-center">
            <div>
              <h3 className="text-xl font-medium text-white">Level 3: Components & Cards</h3>
              <p className="text-gray-400">Individual cards, sensors, and components for specific variants</p>
            </div>
            <Button 
              className="bg-red-600 hover:bg-red-700"
              onClick={() => openCreateDialog('level3')}
            >
              <Plus className="h-4 w-4 mr-2" />
              Add Level 3 Component
            </Button>
          </div>

          <div className="grid gap-4">
            {level3Products.map((product) => {
              const parentProduct = getParentProduct(product.parentProductId, 3) as Level2Product;
              const grandParentProduct = parentProduct ? getGrandParentProduct(parentProduct) : null;
              
              return (
                <Card key={product.id} className="bg-gray-900 border-gray-800">
                  <CardHeader>
                    <div className="flex justify-between items-start">
                      <div>
                        <CardTitle className="text-white flex items-center">
                          <span className="text-gray-400 text-sm mr-2">
                            {grandParentProduct?.name} → {parentProduct?.name} →
                          </span>
                          {product.name}
                        </CardTitle>
                        <CardDescription className="text-gray-400">
                          {product.description}
                        </CardDescription>
                        <div className="flex items-center space-x-2 mt-2">
                          <Badge variant="outline" className="text-xs capitalize">
                            {product.type}
                          </Badge>
                          <Badge variant="outline" className="text-xs">
                            {product.partNumber}
                          </Badge>
                          <Badge 
                            variant="outline" 
                            className={product.enabled ? "border-green-500 text-green-400" : "border-red-500 text-red-400"}
                          >
                            {product.enabled ? "Enabled" : "Disabled"}
                          </Badge>
                        </div>
                      </div>
                      <div className="flex space-x-2">
                        <Button
                          variant="ghost"
                          size="sm"
                          className="text-blue-400 hover:text-blue-300"
                          onClick={() => openEditDialog(product, 'level3')}
                        >
                          <Edit2 className="h-4 w-4" />
                        </Button>
                        {(product.name.toLowerCase().includes('analog') || product.name.toLowerCase().includes('bushing')) && (
                          <Button
                            variant="ghost"
                            size="sm"
                            className="text-gray-400 hover:text-gray-200"
                            onClick={() => openSettingsDialog(product)}
                          >
                            <Settings className="h-4 w-4" />
                          </Button>
                        )}
                        <Button
                          variant="ghost"
                          size="sm"
                          className="text-red-400 hover:text-red-300"
                          onClick={() => handleDeleteLevel3Product(product.id)}
                        >
                          <Trash2 className="h-4 w-4" />
                        </Button>
                      </div>
                    </div>
                  </CardHeader>
                  <CardContent>
                    <div className="grid grid-cols-2 md:grid-cols-3 gap-4 text-sm">
                      <div>
                        <p className="text-gray-400">Price</p>
                        <p className="text-white font-medium">${product.price.toLocaleString()}</p>
                      </div>
                      {user.role === 'admin' && product.cost !== undefined && (
                        <div>
                          <p className="text-gray-400">Cost</p>
                          <p className="text-white font-medium">${product.cost.toLocaleString()}</p>
                        </div>
                      )}
                      <div>
                        <p className="text-gray-400">Parent Variant</p>
                        <p className="text-white font-medium">{parentProduct?.name}</p>
                      </div>
                    </div>
                    {product.specifications && (
                      <div className="mt-4">
                        <p className="text-gray-400 text-xs mb-2">Specifications:</p>
                        <div className="flex flex-wrap gap-2">
                          {Object.entries(product.specifications).map(([key, value]) => (
                            <Badge key={key} variant="outline" className="text-xs">
                              {key}: {Array.isArray(value) ? value.join(', ') : value}
                            </Badge>
                          ))}
                        </div>
                      </div>
                    )}
                  </CardContent>
                </Card>
              );
            })}
          </div>
        </TabsContent>
<<<<<<< HEAD
        <TabsContent value="defaults" className="space-y-6">
          {settingsProduct && settingsType === 'analog' && (
            <AnalogDefaultsDialog
              product={settingsProduct}
              onClose={() => {
                setSettingsProduct(null);
                setSettingsType(null);
              }}
            />
          )}
          {settingsProduct && settingsType === 'bushing' && (
            <BushingDefaultsDialog
              product={settingsProduct}
              onClose={() => {
                setSettingsProduct(null);
                setSettingsType(null);
              }}
            />
          )}
          {!settingsProduct && (
            <p className="text-gray-400">Select a component from the Components tab to configure defaults.</p>
          )}
=======

        <TabsContent value="sensor-config" className="space-y-6">
          <SensorConfigManagement />
>>>>>>> c044cda2
        </TabsContent>
      </Tabs>

      {/* Edit/Create Dialog */}
      <Dialog open={dialogOpen} onOpenChange={setDialogOpen}>
        <DialogContent className="bg-gray-900 border-gray-800 max-w-4xl max-h-[90vh] overflow-y-auto">
          <DialogHeader>
            <DialogTitle className="text-white">
              {editingProduct ? 'Edit' : 'Create'} {
                dialogType === 'level1' ? 'Level 1 Product' :
                dialogType === 'level2' ? 'Level 2 Product' :
                'Level 3 Product'
              }
            </DialogTitle>
          </DialogHeader>
          
          {dialogType === 'level1' && (
            <Level1ProductForm
              onSubmit={editingProduct ? handleUpdateLevel1Product : handleCreateLevel1Product}
              initialData={editingProduct}
            />
          )}
          
          {dialogType === 'level2' && (
            <Level2OptionForm
              onSubmit={editingProduct ? handleUpdateLevel2Product : handleCreateLevel2Product}
              level1Products={level1Products}
              initialData={editingProduct}
            />
          )}
          
          {dialogType === 'level3' && (
            <CardForm
              onSubmit={editingProduct ? handleUpdateLevel3Product : handleCreateLevel3Product}
              level2Products={level2Products}
              initialData={editingProduct}
            />
          )}
        </DialogContent>
      </Dialog>

    </div>
  );
};

export default ProductManagement;<|MERGE_RESOLUTION|>--- conflicted
+++ resolved
@@ -252,19 +252,19 @@
             Level 3: Components ({level3Products.length})
           </TabsTrigger>
           <TabsTrigger
-<<<<<<< HEAD
+          codex/add-tab-for-product-customization-defaults
             value="defaults"
             className="text-white data-[state=active]:bg-red-600 data-[state=active]:text-white"
           >
             <SlidersHorizontal className="h-4 w-4 mr-2" />
             Defaults
-=======
+
             value="sensor-config"
             className="text-white data-[state=active]:bg-red-600 data-[state=active]:text-white"
           >
             <Settings className="h-4 w-4 mr-2" />
             Sensor Config
->>>>>>> c044cda2
+        main
           </TabsTrigger>
         </TabsList>
 
@@ -610,7 +610,7 @@
             })}
           </div>
         </TabsContent>
-<<<<<<< HEAD
+       codex/add-tab-for-product-customization-defaults
         <TabsContent value="defaults" className="space-y-6">
           {settingsProduct && settingsType === 'analog' && (
             <AnalogDefaultsDialog
@@ -633,11 +633,11 @@
           {!settingsProduct && (
             <p className="text-gray-400">Select a component from the Components tab to configure defaults.</p>
           )}
-=======
+
 
         <TabsContent value="sensor-config" className="space-y-6">
           <SensorConfigManagement />
->>>>>>> c044cda2
+      main
         </TabsContent>
       </Tabs>
 
