import React, { useState, useEffect } from 'react';
import { Card, CardContent, CardHeader, CardTitle } from "@/components/ui/card";
import { Button } from "@/components/ui/button";
import { Input } from "@/components/ui/input";
import { Label } from "@/components/ui/label";
import { Textarea } from "@/components/ui/textarea";
import { Switch } from "@/components/ui/switch";
import { Badge } from "@/components/ui/badge";
import { Select, SelectContent, SelectItem, SelectTrigger, SelectValue } from "@/components/ui/select";
import { Edit3, Trash2, Save, X, Filter, Settings } from "lucide-react";
import { Level2Product, Level3Product } from "@/types/product";
import { productDataService } from "@/services/productDataService";
import { useToast } from "@/hooks/use-toast";

interface Level3ProductListProps {
  products: Level3Product[];
  level2Products: Level2Product[];
  onProductUpdate: () => void;
  onEditPartNumbers: (l2Id: string) => void;
}

export const Level3ProductList: React.FC<Level3ProductListProps> = ({
  products,
  level2Products,
  onProductUpdate,
  onEditPartNumbers
}) => {
  const { toast } = useToast();
  const [editingProduct, setEditingProduct] = useState<string | null>(null);
  const [editFormData, setEditFormData] = useState<Partial<Level3Product>>({});
  const [parentFilter, setParentFilter] = useState<string>('all');
  const [isSaving, setIsSaving] = useState(false);

  const handleEditStart = (product: Level3Product) => {
    setEditingProduct(product.id);
    setEditFormData({
      name: product.name,
      displayName: (product as any).displayName || product.name,
      parentProductId: product.parentProductId,
      type: product.type,
      description: product.description,
      price: product.price,
      cost: product.cost || 0,
      enabled: product.enabled !== false,
      has_level4: (product as any).has_level4 || false,
      partNumber: product.partNumber || ''
    });
  };

  // Part number codes for current parent filter
  const [parentCodes, setParentCodes] = useState<Record<string, { template: string; slot_span: number }>>({});
  useEffect(() => {
    let mounted = true;
    (async () => {
      if (parentFilter === 'all') { setParentCodes({}); return; }
      const codes = await productDataService.getPartNumberCodesForLevel2(parentFilter);
      if (mounted) setParentCodes(codes);
    })();
    return () => { mounted = false; };
  }, [parentFilter]);

  const handleEditSave = async (productId: string) => {
    if (!editingProduct) return;

    try {
      setIsSaving(true);
      await productDataService.updateLevel3Product(productId, {
        ...editFormData,
        partNumber: editFormData.partNumber !== undefined
          ? editFormData.partNumber.trim()
          : undefined
      });

      onProductUpdate();
      setEditingProduct(null);
      setEditFormData({});
      
      toast({
        title: "Success",
        description: "Product updated successfully.",
      });
    } catch (error) {
      console.error('Error updating product:', error);
      toast({
        title: "Error",
        description: error instanceof Error ? error.message : "Failed to update product. Please try again.",
        variant: "destructive",
      });
    } finally {
      setIsSaving(false);
    }
  };

  const handleEditCancel = () => {
    setEditingProduct(null);
    setEditFormData({});
  };

  const handleDelete = async (productId: string, productName: string) => {
    if (window.confirm(`Are you sure you want to delete "${productName}"? This action cannot be undone.`)) {
      try {
        await productDataService.deleteLevel3Product(productId);
        toast({
          title: "Success",
          description: "Level 3 product deleted successfully"
        });
        onProductUpdate();
      } catch (error) {
        console.error('Error deleting Level 3 product:', error);
        toast({
          title: "Error",
          description: "Failed to delete Level 3 product",
          variant: "destructive"
        });
      }
    }
  };

  const getParentProductName = (parentId: string) => {
    const parent = level2Products.find(p => p.id === parentId);
    return parent ? parent.name : 'Unknown Parent';
  };

  // Filter products by parent Level 2 product
  const filteredProducts = parentFilter === 'all' 
    ? products 
    : products.filter(product => product.parentProductId === parentFilter);

  if (products.length === 0) {
    return (
      <Card className="bg-white border-gray-200">
        <CardContent className="pt-6">
          <div className="text-center py-8">
            <p className="text-gray-500">No Level 3 products found.</p>
          </div>
        </CardContent>
      </Card>
    );
  }

  return (
    <Card className="bg-white border-gray-200">
      <CardHeader>
        <div className="flex justify-between items-center">
          <CardTitle className="text-gray-900">
            Level 3 Products ({filteredProducts.length} of {products.length})
          </CardTitle>
          <div className="flex items-center gap-2">
            <Filter className="h-4 w-4 text-gray-500" />
            <Select value={parentFilter} onValueChange={setParentFilter}>
              <SelectTrigger className="w-48 bg-white border-gray-300 text-gray-900">
                <SelectValue placeholder="Filter by Parent Product" />
              </SelectTrigger>
              <SelectContent className="bg-white border-gray-300">
                <SelectItem value="all" className="text-gray-900">All Parent Products</SelectItem>
                {level2Products.map((product) => (
                  <SelectItem key={product.id} value={product.id} className="text-gray-900">
                    {product.name}
                  </SelectItem>
                ))}
              </SelectContent>
            </Select>
          </div>
        </div>
      </CardHeader>
      <CardContent>
        <div className="space-y-4">
          {filteredProducts.map((product) => (
            <div key={product.id} className="p-4 border border-gray-200 rounded-lg bg-gray-50">
              {editingProduct === product.id ? (
                <div className="space-y-4">
                  <div className="grid grid-cols-1 md:grid-cols-2 gap-4">
                    <div>
                      <Label htmlFor={`name-${product.id}`} className="text-gray-700">Name *</Label>
                      <Input
                        id={`name-${product.id}`}
                        value={editFormData.name || ''}
                        onChange={(e) => setEditFormData(prev => ({ ...prev, name: e.target.value }))}
                        className="bg-white border-gray-300 text-gray-900"
                      />
                    </div>
                    <div>
                      <Label htmlFor={`displayName-${product.id}`} className="text-gray-700">Display Name</Label>
                      <Input
                        id={`displayName-${product.id}`}
                        value={editFormData.displayName || ''}
                        onChange={(e) => setEditFormData(prev => ({ ...prev, displayName: e.target.value }))}
                        className="bg-white border-gray-300 text-gray-900"
                      />
                    </div>
                    <div>
                      <Label htmlFor={`parent-${product.id}`} className="text-gray-700">Parent Product</Label>
                      <Select
                        value={editFormData.parentProductId || ''}
                        onValueChange={(value) => setEditFormData(prev => ({ ...prev, parentProductId: value }))}
                      >
                        <SelectTrigger className="bg-white border-gray-300 text-gray-900">
                          <SelectValue placeholder="Select Parent Product" />
                        </SelectTrigger>
                        <SelectContent className="bg-white border-gray-300">
                          {level2Products.map((l2Product) => (
                            <SelectItem key={l2Product.id} value={l2Product.id} className="text-gray-900">
                              {l2Product.name}
                            </SelectItem>
                          ))}
                        </SelectContent>
                      </Select>
                    </div>
                    <div>
                      <Label htmlFor={`type-${product.id}`} className="text-gray-700">Type</Label>
                      <Input
                        id={`type-${product.id}`}
                        value={editFormData.type || ''}
                        onChange={(e) => setEditFormData(prev => ({ ...prev, type: e.target.value }))}
                        className="bg-white border-gray-300 text-gray-900"
                      />
                    </div>
                    <div>
<<<<<<< HEAD
                      <Label htmlFor={`partNumber-${product.id}`} className="text-gray-700">Level 3 Part Number</Label>
=======
                      <Label htmlFor={`partNumber-${product.id}`} className="text-gray-700">Part Number</Label>
>>>>>>> 2961b251
                      <Input
                        id={`partNumber-${product.id}`}
                        value={editFormData.partNumber || ''}
                        onChange={(e) => setEditFormData(prev => ({ ...prev, partNumber: e.target.value }))}
                        placeholder="e.g., ANA-16CH-001"
                        className="bg-white border-gray-300 text-gray-900"
                      />
<<<<<<< HEAD
                      <p className="text-xs text-gray-500 mt-1">This value appears on generated quotes for the selected slot.</p>
=======
>>>>>>> 2961b251
                    </div>
                      <div className="flex items-center space-x-2">
                        <Switch
                          id={`enabled-${product.id}`}
                          checked={editFormData.enabled !== false}
                          onCheckedChange={(checked) => setEditFormData(prev => ({ ...prev, enabled: checked }))}
                        />
                        <Label htmlFor={`enabled-${product.id}`} className="text-gray-700">Enabled</Label>
                      </div>
                      <div className="flex items-center space-x-2">
                        <Switch
                          id={`has-level4-${product.id}`}
                          checked={(editFormData as any).has_level4 || false}
                          onCheckedChange={(checked) => setEditFormData(prev => ({ ...prev, has_level4: checked }))}
                        />
                        <Label htmlFor={`has-level4-${product.id}`} className="text-gray-700">Has Level 4 Config</Label>
                      </div>
                    <div>
                      <Label htmlFor={`price-${product.id}`} className="text-gray-700">Price ($)</Label>
                      <Input
                        id={`price-${product.id}`}
                        type="number"
                        step="0.01"
                        value={editFormData.price || 0}
                        onChange={(e) => setEditFormData(prev => ({ ...prev, price: parseFloat(e.target.value) || 0 }))}
                        className="bg-white border-gray-300 text-gray-900"
                      />
                    </div>
                    <div>
                      <Label htmlFor={`cost-${product.id}`} className="text-gray-700">Cost ($)</Label>
                      <Input
                        id={`cost-${product.id}`}
                        type="number"
                        step="0.01"
                        value={editFormData.cost || 0}
                        onChange={(e) => setEditFormData(prev => ({ ...prev, cost: parseFloat(e.target.value) || 0 }))}
                        className="bg-white border-gray-300 text-gray-900"
                      />
                    </div>
                  </div>
                  <div>
                    <Label htmlFor={`description-${product.id}`} className="text-gray-700">Description</Label>
                    <Textarea
                      id={`description-${product.id}`}
                      value={editFormData.description || ''}
                      onChange={(e) => setEditFormData(prev => ({ ...prev, description: e.target.value }))}
                      className="bg-white border-gray-300 text-gray-900"
                      rows={3}
                    />
                  </div>
                  <div className="flex space-x-2">
                    <Button
                      onClick={() => handleEditSave(product.id)}
                      className="bg-green-600 hover:bg-green-700 text-white"
                      disabled={!editFormData.name?.trim() || isSaving}
                    >
                      <Save className="h-4 w-4 mr-2" />
                      Save
                    </Button>
                    <Button
                      onClick={handleEditCancel}
                      variant="outline"
                      className="border-gray-300 text-gray-700 hover:bg-gray-100"
                    >
                      <X className="h-4 w-4 mr-2" />
                      Cancel
                    </Button>
                  </div>
                </div>
              ) : (
                <div>
                  <div className="flex justify-between items-start mb-3">
                    <div className="flex-1">
                      <h4 className="text-gray-900 font-medium text-lg">{product.name}</h4>
                      {product.description && (
                        <p className="text-gray-600 text-sm mt-1">{product.description}</p>
                      )}
                      <div className="flex items-center space-x-2 mt-2">
                        <Badge variant="secondary" className="bg-blue-100 text-blue-800 border-blue-200">
                          {product.type}
                        </Badge>
                        <Badge variant="outline" className="bg-purple-100 text-purple-800 border-purple-200">
                          Parent: {getParentProductName(product.parentProductId)}
                        </Badge>
                        <Badge variant={product.enabled !== false ? "default" : "secondary"} 
                               className={product.enabled !== false ? "bg-green-100 text-green-800 border-green-200" : "bg-gray-100 text-gray-600 border-gray-200"}>
                          {product.enabled !== false ? 'Enabled' : 'Disabled'}
                        </Badge>
                        {(product as any).has_level4 && (
                          <Badge variant="outline" className="bg-blue-100 text-blue-800 border-blue-200">
                            L4 Enabled
                          </Badge>
                        )}
                      </div>
                    </div>
                    <div className="flex space-x-2 ml-4">
                      <Button
                        onClick={() => handleEditStart(product)}
                        variant="outline"
                        size="sm"
                        className="border-gray-300 text-gray-700 hover:bg-gray-100"
                      >
                        <Edit3 className="h-4 w-4" />
                      </Button>
                      <Button
                        onClick={() => onEditPartNumbers(product.parentProductId)}
                        variant="outline"
                        size="sm"
                        className="border-blue-300 text-blue-700 hover:bg-blue-50"
                      >
                        Part Numbers
                      </Button>
                      {(product as any).has_level4 && (
                        <Button
                          onClick={() => window.open(`/admin/level4?product=${product.id}`, '_blank')}
                          variant="outline"
                          size="sm"
                          className="border-green-300 text-green-700 hover:bg-green-50"
                        >
                          <Settings className="h-4 w-4" />
                        </Button>
                      )}
                      <Button
                        onClick={() => handleDelete(product.id, product.name)}
                        variant="outline"
                        size="sm"
                        className="border-red-300 text-red-600 hover:bg-red-50"
                      >
                        <Trash2 className="h-4 w-4" />
                      </Button>
                    </div>
                  </div>
                  <div className="grid grid-cols-2 gap-4 text-sm">
                    <div>
                      <span className="text-gray-500">Price:</span>
                      <span className="text-gray-900 font-medium ml-2">${product.price.toLocaleString()}</span>
                    </div>
                    <div>
                      <span className="text-gray-500">Cost:</span>
                      <span className="text-gray-900 font-medium ml-2">${(product.cost || 0).toLocaleString()}</span>
                    </div>
                    <div>
                      <span className="text-gray-500">Part Number:</span>
                      <span className="text-gray-900 font-medium ml-2">{product.partNumber || '—'}</span>
                    </div>
                  </div>
                  {parentFilter !== 'all' && (
                    <div className="mt-3 p-3 rounded-md border border-gray-200 bg-white">
                      <div className="text-xs text-gray-500 mb-1">Part Number Template</div>
                      <div className="grid grid-cols-2 gap-2 text-sm">
                        <div><span className="text-gray-500">Template:</span> <span className="text-gray-900 ml-1">{parentCodes[product.id]?.template || '—'}</span></div>
                        <div><span className="text-gray-500">Slot Span:</span> <span className="text-gray-900 ml-1">{parentCodes[product.id]?.slot_span ?? '—'}</span></div>
                      </div>
                      <div className="text-right mt-2">
                        <Button size="sm" variant="outline" className="border-blue-300 text-blue-700 hover:bg-blue-50" onClick={() => onEditPartNumbers(product.parentProductId)}>
                          Edit in Part Numbers
                        </Button>
                      </div>
                    </div>
                  )}
                </div>
              )}
            </div>
          ))}
        </div>
      </CardContent>
    </Card>
  );
};<|MERGE_RESOLUTION|>--- conflicted
+++ resolved
@@ -216,11 +216,11 @@
                       />
                     </div>
                     <div>
-<<<<<<< HEAD
+
                       <Label htmlFor={`partNumber-${product.id}`} className="text-gray-700">Level 3 Part Number</Label>
-=======
+
                       <Label htmlFor={`partNumber-${product.id}`} className="text-gray-700">Part Number</Label>
->>>>>>> 2961b251
+                      main
                       <Input
                         id={`partNumber-${product.id}`}
                         value={editFormData.partNumber || ''}
@@ -228,10 +228,10 @@
                         placeholder="e.g., ANA-16CH-001"
                         className="bg-white border-gray-300 text-gray-900"
                       />
-<<<<<<< HEAD
+
                       <p className="text-xs text-gray-500 mt-1">This value appears on generated quotes for the selected slot.</p>
-=======
->>>>>>> 2961b251
+
+                    main
                     </div>
                       <div className="flex items-center space-x-2">
                         <Switch
