import React, { useState, useEffect } from 'react';
import { Card, CardContent, CardHeader, CardTitle } from "@/components/ui/card";
import { Button } from "@/components/ui/button";
import { Input } from "@/components/ui/input";
import { Label } from "@/components/ui/label";
import { Textarea } from "@/components/ui/textarea";
import { Switch } from "@/components/ui/switch";
import { Badge } from "@/components/ui/badge";
import { Select, SelectContent, SelectItem, SelectTrigger, SelectValue } from "@/components/ui/select";
import { Edit3, Trash2, Save, X, Filter, Settings } from "lucide-react";
import { Level2Product, Level3Product } from "@/types/product";
import { productDataService } from "@/services/productDataService";
import { useToast } from "@/hooks/use-toast";

interface Level3ProductListProps {
  products: Level3Product[];
  level2Products: Level2Product[];
  onProductUpdate: () => void;
  onEditPartNumbers: (l2Id: string) => void;
}

export const Level3ProductList: React.FC<Level3ProductListProps> = ({
  products,
  level2Products,
  onProductUpdate,
  onEditPartNumbers
}) => {
  const { toast } = useToast();
  const [editingProduct, setEditingProduct] = useState<string | null>(null);
  const [editFormData, setEditFormData] = useState<Partial<Level3Product>>({});
  const [parentFilter, setParentFilter] = useState<string>('all');
  const [isSaving, setIsSaving] = useState(false);

  const handleEditStart = (product: Level3Product) => {
    setEditingProduct(product.id);
    setEditFormData({
      name: product.name,
      displayName: (product as any).displayName || product.name,
      parentProductId: product.parentProductId,
      type: product.type,
      description: product.description,
      price: product.price,
      cost: product.cost || 0,
      enabled: product.enabled !== false,
      has_level4: (product as any).has_level4 || false,
      partNumber: product.partNumber || ''
    });
  };

  // Part number codes for current parent filter
  const [parentCodes, setParentCodes] = useState<Record<string, { template: string; slot_span: number }>>({});
  useEffect(() => {
    let mounted = true;
    (async () => {
      if (parentFilter === 'all') { setParentCodes({}); return; }
      const codes = await productDataService.getPartNumberCodesForLevel2(parentFilter);
      if (mounted) setParentCodes(codes);
    })();
    return () => { mounted = false; };
  }, [parentFilter]);

  const handleEditSave = async (productId: string) => {
    if (!editingProduct) return;

    try {
      setIsSaving(true);
      await productDataService.updateLevel3Product(productId, {
        ...editFormData,
        partNumber: editFormData.partNumber !== undefined
          ? editFormData.partNumber.trim()
          : undefined
      });

      onProductUpdate();
      setEditingProduct(null);
      setEditFormData({});
      
      toast({
        title: "Success",
        description: "Product updated successfully.",
      });
    } catch (error) {
      console.error('Error updating product:', error);
      toast({
        title: "Error",
        description: error instanceof Error ? error.message : "Failed to update product. Please try again.",
        variant: "destructive",
      });
    } finally {
      setIsSaving(false);
    }
  };

  const handleEditCancel = () => {
    setEditingProduct(null);
    setEditFormData({});
  };

  const handleDelete = async (productId: string, productName: string) => {
    if (window.confirm(`Are you sure you want to delete "${productName}"? This action cannot be undone.`)) {
      try {
        await productDataService.deleteLevel3Product(productId);
        toast({
          title: "Success",
          description: "Level 3 product deleted successfully"
        });
        onProductUpdate();
      } catch (error) {
        console.error('Error deleting Level 3 product:', error);
        toast({
          title: "Error",
          description: "Failed to delete Level 3 product",
          variant: "destructive"
        });
      }
    }
  };

  const getParentProductName = (parentId: string) => {
    const parent = level2Products.find(p => p.id === parentId);
    return parent ? parent.name : 'Unknown Parent';
  };

  // Filter products by parent Level 2 product
  const filteredProducts = parentFilter === 'all' 
    ? products 
    : products.filter(product => product.parentProductId === parentFilter);

  if (products.length === 0) {
    return (
      <Card className="bg-white border-gray-200">
        <CardContent className="pt-6">
          <div className="text-center py-8">
            <p className="text-gray-500">No Level 3 products found.</p>
          </div>
        </CardContent>
      </Card>
    );
  }

  return (
    <Card className="bg-white border-gray-200">
      <CardHeader>
        <div className="flex justify-between items-center">
          <CardTitle className="text-gray-900">
            Level 3 Products ({filteredProducts.length} of {products.length})
          </CardTitle>
          <div className="flex items-center gap-2">
            <Filter className="h-4 w-4 text-gray-500" />
            <Select value={parentFilter} onValueChange={setParentFilter}>
              <SelectTrigger className="w-48 bg-white border-gray-300 text-gray-900">
                <SelectValue placeholder="Filter by Parent Product" />
              </SelectTrigger>
              <SelectContent className="bg-white border-gray-300">
                <SelectItem value="all" className="text-gray-900">All Parent Products</SelectItem>
                {level2Products.map((product) => (
                  <SelectItem key={product.id} value={product.id} className="text-gray-900">
                    {product.name}
                  </SelectItem>
                ))}
              </SelectContent>
            </Select>
          </div>
        </div>
      </CardHeader>
      <CardContent>
        <div className="space-y-4">
          {filteredProducts.map((product) => (
            <div key={product.id} className="p-4 border border-gray-200 rounded-lg bg-gray-50">
              {editingProduct === product.id ? (
                <div className="space-y-4">
                  <div className="grid grid-cols-1 md:grid-cols-2 gap-4">
                    <div>
                      <Label htmlFor={`name-${product.id}`} className="text-gray-700">Name *</Label>
                      <Input
                        id={`name-${product.id}`}
                        value={editFormData.name || ''}
                        onChange={(e) => setEditFormData(prev => ({ ...prev, name: e.target.value }))}
                        className="bg-white border-gray-300 text-gray-900"
                      />
                    </div>
                    <div>
                      <Label htmlFor={`displayName-${product.id}`} className="text-gray-700">Display Name</Label>
                      <Input
                        id={`displayName-${product.id}`}
                        value={editFormData.displayName || ''}
                        onChange={(e) => setEditFormData(prev => ({ ...prev, displayName: e.target.value }))}
                        className="bg-white border-gray-300 text-gray-900"
                      />
                    </div>
                    <div>
                      <Label htmlFor={`parent-${product.id}`} className="text-gray-700">Parent Product</Label>
                      <Select
                        value={editFormData.parentProductId || ''}
                        onValueChange={(value) => setEditFormData(prev => ({ ...prev, parentProductId: value }))}
                      >
                        <SelectTrigger className="bg-white border-gray-300 text-gray-900">
                          <SelectValue placeholder="Select Parent Product" />
                        </SelectTrigger>
                        <SelectContent className="bg-white border-gray-300">
                          {level2Products.map((l2Product) => (
                            <SelectItem key={l2Product.id} value={l2Product.id} className="text-gray-900">
                              {l2Product.name}
                            </SelectItem>
                          ))}
                        </SelectContent>
                      </Select>
                    </div>
                    <div>
                      <Label htmlFor={`type-${product.id}`} className="text-gray-700">Type</Label>
                      <Input
                        id={`type-${product.id}`}
                        value={editFormData.type || ''}
                        onChange={(e) => setEditFormData(prev => ({ ...prev, type: e.target.value }))}
                        className="bg-white border-gray-300 text-gray-900"
                      />
                    </div>
<<<<<<< HEAD
                    <div className="md:col-span-2">
                      <Label htmlFor={`partNumber-${product.id}`} className="text-gray-700">Part Number Shown on Quotes</Label>
=======
                    <div>

                      <Label htmlFor={`partNumber-${product.id}`} className="text-gray-700">Level 3 Part Number</Label>

                      <Label htmlFor={`partNumber-${product.id}`} className="text-gray-700">Part Number</Label>
                      main
>>>>>>> 72baec0f
                      <Input
                        id={`partNumber-${product.id}`}
                        value={editFormData.partNumber || ''}
                        onChange={(e) => setEditFormData(prev => ({ ...prev, partNumber: e.target.value }))}
                        placeholder="e.g., ANA-16CH-001"
                        className="bg-white border-gray-300 text-gray-900"
                      />
<<<<<<< HEAD
                      <p className="text-xs text-gray-500 mt-1">
                        Update this value to control the part number that appears in rack slot listings within generated quotes.
                      </p>
                    </div>
=======

                      <p className="text-xs text-gray-500 mt-1">This value appears on generated quotes for the selected slot.</p>

                    main
                    </div>
                      <div className="flex items-center space-x-2">
                        <Switch
                          id={`enabled-${product.id}`}
                          checked={editFormData.enabled !== false}
                          onCheckedChange={(checked) => setEditFormData(prev => ({ ...prev, enabled: checked }))}
                        />
                        <Label htmlFor={`enabled-${product.id}`} className="text-gray-700">Enabled</Label>
                      </div>
                      <div className="flex items-center space-x-2">
                        <Switch
                          id={`has-level4-${product.id}`}
                          checked={(editFormData as any).has_level4 || false}
                          onCheckedChange={(checked) => setEditFormData(prev => ({ ...prev, has_level4: checked }))}
                        />
                        <Label htmlFor={`has-level4-${product.id}`} className="text-gray-700">Has Level 4 Config</Label>
                      </div>
>>>>>>> 72baec0f
                    <div>
                      <Label htmlFor={`price-${product.id}`} className="text-gray-700">Price ($)</Label>
                      <Input
                        id={`price-${product.id}`}
                        type="number"
                        step="0.01"
                        value={editFormData.price || 0}
                        onChange={(e) => setEditFormData(prev => ({ ...prev, price: parseFloat(e.target.value) || 0 }))}
                        className="bg-white border-gray-300 text-gray-900"
                      />
                    </div>
                    <div>
                      <Label htmlFor={`cost-${product.id}`} className="text-gray-700">Cost ($)</Label>
                      <Input
                        id={`cost-${product.id}`}
                        type="number"
                        step="0.01"
                        value={editFormData.cost || 0}
                        onChange={(e) => setEditFormData(prev => ({ ...prev, cost: parseFloat(e.target.value) || 0 }))}
                        className="bg-white border-gray-300 text-gray-900"
                      />
                    </div>
                  </div>
                  <div className="flex flex-wrap gap-4">
                    <div className="flex items-center space-x-2">
                      <Switch
                        id={`enabled-${product.id}`}
                        checked={editFormData.enabled !== false}
                        onCheckedChange={(checked) => setEditFormData(prev => ({ ...prev, enabled: checked }))}
                      />
                      <Label htmlFor={`enabled-${product.id}`} className="text-gray-700">Enabled</Label>
                    </div>
                    <div className="flex items-center space-x-2">
                      <Switch
                        id={`has-level4-${product.id}`}
                        checked={(editFormData as any).has_level4 || false}
                        onCheckedChange={(checked) => setEditFormData(prev => ({ ...prev, has_level4: checked }))}
                      />
                      <Label htmlFor={`has-level4-${product.id}`} className="text-gray-700">Has Level 4 Config</Label>
                    </div>
                  </div>
                  <div>
                    <Label htmlFor={`description-${product.id}`} className="text-gray-700">Description</Label>
                    <Textarea
                      id={`description-${product.id}`}
                      value={editFormData.description || ''}
                      onChange={(e) => setEditFormData(prev => ({ ...prev, description: e.target.value }))}
                      className="bg-white border-gray-300 text-gray-900"
                      rows={3}
                    />
                  </div>
                  <div className="flex space-x-2">
                    <Button
                      onClick={() => handleEditSave(product.id)}
                      className="bg-green-600 hover:bg-green-700 text-white"
                      disabled={!editFormData.name?.trim() || isSaving}
                    >
                      <Save className="h-4 w-4 mr-2" />
                      Save
                    </Button>
                    <Button
                      onClick={handleEditCancel}
                      variant="outline"
                      className="border-gray-300 text-gray-700 hover:bg-gray-100"
                    >
                      <X className="h-4 w-4 mr-2" />
                      Cancel
                    </Button>
                  </div>
                </div>
              ) : (
                <div>
                  <div className="flex justify-between items-start mb-3">
                    <div className="flex-1">
                      <h4 className="text-gray-900 font-medium text-lg">{product.name}</h4>
                      {product.description && (
                        <p className="text-gray-600 text-sm mt-1">{product.description}</p>
                      )}
                      <div className="flex items-center space-x-2 mt-2">
                        <Badge variant="secondary" className="bg-blue-100 text-blue-800 border-blue-200">
                          {product.type}
                        </Badge>
                        <Badge variant="outline" className="bg-purple-100 text-purple-800 border-purple-200">
                          Parent: {getParentProductName(product.parentProductId)}
                        </Badge>
                        <Badge variant={product.enabled !== false ? "default" : "secondary"} 
                               className={product.enabled !== false ? "bg-green-100 text-green-800 border-green-200" : "bg-gray-100 text-gray-600 border-gray-200"}>
                          {product.enabled !== false ? 'Enabled' : 'Disabled'}
                        </Badge>
                        {(product as any).has_level4 && (
                          <Badge variant="outline" className="bg-blue-100 text-blue-800 border-blue-200">
                            L4 Enabled
                          </Badge>
                        )}
                      </div>
                    </div>
                    <div className="flex space-x-2 ml-4">
                      <Button
                        onClick={() => handleEditStart(product)}
                        variant="outline"
                        size="sm"
                        className="border-gray-300 text-gray-700 hover:bg-gray-100"
                      >
                        <Edit3 className="h-4 w-4" />
                      </Button>
                      <Button
                        onClick={() => onEditPartNumbers(product.parentProductId)}
                        variant="outline"
                        size="sm"
                        className="border-blue-300 text-blue-700 hover:bg-blue-50"
                      >
                        Part Numbers
                      </Button>
                      {(product as any).has_level4 && (
                        <Button
                          onClick={() => window.open(`/admin/level4?product=${product.id}`, '_blank')}
                          variant="outline"
                          size="sm"
                          className="border-green-300 text-green-700 hover:bg-green-50"
                        >
                          <Settings className="h-4 w-4" />
                        </Button>
                      )}
                      <Button
                        onClick={() => handleDelete(product.id, product.name)}
                        variant="outline"
                        size="sm"
                        className="border-red-300 text-red-600 hover:bg-red-50"
                      >
                        <Trash2 className="h-4 w-4" />
                      </Button>
                    </div>
                  </div>
                  <div className="grid grid-cols-2 gap-4 text-sm">
                    <div>
                      <span className="text-gray-500">Price:</span>
                      <span className="text-gray-900 font-medium ml-2">${product.price.toLocaleString()}</span>
                    </div>
                    <div>
                      <span className="text-gray-500">Cost:</span>
                      <span className="text-gray-900 font-medium ml-2">${(product.cost || 0).toLocaleString()}</span>
                    </div>
                    <div>
                      <span className="text-gray-500">Part Number:</span>
                      <span className="text-gray-900 font-medium ml-2">{product.partNumber || '—'}</span>
                    </div>
                  </div>
                  {parentFilter !== 'all' && (
                    <div className="mt-3 p-3 rounded-md border border-gray-200 bg-white">
                      <div className="text-xs text-gray-500 mb-1">Part Number Template</div>
                      <div className="grid grid-cols-2 gap-2 text-sm">
                        <div><span className="text-gray-500">Template:</span> <span className="text-gray-900 ml-1">{parentCodes[product.id]?.template || '—'}</span></div>
                        <div><span className="text-gray-500">Slot Span:</span> <span className="text-gray-900 ml-1">{parentCodes[product.id]?.slot_span ?? '—'}</span></div>
                      </div>
                      <div className="text-right mt-2">
                        <Button size="sm" variant="outline" className="border-blue-300 text-blue-700 hover:bg-blue-50" onClick={() => onEditPartNumbers(product.parentProductId)}>
                          Edit in Part Numbers
                        </Button>
                      </div>
                    </div>
                  )}
                </div>
              )}
            </div>
          ))}
        </div>
      </CardContent>
    </Card>
  );
};<|MERGE_RESOLUTION|>--- conflicted
+++ resolved
@@ -215,17 +215,14 @@
                         className="bg-white border-gray-300 text-gray-900"
                       />
                     </div>
-<<<<<<< HEAD
                     <div className="md:col-span-2">
                       <Label htmlFor={`partNumber-${product.id}`} className="text-gray-700">Part Number Shown on Quotes</Label>
-=======
                     <div>
 
                       <Label htmlFor={`partNumber-${product.id}`} className="text-gray-700">Level 3 Part Number</Label>
 
                       <Label htmlFor={`partNumber-${product.id}`} className="text-gray-700">Part Number</Label>
                       main
->>>>>>> 72baec0f
                       <Input
                         id={`partNumber-${product.id}`}
                         value={editFormData.partNumber || ''}
@@ -233,12 +230,10 @@
                         placeholder="e.g., ANA-16CH-001"
                         className="bg-white border-gray-300 text-gray-900"
                       />
-<<<<<<< HEAD
                       <p className="text-xs text-gray-500 mt-1">
                         Update this value to control the part number that appears in rack slot listings within generated quotes.
                       </p>
                     </div>
-=======
 
                       <p className="text-xs text-gray-500 mt-1">This value appears on generated quotes for the selected slot.</p>
 
@@ -260,7 +255,7 @@
                         />
                         <Label htmlFor={`has-level4-${product.id}`} className="text-gray-700">Has Level 4 Config</Label>
                       </div>
->>>>>>> 72baec0f
+                    main
                     <div>
                       <Label htmlFor={`price-${product.id}`} className="text-gray-700">Price ($)</Label>
                       <Input
