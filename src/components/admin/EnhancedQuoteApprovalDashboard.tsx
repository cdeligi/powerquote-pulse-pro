--- conflicted
+++ resolved
@@ -305,11 +305,7 @@
             const unitCost = item.unit_cost || 0;
             return {
               id: item.persisted_id!,
-<<<<<<< HEAD
               quote_id: safeQuoteId,
-=======
-              quote_id: targetQuoteId,
->>>>>>> 331c6170
               unit_price: updatedUnitPrice,
               approved_unit_price: updatedUnitPrice,
               total_price: updatedUnitPrice * item.quantity,
