--- conflicted
+++ resolved
@@ -62,18 +62,14 @@
   return message.includes('updated_at') && message.includes('column');
 };
 
-<<<<<<< HEAD
 let bomItemsUpdatedAtSupported: boolean | null = null;
 
-=======
->>>>>>> e13a5919
 const updateBomItemPricing = async (
   client: SupabaseClient<Database>,
   quoteId: string,
   bomItemId: string,
   payload: Record<string, any>
 ): Promise<PostgrestError | null> => {
-<<<<<<< HEAD
   if (bomItemsUpdatedAtSupported === false) {
     console.warn(
       'Skipping BOM price update because the environment is missing the bom_items.updated_at column.',
@@ -81,9 +77,6 @@
     );
     return null;
   }
-=======
-  const { updated_at: _updatedAt, ...fallbackPayload } = payload;
->>>>>>> e13a5919
 
   const { error } = await client
     .from('bom_items')
@@ -91,7 +84,6 @@
     .eq('id', bomItemId)
     .eq('quote_id', quoteId);
 
-<<<<<<< HEAD
   if (!error) {
     bomItemsUpdatedAtSupported = true;
     return null;
@@ -104,21 +96,6 @@
       { quoteId, bomItemId, error }
     );
     return null;
-=======
-  if (error && isMissingBomUpdatedAtColumnError(error)) {
-    console.warn(
-      'Supabase bom_items table is missing updated_at column; retrying update without timestamp.',
-      { quoteId, bomItemId, error }
-    );
-
-    const retry = await client
-      .from('bom_items')
-      .update(fallbackPayload)
-      .eq('id', bomItemId)
-      .eq('quote_id', quoteId);
-
-    return retry.error;
->>>>>>> e13a5919
   }
 
   return error;
