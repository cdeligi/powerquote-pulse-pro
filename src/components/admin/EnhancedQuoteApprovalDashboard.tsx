
import { useState, useEffect } from 'react';
import type { PostgrestError } from '@supabase/supabase-js';
import { getSupabaseClient, getSupabaseAdminClient } from "@/integrations/supabase/client";
import { normalizeQuoteId, persistNormalizedQuoteId } from '@/utils/quoteIdGenerator';
import { deriveCustomerNameFromFields } from "@/utils/customerName";
<<<<<<< HEAD
import {
  extractAdditionalQuoteInformation,
  parseQuoteFieldsValue,
  prepareAdditionalQuoteInfoUpdates,
} from '@/utils/additionalQuoteInformation';
=======
>>>>>>> 87c1b92c

const supabase = getSupabaseClient();
const supabaseAdmin = getSupabaseAdminClient();
import { Quote, BOMItemWithDetails } from '@/types/quote';
import { User } from '@/types/auth';
import { toast } from "@/hooks/use-toast"
import { Tabs, TabsContent, TabsList, TabsTrigger } from "@/components/ui/tabs"
import { Button } from "@/components/ui/button"
import { Input } from "@/components/ui/input"
import { Card, CardContent, CardHeader, CardTitle } from "@/components/ui/card"
import { Badge } from "@/components/ui/badge"
import QuoteDetails from './quote-approval/QuoteDetails';
import { RefreshCw, ChevronDown, ChevronRight, Clock, User as UserIcon, Calendar, AlertCircle } from 'lucide-react';

interface EnhancedQuoteApprovalDashboardProps {
  user: User | null;
}

interface ExpandedQuoteState {
  [quoteId: string]: boolean;
}

<<<<<<< HEAD
=======
const parseQuoteFields = (rawFields: unknown): Record<string, any> | undefined => {
  if (!rawFields) {
    return undefined;
  }

  if (typeof rawFields === 'string') {
    try {
      const parsed = JSON.parse(rawFields);
      if (parsed && typeof parsed === 'object' && !Array.isArray(parsed)) {
        return parsed as Record<string, any>;
      }
    } catch (error) {
      console.warn('Failed to parse quote_fields JSON string for admin dashboard', error);
      return undefined;
    }
  }

  if (typeof rawFields === 'object' && !Array.isArray(rawFields)) {
    return rawFields as Record<string, any>;
  }

  return undefined;
};

>>>>>>> 87c1b92c
const resolveCustomerName = (
  fields: Record<string, any> | undefined,
  fallback: string | null | undefined,
): string => {
  const derived = deriveCustomerNameFromFields(fields ?? undefined, fallback ?? null);
  if (derived && derived.trim().length > 0) {
    return derived.trim();
  }

  if (fallback && fallback.trim().length > 0) {
    return fallback.trim();
  }

  return 'Pending Customer';
};

const EnhancedQuoteApprovalDashboard = ({ user }: EnhancedQuoteApprovalDashboardProps) => {
  const [quotes, setQuotes] = useState<Quote[]>([]);
  const [selectedQuote, setSelectedQuote] = useState<Quote | null>(null);
  const [loading, setLoading] = useState(true);
  const [actionLoading, setActionLoading] = useState<{ [quoteId: string]: boolean }>({});
  const [activeTab, setActiveTab] = useState("pending_approval");
  const [searchQuery, setSearchQuery] = useState("");
  const [statusFilter, setStatusFilter] = useState<"all" | Quote['status']>("all");
  const [expandedQuotes, setExpandedQuotes] = useState<ExpandedQuoteState>({});

  const fetchData = async (): Promise<Quote[]> => {
    console.log('Fetching quotes for approval dashboard...');
    setLoading(true);
    try {
      const { data: quotesData, error: quotesError } = await supabase
        .from('quotes')
        .select('*')
        .order('created_at', { ascending: false });

      if (quotesError) {
        console.error('Error fetching quotes:', quotesError);
        toast({
          title: "Error",
          description: "Failed to fetch quotes. Please try again.",
          variant: "destructive",
        });
        return [];
      }

      console.log(`Fetched ${quotesData?.length || 0} quotes from database`);

      // Fetch BOM items for each quote
      const quotesWithBOM = await Promise.all(
        (quotesData || []).map(async (quote) => {
<<<<<<< HEAD
          const normalizedFields = parseQuoteFieldsValue(quote.quote_fields) ?? undefined;
          const additionalInfo = extractAdditionalQuoteInformation(quote, normalizedFields);
=======
          const normalizedFields = parseQuoteFields(quote.quote_fields);
>>>>>>> 87c1b92c
          const resolvedCustomer = resolveCustomerName(normalizedFields, quote.customer_name);

          const { data: bomItems, error: bomError } = await supabase
            .from('bom_items')
            .select('*')
            .eq('quote_id', quote.id);

          if (bomError) {
            console.error(`Error fetching BOM items for quote ${quote.id}:`, bomError);
          }

          const enrichedItems = (bomItems || []).map((item) => ({
            ...item,
            product: {
              id: item.product_id,
              type: item.product_type,
              name: item.name,
              description: item.description,
              partNumber: item.part_number,
              price: item.unit_price,
              cost: item.unit_cost,
            },
          }));

          return {
            ...quote,
            customer_name: resolvedCustomer,
<<<<<<< HEAD
            quote_fields: normalizedFields ?? undefined,
            additional_quote_information: additionalInfo ?? null,
=======
            quote_fields: normalizedFields,
>>>>>>> 87c1b92c
            bom_items: enrichedItems,
          } as Quote;
        })
      );

      console.log('Quotes with BOM items:', quotesWithBOM);
      setQuotes(quotesWithBOM);
      return quotesWithBOM;
    } catch (error) {
      console.error('Unexpected error fetching quotes:', error);
      toast({
        title: "Error",
        description: "An unexpected error occurred. Please try again.",
        variant: "destructive",
      });
      return [];
    } finally {
      setLoading(false);
    }
  };

  const refetch = async () => {
    await fetchData();
  };

  useEffect(() => {
    fetchData();
  }, []);

  const filteredQuotes = quotes.filter(quote => {
    const inTab =
      activeTab === "pending_approval"
        ? quote.status === "pending_approval"
        : quote.status !== "pending_approval";

    const matchesStatus =
      statusFilter === "all" ? true : quote.status === statusFilter;

    const monthString = new Date(quote.created_at)
      .toLocaleString("default", { month: "long", year: "numeric" })
      .toLowerCase();
    const q = searchQuery.toLowerCase();
    const matchesSearch =
      quote.id.toLowerCase().includes(q) ||
      quote.customer_name.toLowerCase().includes(q) ||
      monthString.includes(q);

    return inTab && matchesStatus && matchesSearch;
  });

  const handleQuoteToggle = (quoteId: string) => {
    setExpandedQuotes(prev => ({
      ...prev,
      [quoteId]: !prev[quoteId]
    }));
    
    const quote = quotes.find(q => q.id === quoteId);
    if (quote && !expandedQuotes[quoteId]) {
      setSelectedQuote(quote);
    } else if (expandedQuotes[quoteId]) {
      setSelectedQuote(null);
    }
  };

  const handleQuoteAction = async (
    quoteId: string,
    action: 'approve' | 'reject',
    payload: {
      notes?: string;
      updatedBOMItems?: BOMItemWithDetails[];
      approvedDiscount?: number;
      additionalQuoteInformation?: string;
    } = {}
  ) => {
    const { notes, updatedBOMItems, approvedDiscount, additionalQuoteInformation } = payload;
    console.log(`Processing ${action} for quote ${quoteId} with notes:`, notes);
    setActionLoading(prev => ({ ...prev, [quoteId]: true }));

    let targetQuoteId = quoteId;

    try {
      const client = supabaseAdmin ?? supabase;
      const quote = quotes.find(q => q.id === quoteId);

      if (action === 'approve' && quote) {
        const normalizedQuoteId = normalizeQuoteId(quote.id);

        if (normalizedQuoteId && normalizedQuoteId !== quote.id) {
          try {
            await persistNormalizedQuoteId(quote.id, normalizedQuoteId, client);
            targetQuoteId = normalizedQuoteId;

            setQuotes(prevQuotes => prevQuotes.map(current => (
              current.id === quoteId
                ? { ...current, id: normalizedQuoteId }
                : current
            )));

            setActionLoading(prev => {
              const updated = { ...prev };
              delete updated[quoteId];
              updated[normalizedQuoteId] = true;
              return updated;
            });
          } catch (normalizationError) {
            console.warn('Failed to normalize quote id during approval:', normalizationError);
            toast({
              title: 'Quote ID normalization skipped',
              description: 'The quote kept its original identifier because it is still referenced elsewhere.',
            });
          }
        }
      }

      const appliedDiscount =
        typeof approvedDiscount === 'number'
          ? approvedDiscount
          : quote?.approved_discount ?? quote?.requested_discount ?? 0;

      const updates: any = {
        status: action === 'approve' ? 'approved' : 'rejected',
        reviewed_at: new Date().toISOString(),
        updated_at: new Date().toISOString()
      };

      if (user?.id) {
        updates.reviewed_by = user.id;
      }

      if (action === 'approve') {
        updates.approval_notes = notes?.trim() ? notes.trim() : null;
        updates.rejection_reason = null;
        updates.additional_quote_information = additionalQuoteInformation?.trim()
          ? additionalQuoteInformation.trim()
          : null;
      } else if (action === 'reject') {
        updates.rejection_reason = notes?.trim() ? notes.trim() : null;
        updates.approval_notes = null;
        updates.additional_quote_information = null;
      }

      if (action === 'approve') {
        updates.approved_discount = appliedDiscount;
      }

      const { updates: updatesWithAdditionalInfo } = await prepareAdditionalQuoteInfoUpdates({
        client,
        quote: quote ?? {},
        updates,
        additionalInfo: action === 'approve' ? additionalQuoteInformation : null,
      });

      const preparedUpdates = updatesWithAdditionalInfo;

      const bomItemsForTotals = (updatedBOMItems && updatedBOMItems.length > 0)
        ? updatedBOMItems
        : ((quote?.bom_items as BOMItemWithDetails[] | undefined) ?? []);

      if (bomItemsForTotals.length > 0) {
        const totalRevenue = bomItemsForTotals.reduce((sum, item) => sum + (item.unit_price * item.quantity), 0);
        const totalCost = bomItemsForTotals.reduce((sum, item) => sum + (item.unit_cost * item.quantity), 0);
        const grossProfit = totalRevenue - totalCost;
        const margin = totalRevenue > 0 ? (grossProfit / totalRevenue) * 100 : 0;

        const normalizedDiscount = Math.abs(appliedDiscount) <= 1 ? appliedDiscount * 100 : appliedDiscount;
        const discountFraction = normalizedDiscount / 100;
        const discountedValue = totalRevenue - (totalRevenue * discountFraction);
        const discountedGrossProfit = discountedValue - totalCost;
        const discountedMargin = discountedValue > 0 ? (discountedGrossProfit / discountedValue) * 100 : 0;

        preparedUpdates.total_cost = totalCost;
        preparedUpdates.gross_profit = grossProfit;
        preparedUpdates.original_quote_value = totalRevenue;
        preparedUpdates.original_margin = margin;
        preparedUpdates.discounted_value = discountedValue;
        preparedUpdates.discounted_margin = discountedMargin;
      }

      const { error: quoteError } = await client
        .from('quotes')
        .update(preparedUpdates)
        .eq('id', targetQuoteId);

      if (quoteError) throw quoteError;

      let bomUpdateError: PostgrestError | null = null;

      if (updatedBOMItems && updatedBOMItems.length > 0) {
        const persistedItems = updatedBOMItems.filter((item) => item.persisted_id);

        if (persistedItems.length > 0) {
          const bomPayload = persistedItems.map((item) => {
            const updatedUnitPrice = Number(item.unit_price) || 0;
            const unitCost = item.unit_cost || 0;
            return {
              id: item.persisted_id!,
              unit_price: updatedUnitPrice,
              approved_unit_price: updatedUnitPrice,
              total_price: updatedUnitPrice * item.quantity,
              total_cost: unitCost * item.quantity,
              margin: updatedUnitPrice > 0
                ? ((updatedUnitPrice - unitCost) / updatedUnitPrice) * 100
                : 0,
            };
          });

          const { error: bomError } = await client
            .from('bom_items')
            .upsert(bomPayload, { onConflict: 'id' });

          if (bomError) {
            bomUpdateError = bomError;
            console.error('Error updating BOM items for quote', targetQuoteId, bomError);
          }
        }
      }

      toast({
        title: bomUpdateError ? "Quote approved with warnings" : "Success",
        description: bomUpdateError
          ? "Quote approved, but some BOM price updates may not have been saved. Please verify the bill of materials."
          : `Quote ${action === 'approve' ? 'approved' : 'rejected'} successfully`,
      });

      const refreshedQuotes = await fetchData();
      const refreshedQuote = refreshedQuotes.find(q => q.id === targetQuoteId);
      if (refreshedQuote) {
        setSelectedQuote(refreshedQuote);
      }

    } catch (error) {
      console.error(`Error ${action}ing quote:`, error);
      toast({
        title: "Error",
        description: `Failed to ${action} quote. Please try again.`,
        variant: "destructive",
      });
    } finally {
      setActionLoading(prev => {
        const updated = { ...prev, [targetQuoteId]: false };
        if (targetQuoteId !== quoteId) {
          delete updated[quoteId];
        }
        return updated;
      });
    }
  };

  const getAgingDays = (createdAt: string) => {
    const created = new Date(createdAt);
    const now = new Date();
    const diffTime = Math.abs(now.getTime() - created.getTime());
    const diffDays = Math.ceil(diffTime / (1000 * 60 * 60 * 24));
    return diffDays;
  };

  const getStatusBadge = (status: string) => {
    switch (status) {
      case 'approved':
        return <Badge className="bg-green-600 text-white">Approved</Badge>;
      case 'rejected':
        return <Badge className="bg-red-600 text-white">Rejected</Badge>;
      case 'pending_approval':
        return <Badge className="bg-yellow-600 text-white">Pending Approval</Badge>;
      default:
        return <Badge className="bg-gray-600 text-white">Unknown</Badge>;
    }
  };

  const getPriorityColor = (priority: string) => {
    switch (priority.toLowerCase()) {
      case 'urgent':
        return 'text-red-400';
      case 'high':
        return 'text-orange-400';
      case 'medium':
        return 'text-yellow-400';
      default:
        return 'text-green-400';
    }
  };

  console.log('Current quotes state:', quotes);
  console.log('Filtered quotes for tab:', activeTab, filteredQuotes);

  return (
    <div className="w-full max-w-none p-6 space-y-6">
      <div className="flex justify-between items-center">
        <div>
          <h1 className="text-3xl font-semibold text-white mb-2">Quote Approval Dashboard</h1>
          <p className="text-gray-400">Manage and review quote requests with enhanced workflow</p>
        </div>
        <Button variant="outline" disabled={loading} onClick={refetch}>
          <RefreshCw className={`mr-2 h-4 w-4 ${loading ? 'animate-spin' : ''}`} />
          {loading ? "Loading..." : "Refresh"}
        </Button>
      </div>

      <Tabs value={activeTab} onValueChange={setActiveTab} className="w-full">
        <TabsList className="w-full justify-start bg-gray-800">
          <TabsTrigger value="pending_approval" className="text-white data-[state=active]:bg-red-600">
            Pending Queue ({quotes.filter(q => q.status === 'pending_approval').length})
          </TabsTrigger>
          <TabsTrigger value="reviewed" className="text-white data-[state=active]:bg-red-600">
            History ({quotes.filter(q => q.status !== 'pending_approval').length})
          </TabsTrigger>
        </TabsList>

        <div className="flex space-x-4 my-4">
          <Input
            placeholder="Search by ID, customer, or month..."
            value={searchQuery}
            onChange={(e) => setSearchQuery(e.target.value)}
            className="flex-1 bg-gray-800 border-gray-700 text-white"
          />
          <select
            value={statusFilter}
            onChange={(e) => setStatusFilter(e.target.value as any)}
            className="bg-gray-800 border border-gray-700 text-white rounded-md px-3 py-2"
          >
            <option value="all">All Statuses</option>
            <option value="pending_approval">Pending Approval</option>
            <option value="approved">Approved</option>
            <option value="rejected">Rejected</option>
          </select>
        </div>

        <TabsContent value="pending_approval" className="space-y-4">
          {loading ? (
            <div className="flex items-center justify-center h-64">
              <div className="text-white">Loading quotes...</div>
            </div>
          ) : filteredQuotes.length === 0 ? (
            <Card className="bg-gray-900 border-gray-800">
              <CardContent className="p-8 text-center">
                <div className="text-gray-400">No pending quotes found</div>
              </CardContent>
            </Card>
          ) : (
            <div className="space-y-3">
              {filteredQuotes.map((quote) => (
                <div key={quote.id} className="space-y-0">
                  {/* Quote Header Row */}
                  <Card className="bg-gray-900 border-gray-800 hover:border-gray-700 transition-colors">
                    <CardContent className="p-4">
                      <div 
                        className="flex items-center justify-between cursor-pointer"
                        onClick={() => handleQuoteToggle(quote.id)}
                      >
                        <div className="flex items-center space-x-4 flex-1">
                          <div className="flex items-center space-x-2">
                            {expandedQuotes[quote.id] ? (
                              <ChevronDown className="h-4 w-4 text-gray-400" />
                            ) : (
                              <ChevronRight className="h-4 w-4 text-gray-400" />
                            )}
                            <div className="font-mono text-white font-medium">
                              {quote.id}
                            </div>
                          </div>
                          
                          <div className="flex-1 min-w-0">
                            <div className="text-white font-medium truncate">
                              {quote.customer_name}
                            </div>
                            <div className="text-gray-400 text-sm">
                              {quote.sfdc_opportunity}
                            </div>
                          </div>
                          
                          <div className="flex items-center space-x-2 text-sm text-gray-400">
                            <UserIcon className="h-4 w-4" />
                            <span>{quote.submitted_by_name}</span>
                          </div>
                          
                          <div className="flex items-center space-x-2 text-sm text-gray-400">
                            <Clock className="h-4 w-4" />
                            <span>{getAgingDays(quote.created_at)} days</span>
                          </div>
                          
                          <div className="flex items-center space-x-2">
                            {getStatusBadge(quote.status)}
                            <Badge className={`${getPriorityColor(quote.priority)} border-current`} variant="outline">
                              {quote.priority}
                            </Badge>
                          </div>
                          
                          <div className="text-white font-bold">
                            ${quote.discounted_value.toLocaleString()}
                          </div>
                        </div>
                      </div>
                    </CardContent>
                  </Card>
                  
                  {/* Expanded Quote Details */}
                  {expandedQuotes[quote.id] && selectedQuote?.id === quote.id && (
                    <Card className="bg-gray-800 border-gray-700 ml-6">
                      <CardContent className="p-6">
                        <QuoteDetails
                          quote={selectedQuote}
                          onApprove={(payload) => handleQuoteAction(quote.id, 'approve', payload)}
                          onReject={notes => handleQuoteAction(quote.id, 'reject', { notes })}
                          isLoading={actionLoading[quote.id] || false}
                          user={user}
                        />
                      </CardContent>
                    </Card>
                  )}
                </div>
              ))}
            </div>
          )}
        </TabsContent>

        <TabsContent value="reviewed" className="space-y-4">
          {loading ? (
            <div className="flex items-center justify-center h-64">
              <div className="text-white">Loading quotes...</div>
            </div>
          ) : filteredQuotes.length === 0 ? (
            <Card className="bg-gray-900 border-gray-800">
              <CardContent className="p-8 text-center">
                <div className="text-gray-400">No reviewed quotes found</div>
              </CardContent>
            </Card>
          ) : (
            <div className="space-y-3">
              {filteredQuotes.map((quote) => (
                <div key={quote.id} className="space-y-0">
                  <Card className="bg-gray-900 border-gray-800 hover:border-gray-700 transition-colors">
                    <CardContent className="p-4">
                      <div 
                        className="flex items-center justify-between cursor-pointer"
                        onClick={() => handleQuoteToggle(quote.id)}
                      >
                        <div className="flex items-center space-x-4 flex-1">
                          <div className="flex items-center space-x-2">
                            {expandedQuotes[quote.id] ? (
                              <ChevronDown className="h-4 w-4 text-gray-400" />
                            ) : (
                              <ChevronRight className="h-4 w-4 text-gray-400" />
                            )}
                            <div className="font-mono text-white font-medium">
                              {quote.id}
                            </div>
                          </div>
                          
                          <div className="flex-1 min-w-0">
                            <div className="text-white font-medium truncate">
                              {quote.customer_name}
                            </div>
                            <div className="text-gray-400 text-sm">
                              {quote.sfdc_opportunity}
                            </div>
                          </div>
                          
                          <div className="flex items-center space-x-2 text-sm text-gray-400">
                            <Calendar className="h-4 w-4" />
                            <span>{new Date(quote.reviewed_at || quote.updated_at).toLocaleDateString()}</span>
                          </div>
                          
                          <div className="flex items-center space-x-2">
                            {getStatusBadge(quote.status)}
                          </div>
                          
                          <div className="text-white font-bold">
                            ${quote.discounted_value.toLocaleString()}
                          </div>
                        </div>
                      </div>
                    </CardContent>
                  </Card>
                  
                  {expandedQuotes[quote.id] && selectedQuote?.id === quote.id && (
                    <Card className="bg-gray-800 border-gray-700 ml-6">
                      <CardContent className="p-6">
                        <QuoteDetails
                          quote={selectedQuote}
                          onApprove={(payload) => handleQuoteAction(quote.id, 'approve', payload)}
                          onReject={notes => handleQuoteAction(quote.id, 'reject', { notes })}
                          isLoading={actionLoading[quote.id] || false}
                          user={user}
                        />
                      </CardContent>
                    </Card>
                  )}
                </div>
              ))}
            </div>
          )}
        </TabsContent>
      </Tabs>
    </div>
  );
};

export default EnhancedQuoteApprovalDashboard;<|MERGE_RESOLUTION|>--- conflicted
+++ resolved
@@ -4,14 +4,11 @@
 import { getSupabaseClient, getSupabaseAdminClient } from "@/integrations/supabase/client";
 import { normalizeQuoteId, persistNormalizedQuoteId } from '@/utils/quoteIdGenerator';
 import { deriveCustomerNameFromFields } from "@/utils/customerName";
-<<<<<<< HEAD
 import {
   extractAdditionalQuoteInformation,
   parseQuoteFieldsValue,
   prepareAdditionalQuoteInfoUpdates,
 } from '@/utils/additionalQuoteInformation';
-=======
->>>>>>> 87c1b92c
 
 const supabase = getSupabaseClient();
 const supabaseAdmin = getSupabaseAdminClient();
@@ -34,33 +31,6 @@
   [quoteId: string]: boolean;
 }
 
-<<<<<<< HEAD
-=======
-const parseQuoteFields = (rawFields: unknown): Record<string, any> | undefined => {
-  if (!rawFields) {
-    return undefined;
-  }
-
-  if (typeof rawFields === 'string') {
-    try {
-      const parsed = JSON.parse(rawFields);
-      if (parsed && typeof parsed === 'object' && !Array.isArray(parsed)) {
-        return parsed as Record<string, any>;
-      }
-    } catch (error) {
-      console.warn('Failed to parse quote_fields JSON string for admin dashboard', error);
-      return undefined;
-    }
-  }
-
-  if (typeof rawFields === 'object' && !Array.isArray(rawFields)) {
-    return rawFields as Record<string, any>;
-  }
-
-  return undefined;
-};
-
->>>>>>> 87c1b92c
 const resolveCustomerName = (
   fields: Record<string, any> | undefined,
   fallback: string | null | undefined,
@@ -111,12 +81,8 @@
       // Fetch BOM items for each quote
       const quotesWithBOM = await Promise.all(
         (quotesData || []).map(async (quote) => {
-<<<<<<< HEAD
           const normalizedFields = parseQuoteFieldsValue(quote.quote_fields) ?? undefined;
           const additionalInfo = extractAdditionalQuoteInformation(quote, normalizedFields);
-=======
-          const normalizedFields = parseQuoteFields(quote.quote_fields);
->>>>>>> 87c1b92c
           const resolvedCustomer = resolveCustomerName(normalizedFields, quote.customer_name);
 
           const { data: bomItems, error: bomError } = await supabase
@@ -144,12 +110,8 @@
           return {
             ...quote,
             customer_name: resolvedCustomer,
-<<<<<<< HEAD
             quote_fields: normalizedFields ?? undefined,
             additional_quote_information: additionalInfo ?? null,
-=======
-            quote_fields: normalizedFields,
->>>>>>> 87c1b92c
             bom_items: enrichedItems,
           } as Quote;
         })
