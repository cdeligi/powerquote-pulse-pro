
import { useState, useEffect } from 'react';
import type { SupabaseClient, PostgrestError } from '@supabase/supabase-js';
import { getSupabaseClient, getSupabaseAdminClient } from "@/integrations/supabase/client";
import { normalizeQuoteId, persistNormalizedQuoteId } from '@/utils/quoteIdGenerator';
import { deriveCustomerNameFromFields } from "@/utils/customerName";
import {
  extractAdditionalQuoteInformation,
  parseQuoteFieldsValue,
  updateQuoteWithAdditionalInfo,
} from '@/utils/additionalQuoteInformation';
<<<<<<< HEAD
import type { Database } from '@/integrations/supabase/types';
=======
>>>>>>> 4426cc0b

const supabase = getSupabaseClient();
const supabaseAdmin = getSupabaseAdminClient();
import { Quote, BOMItemWithDetails } from '@/types/quote';
import { User } from '@/types/auth';
import { toast } from "@/hooks/use-toast"
import { Tabs, TabsContent, TabsList, TabsTrigger } from "@/components/ui/tabs"
import { Button } from "@/components/ui/button"
import { Input } from "@/components/ui/input"
import { Card, CardContent, CardHeader, CardTitle } from "@/components/ui/card"
import { Badge } from "@/components/ui/badge"
import QuoteDetails from './quote-approval/QuoteDetails';
import { RefreshCw, ChevronDown, ChevronRight, Clock, User as UserIcon, Calendar, AlertCircle } from 'lucide-react';

interface EnhancedQuoteApprovalDashboardProps {
  user: User | null;
}

interface ExpandedQuoteState {
  [quoteId: string]: boolean;
}

const resolveCustomerName = (
  fields: Record<string, any> | undefined,
  fallback: string | null | undefined,
): string => {
  const derived = deriveCustomerNameFromFields(fields ?? undefined, fallback ?? null);
  if (derived && derived.trim().length > 0) {
    return derived.trim();
  }

  if (fallback && fallback.trim().length > 0) {
    return fallback.trim();
  }

  return 'Pending Customer';
};

<<<<<<< HEAD
const isMissingBomUpdatedAtColumnError = (error: PostgrestError | null | undefined) => {
  if (!error) {
    return false;
  }

  if (error.code === '42703' || error.code === 'PGRST204') {
    return true;
  }

  const message = typeof error.message === 'string' ? error.message.toLowerCase() : '';

  return message.includes('updated_at') && message.includes('column');
};

const updateBomItemPricing = async (
  client: SupabaseClient<Database>,
  quoteId: string,
  bomItemId: string,
  payload: Record<string, any>
): Promise<PostgrestError | null> => {
  const { updated_at: _updatedAt, ...fallbackPayload } = payload;

  const { error } = await client
    .from('bom_items')
    .update(payload)
    .eq('id', bomItemId)
    .eq('quote_id', quoteId);

  if (error && isMissingBomUpdatedAtColumnError(error)) {
    console.warn(
      'Supabase bom_items table is missing updated_at column; retrying update without timestamp.',
      { quoteId, bomItemId, error }
    );

    const retry = await client
      .from('bom_items')
      .update(fallbackPayload)
      .eq('id', bomItemId)
      .eq('quote_id', quoteId);

    return retry.error;
  }

  return error;
};

=======
>>>>>>> 4426cc0b
const EnhancedQuoteApprovalDashboard = ({ user }: EnhancedQuoteApprovalDashboardProps) => {
  const [quotes, setQuotes] = useState<Quote[]>([]);
  const [selectedQuote, setSelectedQuote] = useState<Quote | null>(null);
  const [loading, setLoading] = useState(true);
  const [actionLoading, setActionLoading] = useState<{ [quoteId: string]: boolean }>({});
  const [activeTab, setActiveTab] = useState("pending_approval");
  const [searchQuery, setSearchQuery] = useState("");
  const [statusFilter, setStatusFilter] = useState<"all" | Quote['status']>("all");
  const [expandedQuotes, setExpandedQuotes] = useState<ExpandedQuoteState>({});

  const fetchData = async (): Promise<Quote[]> => {
    console.log('Fetching quotes for approval dashboard...');
    setLoading(true);
    try {
      const { data: quotesData, error: quotesError } = await supabase
        .from('quotes')
        .select('*')
        .order('created_at', { ascending: false });

      if (quotesError) {
        console.error('Error fetching quotes:', quotesError);
        toast({
          title: "Error",
          description: "Failed to fetch quotes. Please try again.",
          variant: "destructive",
        });
        return [];
      }

      console.log(`Fetched ${quotesData?.length || 0} quotes from database`);

      // Fetch BOM items for each quote
      const quotesWithBOM = await Promise.all(
        (quotesData || []).map(async (quote) => {
          const normalizedFields = parseQuoteFieldsValue(quote.quote_fields) ?? undefined;
          const additionalInfo = extractAdditionalQuoteInformation(quote, normalizedFields);
          const resolvedCustomer = resolveCustomerName(normalizedFields, quote.customer_name);

          const { data: bomItems, error: bomError } = await supabase
            .from('bom_items')
            .select('*')
            .eq('quote_id', quote.id);

          if (bomError) {
            console.error(`Error fetching BOM items for quote ${quote.id}:`, bomError);
          }

          const enrichedItems = (bomItems || []).map((item) => ({
            ...item,
            product: {
              id: item.product_id,
              type: item.product_type,
              name: item.name,
              description: item.description,
              partNumber: item.part_number,
              price: item.unit_price,
              cost: item.unit_cost,
            },
          }));

          return {
            ...quote,
            customer_name: resolvedCustomer,
            quote_fields: normalizedFields ?? undefined,
            additional_quote_information: additionalInfo ?? null,
            bom_items: enrichedItems,
          } as Quote;
        })
      );

      console.log('Quotes with BOM items:', quotesWithBOM);
      setQuotes(quotesWithBOM);
      return quotesWithBOM;
    } catch (error) {
      console.error('Unexpected error fetching quotes:', error);
      toast({
        title: "Error",
        description: "An unexpected error occurred. Please try again.",
        variant: "destructive",
      });
      return [];
    } finally {
      setLoading(false);
    }
  };

  const refetch = async () => {
    await fetchData();
  };

  useEffect(() => {
    fetchData();
  }, []);

  const filteredQuotes = quotes.filter(quote => {
    const inTab =
      activeTab === "pending_approval"
        ? quote.status === "pending_approval"
        : quote.status !== "pending_approval";

    const matchesStatus =
      statusFilter === "all" ? true : quote.status === statusFilter;

    const monthString = new Date(quote.created_at)
      .toLocaleString("default", { month: "long", year: "numeric" })
      .toLowerCase();
    const q = searchQuery.toLowerCase();
    const matchesSearch =
      quote.id.toLowerCase().includes(q) ||
      quote.customer_name.toLowerCase().includes(q) ||
      monthString.includes(q);

    return inTab && matchesStatus && matchesSearch;
  });

  const handleQuoteToggle = (quoteId: string) => {
    setExpandedQuotes(prev => ({
      ...prev,
      [quoteId]: !prev[quoteId]
    }));
    
    const quote = quotes.find(q => q.id === quoteId);
    if (quote && !expandedQuotes[quoteId]) {
      setSelectedQuote(quote);
    } else if (expandedQuotes[quoteId]) {
      setSelectedQuote(null);
    }
  };

  const handleQuoteAction = async (
    quoteId: string,
    action: 'approve' | 'reject',
    payload: {
      notes?: string;
      updatedBOMItems?: BOMItemWithDetails[];
      approvedDiscount?: number;
      additionalQuoteInformation?: string;
    } = {}
  ) => {
    const { notes, updatedBOMItems, approvedDiscount, additionalQuoteInformation } = payload;
    console.log(`Processing ${action} for quote ${quoteId} with notes:`, notes);
    setActionLoading(prev => ({ ...prev, [quoteId]: true }));

    let targetQuoteId = quoteId;

    try {
      const client = supabaseAdmin ?? supabase;
      const quote = quotes.find(q => q.id === quoteId);

      if (action === 'approve' && quote) {
        const normalizedQuoteId = normalizeQuoteId(quote.id);

        if (normalizedQuoteId && normalizedQuoteId !== quote.id) {
          try {
            await persistNormalizedQuoteId(quote.id, normalizedQuoteId, client);
            targetQuoteId = normalizedQuoteId;

            setQuotes(prevQuotes => prevQuotes.map(current => (
              current.id === quoteId
                ? { ...current, id: normalizedQuoteId }
                : current
            )));

            setActionLoading(prev => {
              const updated = { ...prev };
              delete updated[quoteId];
              updated[normalizedQuoteId] = true;
              return updated;
            });
          } catch (normalizationError) {
            console.warn('Failed to normalize quote id during approval:', normalizationError);
            toast({
              title: 'Quote ID normalization skipped',
              description: 'The quote kept its original identifier because it is still referenced elsewhere.',
            });
          }
        }
      }

      const appliedDiscount =
        typeof approvedDiscount === 'number'
          ? approvedDiscount
          : quote?.approved_discount ?? quote?.requested_discount ?? 0;

      const isoNow = new Date().toISOString();

      const updates: Record<string, any> = {
        status: action === 'approve' ? 'approved' : 'rejected',
        reviewed_at: isoNow,
        updated_at: isoNow
      };

      if (user?.id) {
        updates.reviewed_by = user.id;
      }

      if (action === 'approve') {
        updates.approval_notes = notes?.trim() ? notes.trim() : null;
        updates.rejection_reason = null;
        updates.additional_quote_information = additionalQuoteInformation?.trim()
          ? additionalQuoteInformation.trim()
          : null;
      } else if (action === 'reject') {
        updates.rejection_reason = notes?.trim() ? notes.trim() : null;
        updates.approval_notes = null;
        updates.additional_quote_information = null;
      }

      if (action === 'approve') {
        updates.approved_discount = appliedDiscount;
      }

      const preparedUpdates: Record<string, any> = { ...updates };

      const bomItemsForTotals = (updatedBOMItems && updatedBOMItems.length > 0)
        ? updatedBOMItems
        : ((quote?.bom_items as BOMItemWithDetails[] | undefined) ?? []);

      if (bomItemsForTotals.length > 0) {
        const totalRevenue = bomItemsForTotals.reduce((sum, item) => sum + (item.unit_price * item.quantity), 0);
        const totalCost = bomItemsForTotals.reduce((sum, item) => sum + (item.unit_cost * item.quantity), 0);
        const grossProfit = totalRevenue - totalCost;
        const margin = totalRevenue > 0 ? (grossProfit / totalRevenue) * 100 : 0;

        const normalizedDiscount = Math.abs(appliedDiscount) <= 1 ? appliedDiscount * 100 : appliedDiscount;
        const discountFraction = normalizedDiscount / 100;
        const discountedValue = totalRevenue - (totalRevenue * discountFraction);
        const discountedGrossProfit = discountedValue - totalCost;
        const discountedMargin = discountedValue > 0 ? (discountedGrossProfit / discountedValue) * 100 : 0;

        preparedUpdates.total_cost = totalCost;
        preparedUpdates.gross_profit = grossProfit;
        preparedUpdates.original_quote_value = totalRevenue;
        preparedUpdates.original_margin = margin;
        preparedUpdates.discounted_value = discountedValue;
        preparedUpdates.discounted_margin = discountedMargin;
      }

      const { error: quoteError } = await updateQuoteWithAdditionalInfo({
        client,
        quote: quote ?? {},
        quoteId: targetQuoteId,
        updates: preparedUpdates,
        additionalInfo: action === 'approve' ? additionalQuoteInformation : null,
      });

      if (quoteError) throw quoteError;

      let bomUpdateError: PostgrestError | null = null;

      if (updatedBOMItems && updatedBOMItems.length > 0) {
        const persistedItems = updatedBOMItems.filter((item) => item.persisted_id);
        const safeQuoteId = typeof targetQuoteId === 'string' ? targetQuoteId.trim() : '';

        if (persistedItems.length > 0 && safeQuoteId) {
          const bomPayload = persistedItems.map((item) => {
            const updatedUnitPrice = Number(item.unit_price) || 0;
            const unitCost = item.unit_cost || 0;
            const totalPrice = updatedUnitPrice * item.quantity;
            const totalCost = unitCost * item.quantity;
            return {
              id: item.persisted_id!,
              quote_id: safeQuoteId,
              unit_price: updatedUnitPrice,
              approved_unit_price: updatedUnitPrice,
              total_price: totalPrice,
              total_cost: totalCost,
              margin: updatedUnitPrice > 0
                ? ((updatedUnitPrice - unitCost) / updatedUnitPrice) * 100
                : 0,
              updated_at: isoNow,
            };
          });

          const updateResults = await Promise.all(
            bomPayload.map(async ({ id, ...rest }) => {
<<<<<<< HEAD
              const error = await updateBomItemPricing(client, safeQuoteId, id, rest);
=======
              const { error } = await client
                .from('bom_items')
                .update(rest)
                .eq('id', id)
                .eq('quote_id', safeQuoteId);
>>>>>>> 4426cc0b

              if (error) {
                console.error(
                  'Error updating BOM item price data',
                  { quoteId: targetQuoteId, bomItemId: id },
                  error,
                );
              }

              return error;
            })
          );

          bomUpdateError = updateResults.find((result): result is PostgrestError => Boolean(result)) ?? null;
        } else if (!safeQuoteId) {
          console.warn(
            'Skipping BOM price update because the resolved quote id is empty.',
            { originalQuoteId: quoteId, resolvedQuoteId: targetQuoteId }
          );
        }
      }

      toast({
        title: bomUpdateError ? "Quote approved with warnings" : "Success",
        description: bomUpdateError
          ? "Quote approved, but some BOM price updates may not have been saved. Please verify the bill of materials."
          : `Quote ${action === 'approve' ? 'approved' : 'rejected'} successfully`,
      });

      const refreshedQuotes = await fetchData();
      const refreshedQuote = refreshedQuotes.find(q => q.id === targetQuoteId);
      if (refreshedQuote) {
        setSelectedQuote(refreshedQuote);
      }

    } catch (error) {
      console.error(`Error ${action}ing quote:`, error);
      toast({
        title: "Error",
        description: `Failed to ${action} quote. Please try again.`,
        variant: "destructive",
      });
    } finally {
      setActionLoading(prev => {
        const updated = { ...prev, [targetQuoteId]: false };
        if (targetQuoteId !== quoteId) {
          delete updated[quoteId];
        }
        return updated;
      });
    }
  };

  const getAgingDays = (createdAt: string) => {
    const created = new Date(createdAt);
    const now = new Date();
    const diffTime = Math.abs(now.getTime() - created.getTime());
    const diffDays = Math.ceil(diffTime / (1000 * 60 * 60 * 24));
    return diffDays;
  };

  const getStatusBadge = (status: string) => {
    switch (status) {
      case 'approved':
        return <Badge className="bg-green-600 text-white">Approved</Badge>;
      case 'rejected':
        return <Badge className="bg-red-600 text-white">Rejected</Badge>;
      case 'pending_approval':
        return <Badge className="bg-yellow-600 text-white">Pending Approval</Badge>;
      default:
        return <Badge className="bg-gray-600 text-white">Unknown</Badge>;
    }
  };

  const getPriorityColor = (priority: string) => {
    switch (priority.toLowerCase()) {
      case 'urgent':
        return 'text-red-400';
      case 'high':
        return 'text-orange-400';
      case 'medium':
        return 'text-yellow-400';
      default:
        return 'text-green-400';
    }
  };

  console.log('Current quotes state:', quotes);
  console.log('Filtered quotes for tab:', activeTab, filteredQuotes);

  return (
    <div className="w-full max-w-none p-6 space-y-6">
      <div className="flex justify-between items-center">
        <div>
          <h1 className="text-3xl font-semibold text-white mb-2">Quote Approval Dashboard</h1>
          <p className="text-gray-400">Manage and review quote requests with enhanced workflow</p>
        </div>
        <Button variant="outline" disabled={loading} onClick={refetch}>
          <RefreshCw className={`mr-2 h-4 w-4 ${loading ? 'animate-spin' : ''}`} />
          {loading ? "Loading..." : "Refresh"}
        </Button>
      </div>

      <Tabs value={activeTab} onValueChange={setActiveTab} className="w-full">
        <TabsList className="w-full justify-start bg-gray-800">
          <TabsTrigger value="pending_approval" className="text-white data-[state=active]:bg-red-600">
            Pending Queue ({quotes.filter(q => q.status === 'pending_approval').length})
          </TabsTrigger>
          <TabsTrigger value="reviewed" className="text-white data-[state=active]:bg-red-600">
            History ({quotes.filter(q => q.status !== 'pending_approval').length})
          </TabsTrigger>
        </TabsList>

        <div className="flex space-x-4 my-4">
          <Input
            placeholder="Search by ID, customer, or month..."
            value={searchQuery}
            onChange={(e) => setSearchQuery(e.target.value)}
            className="flex-1 bg-gray-800 border-gray-700 text-white"
          />
          <select
            value={statusFilter}
            onChange={(e) => setStatusFilter(e.target.value as any)}
            className="bg-gray-800 border border-gray-700 text-white rounded-md px-3 py-2"
          >
            <option value="all">All Statuses</option>
            <option value="pending_approval">Pending Approval</option>
            <option value="approved">Approved</option>
            <option value="rejected">Rejected</option>
          </select>
        </div>

        <TabsContent value="pending_approval" className="space-y-4">
          {loading ? (
            <div className="flex items-center justify-center h-64">
              <div className="text-white">Loading quotes...</div>
            </div>
          ) : filteredQuotes.length === 0 ? (
            <Card className="bg-gray-900 border-gray-800">
              <CardContent className="p-8 text-center">
                <div className="text-gray-400">No pending quotes found</div>
              </CardContent>
            </Card>
          ) : (
            <div className="space-y-3">
              {filteredQuotes.map((quote) => (
                <div key={quote.id} className="space-y-0">
                  {/* Quote Header Row */}
                  <Card className="bg-gray-900 border-gray-800 hover:border-gray-700 transition-colors">
                    <CardContent className="p-4">
                      <div 
                        className="flex items-center justify-between cursor-pointer"
                        onClick={() => handleQuoteToggle(quote.id)}
                      >
                        <div className="flex items-center space-x-4 flex-1">
                          <div className="flex items-center space-x-2">
                            {expandedQuotes[quote.id] ? (
                              <ChevronDown className="h-4 w-4 text-gray-400" />
                            ) : (
                              <ChevronRight className="h-4 w-4 text-gray-400" />
                            )}
                            <div className="font-mono text-white font-medium">
                              {quote.id}
                            </div>
                          </div>
                          
                          <div className="flex-1 min-w-0">
                            <div className="text-white font-medium truncate">
                              {quote.customer_name}
                            </div>
                            <div className="text-gray-400 text-sm">
                              {quote.sfdc_opportunity}
                            </div>
                          </div>
                          
                          <div className="flex items-center space-x-2 text-sm text-gray-400">
                            <UserIcon className="h-4 w-4" />
                            <span>{quote.submitted_by_name}</span>
                          </div>
                          
                          <div className="flex items-center space-x-2 text-sm text-gray-400">
                            <Clock className="h-4 w-4" />
                            <span>{getAgingDays(quote.created_at)} days</span>
                          </div>
                          
                          <div className="flex items-center space-x-2">
                            {getStatusBadge(quote.status)}
                            <Badge className={`${getPriorityColor(quote.priority)} border-current`} variant="outline">
                              {quote.priority}
                            </Badge>
                          </div>
                          
                          <div className="text-white font-bold">
                            ${quote.discounted_value.toLocaleString()}
                          </div>
                        </div>
                      </div>
                    </CardContent>
                  </Card>
                  
                  {/* Expanded Quote Details */}
                  {expandedQuotes[quote.id] && selectedQuote?.id === quote.id && (
                    <Card className="bg-gray-800 border-gray-700 ml-6">
                      <CardContent className="p-6">
                        <QuoteDetails
                          quote={selectedQuote}
                          onApprove={(payload) => handleQuoteAction(quote.id, 'approve', payload)}
                          onReject={notes => handleQuoteAction(quote.id, 'reject', { notes })}
                          isLoading={actionLoading[quote.id] || false}
                          user={user}
                        />
                      </CardContent>
                    </Card>
                  )}
                </div>
              ))}
            </div>
          )}
        </TabsContent>

        <TabsContent value="reviewed" className="space-y-4">
          {loading ? (
            <div className="flex items-center justify-center h-64">
              <div className="text-white">Loading quotes...</div>
            </div>
          ) : filteredQuotes.length === 0 ? (
            <Card className="bg-gray-900 border-gray-800">
              <CardContent className="p-8 text-center">
                <div className="text-gray-400">No reviewed quotes found</div>
              </CardContent>
            </Card>
          ) : (
            <div className="space-y-3">
              {filteredQuotes.map((quote) => (
                <div key={quote.id} className="space-y-0">
                  <Card className="bg-gray-900 border-gray-800 hover:border-gray-700 transition-colors">
                    <CardContent className="p-4">
                      <div 
                        className="flex items-center justify-between cursor-pointer"
                        onClick={() => handleQuoteToggle(quote.id)}
                      >
                        <div className="flex items-center space-x-4 flex-1">
                          <div className="flex items-center space-x-2">
                            {expandedQuotes[quote.id] ? (
                              <ChevronDown className="h-4 w-4 text-gray-400" />
                            ) : (
                              <ChevronRight className="h-4 w-4 text-gray-400" />
                            )}
                            <div className="font-mono text-white font-medium">
                              {quote.id}
                            </div>
                          </div>
                          
                          <div className="flex-1 min-w-0">
                            <div className="text-white font-medium truncate">
                              {quote.customer_name}
                            </div>
                            <div className="text-gray-400 text-sm">
                              {quote.sfdc_opportunity}
                            </div>
                          </div>
                          
                          <div className="flex items-center space-x-2 text-sm text-gray-400">
                            <Calendar className="h-4 w-4" />
                            <span>{new Date(quote.reviewed_at || quote.updated_at).toLocaleDateString()}</span>
                          </div>
                          
                          <div className="flex items-center space-x-2">
                            {getStatusBadge(quote.status)}
                          </div>
                          
                          <div className="text-white font-bold">
                            ${quote.discounted_value.toLocaleString()}
                          </div>
                        </div>
                      </div>
                    </CardContent>
                  </Card>
                  
                  {expandedQuotes[quote.id] && selectedQuote?.id === quote.id && (
                    <Card className="bg-gray-800 border-gray-700 ml-6">
                      <CardContent className="p-6">
                        <QuoteDetails
                          quote={selectedQuote}
                          onApprove={(payload) => handleQuoteAction(quote.id, 'approve', payload)}
                          onReject={notes => handleQuoteAction(quote.id, 'reject', { notes })}
                          isLoading={actionLoading[quote.id] || false}
                          user={user}
                        />
                      </CardContent>
                    </Card>
                  )}
                </div>
              ))}
            </div>
          )}
        </TabsContent>
      </Tabs>
    </div>
  );
};

export default EnhancedQuoteApprovalDashboard;<|MERGE_RESOLUTION|>--- conflicted
+++ resolved
@@ -9,10 +9,7 @@
   parseQuoteFieldsValue,
   updateQuoteWithAdditionalInfo,
 } from '@/utils/additionalQuoteInformation';
-<<<<<<< HEAD
 import type { Database } from '@/integrations/supabase/types';
-=======
->>>>>>> 4426cc0b
 
 const supabase = getSupabaseClient();
 const supabaseAdmin = getSupabaseAdminClient();
@@ -51,7 +48,6 @@
   return 'Pending Customer';
 };
 
-<<<<<<< HEAD
 const isMissingBomUpdatedAtColumnError = (error: PostgrestError | null | undefined) => {
   if (!error) {
     return false;
@@ -98,8 +94,6 @@
   return error;
 };
 
-=======
->>>>>>> 4426cc0b
 const EnhancedQuoteApprovalDashboard = ({ user }: EnhancedQuoteApprovalDashboardProps) => {
   const [quotes, setQuotes] = useState<Quote[]>([]);
   const [selectedQuote, setSelectedQuote] = useState<Quote | null>(null);
@@ -376,15 +370,7 @@
 
           const updateResults = await Promise.all(
             bomPayload.map(async ({ id, ...rest }) => {
-<<<<<<< HEAD
               const error = await updateBomItemPricing(client, safeQuoteId, id, rest);
-=======
-              const { error } = await client
-                .from('bom_items')
-                .update(rest)
-                .eq('id', id)
-                .eq('quote_id', safeQuoteId);
->>>>>>> 4426cc0b
 
               if (error) {
                 console.error(
