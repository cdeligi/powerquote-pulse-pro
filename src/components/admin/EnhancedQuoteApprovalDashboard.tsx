--- conflicted
+++ resolved
@@ -6,20 +6,11 @@
 import { deriveCustomerNameFromFields } from "@/utils/customerName";
 import {
   extractAdditionalQuoteInformation,
-<<<<<<< HEAD
   noteAdditionalQuoteInfoColumnFromRow,
-=======
->>>>>>> 15901891
   parseQuoteFieldsValue,
   updateQuoteWithAdditionalInfo,
 } from '@/utils/additionalQuoteInformation';
 import type { Database } from '@/integrations/supabase/types';
-<<<<<<< HEAD
-=======
-
-const supabase = getSupabaseClient();
-const supabaseAdmin = getSupabaseAdminClient();
->>>>>>> 15901891
 import { Quote, BOMItemWithDetails } from '@/types/quote';
 import { User } from '@/types/auth';
 import { toast } from "@/hooks/use-toast";
@@ -111,7 +102,6 @@
   return message.includes('updated_at') && message.includes('column');
 };
 
-<<<<<<< HEAD
 let bomItemsUpdatedAtSupported: boolean | null = readStoredBomUpdatedAtSupport();
 
 const noteBomItemsUpdatedAtSupportFromRows = (
@@ -138,9 +128,6 @@
     persistBomUpdatedAtSupport(false);
   }
 };
-=======
-let bomItemsUpdatedAtSupported: boolean | null = null;
->>>>>>> 15901891
 
 const updateBomItemPricing = async (
   client: SupabaseClient<Database>,
@@ -149,13 +136,6 @@
   payload: Record<string, any>
 ): Promise<PostgrestError | null> => {
   if (bomItemsUpdatedAtSupported === false) {
-<<<<<<< HEAD
-=======
-    console.warn(
-      'Skipping BOM price update because the environment is missing the bom_items.updated_at column.',
-      { quoteId, bomItemId }
-    );
->>>>>>> 15901891
     return null;
   }
 
@@ -167,23 +147,13 @@
 
   if (!error) {
     bomItemsUpdatedAtSupported = true;
-<<<<<<< HEAD
     persistBomUpdatedAtSupport(true);
-=======
->>>>>>> 15901891
     return null;
   }
 
   if (isMissingBomUpdatedAtColumnError(error)) {
     bomItemsUpdatedAtSupported = false;
-<<<<<<< HEAD
     persistBomUpdatedAtSupport(false);
-=======
-    console.warn(
-      'Supabase bom_items table is missing updated_at column; skipping future BOM price updates.',
-      { quoteId, bomItemId, error }
-    );
->>>>>>> 15901891
     return null;
   }
 
@@ -224,7 +194,6 @@
       // Fetch BOM items for each quote
       const quotesWithBOM = await Promise.all(
         (quotesData || []).map(async (quote) => {
-<<<<<<< HEAD
           noteAdditionalQuoteInfoColumnFromRow(quote as Record<string, any>);
           const normalizedFields = parseQuoteFieldsValue(quote.quote_fields) ?? undefined;
           const additionalInfo = extractAdditionalQuoteInformation(quote, normalizedFields);
@@ -235,28 +204,14 @@
             .select('*')
             .eq('quote_id', quote.id);
 
-=======
-          const normalizedFields = parseQuoteFieldsValue(quote.quote_fields) ?? undefined;
-          const additionalInfo = extractAdditionalQuoteInformation(quote, normalizedFields);
-          const resolvedCustomer = resolveCustomerName(normalizedFields, quote.customer_name);
-
-          const { data: bomItems, error: bomError } = await supabase
-            .from('bom_items')
-            .select('*')
-            .eq('quote_id', quote.id);
-
->>>>>>> 15901891
           if (bomError) {
             console.error(`Error fetching BOM items for quote ${quote.id}:`, bomError);
           }
 
-<<<<<<< HEAD
           if (bomItemsUpdatedAtSupported === null) {
             noteBomItemsUpdatedAtSupportFromRows(bomItems ?? undefined);
           }
 
-=======
->>>>>>> 15901891
           const enrichedItems = (bomItems || []).map((item) => ({
             ...item,
             product: {
