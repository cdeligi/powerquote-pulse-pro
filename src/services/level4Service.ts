import { supabase } from '@/integrations/supabase/client';
import type { Level4Configuration, Level4BOMValue, Level4RuntimePayload } from '@/types/level4';
import type { Level4Config, DropdownOption } from '@/components/level4/Level4ConfigTypes';
import type { Level3Product } from '@/types/product/interfaces';

interface Level4ConfigRow {
  id: string;
  product_id: string;
  field_label: string;
  mode: 'fixed' | 'variable';
  fixed_number_of_inputs?: number | null;
  variable_max_inputs?: number | null;
  options: DropdownOption[];
}

export class Level4Service {
  /**
   * Fetch Level 4 configuration for a product from the admin configs table
   */
  static async getLevel4Configuration(level3ProductId: string): Promise<Level4Config | null> {
    try {
      console.log('Fetching Level 4 config for product:', level3ProductId);

      const { data, error } = await supabase
        .from('level4_configs')
        .select('*')
        .eq('product_id', level3ProductId)
        .single();

      if (error) {
        console.error('Error fetching Level 4 config:', error);
        if ((error as any)?.code === 'PGRST116') {
          return null; // No configuration found
        }
        throw error;
      }

<<<<<<< HEAD
      if (!data) {
        return null;
      }
=======
      if (!data) return null;
>>>>>>> c2b8f672

      const row = data as Level4ConfigRow;

      const mapped: Level4Config = {
        id: row.id,
        fieldLabel: row.field_label,
        mode: row.mode,
        fixed: row.fixed_number_of_inputs != null ? { numberOfInputs: row.fixed_number_of_inputs } : undefined,
        variable: row.variable_max_inputs != null ? { maxInputs: row.variable_max_inputs } : undefined,
        options: Array.isArray(row.options) ? row.options : [],
      };

      console.log('Found Level 4 config:', mapped);
      return mapped;
    } catch (error) {
      console.error('Level4Service.getLevel4Configuration error:', error);
      throw error;
    }
  }

  /**
   * Convert admin Level4Config to runtime Level4Configuration format
   */
  static convertToRuntimeConfiguration(adminConfig: Level4Config, level3ProductId?: string): Level4Configuration {
    const options: DropdownOption[] = Array.isArray(adminConfig.options) ? adminConfig.options : [];

    return {
      id: adminConfig.id,
      level3_product_id: level3ProductId ?? adminConfig.id,
      template_type: adminConfig.mode === 'fixed' ? 'OPTION_2' : 'OPTION_1',
      field_label: adminConfig.fieldLabel,
      max_inputs: adminConfig.mode === 'variable' ? adminConfig.variable?.maxInputs : null,
      fixed_inputs: adminConfig.mode === 'fixed' ? adminConfig.fixed?.numberOfInputs : null,
      options: options.map((opt, index) => ({
        id: opt.id,
        level4_configuration_id: adminConfig.id,
        label: opt.name,
        value: opt.id,
        display_order: index,
        is_default: index === 0,
        info_url: opt.url || null,
      })),
    };
  }

  /**
   * Get existing BOM Level 4 value if it exists
   */
  static async getBOMLevel4Value(bomItemId: string): Promise<Level4BOMValue | null> {
    try {
      const { data, error } = await supabase
        .from('bom_level4_values')
        .select('*')
        .eq('bom_item_id', bomItemId)
        .single();

      if (error) {
        if ((error as any)?.code === 'PGRST116') {
          return null; // No existing value
        }
        throw error;
      }

      return data as Level4BOMValue;
    } catch (error) {
      console.error('Level4Service.getBOMLevel4Value error:', error);
      return null;
    }
  }

  /**
   * Save BOM Level 4 configuration value
   */
  static async saveBOMLevel4Value(bomItemId: string, payload: Level4RuntimePayload): Promise<void> {
    try {
      const { error } = await supabase
        .from('bom_level4_values')
        .upsert({
          bom_item_id: bomItemId,
<<<<<<< HEAD
          level4_config_id: payload.level4_config_id,
=======
          // RESOLVED: keep this column name consistent with db & option mapping
          level4_configuration_id: payload.configuration_id,
>>>>>>> c2b8f672
          template_type: payload.template_type,
          entries: payload.entries
        });

      if (error) throw error;
    } catch (error) {
      console.error('Level4Service.saveBOMLevel4Value error:', error);
      throw error;
    }
  }

  /**
   * Check if a product has Level 4 configuration
   */
  static async hasLevel4Configuration(level3ProductId: string): Promise<boolean> {
    try {
      const { data, error } = await supabase
        .from('level4_configs')
        .select('id')
        .eq('product_id', level3ProductId)
        .limit(1);

      if (error) {
        console.error('Error checking Level 4 config:', error);
        return false;
      }

      return !!(data && data.length > 0);
    } catch (error) {
      console.error('Level4Service.hasLevel4Configuration error:', error);
      return false;
    }
  }

  /**
   * Save Level 4 configuration (for admin panel)
   */
  static async saveLevel4Configuration(config: Level4Config, productId: string): Promise<Level4Config> {
    try {
      const configToSave = {
        id: config.id,
        product_id: productId,
        field_label: config.fieldLabel,
        mode: config.mode,
        fixed_number_of_inputs: config.fixed?.numberOfInputs,
        variable_max_inputs: config.variable?.maxInputs,
        options: config.options
      };
      
      const { data, error } = await supabase
        .from('level4_configs')
        .upsert(configToSave)
        .select()
        .single();

      if (error) throw error;
      return config; // return original shape used by admin UI
    } catch (error) {
      console.error('Level4Service.saveLevel4Configuration error:', error);
      throw error;
    }
  }

  /**
   * Get Level 3 products with Level 4 configurations (for admin panel)
   */
  static async getLevel3ProductsWithLevel4(): Promise<Level3Product[]> {
    try {
      const { data, error } = await supabase
        .from('products')
        .select('*')
        .eq('product_level', 3)
        .eq('enabled', true)
        .eq('has_level4', true);
<<<<<<< HEAD

      if (error) {
        throw error;
      }

=======

    if (error) throw error;
>>>>>>> c2b8f672
      return (data as Level3Product[]) || [];
    } catch (error) {
      console.error('Level4Service.getLevel3ProductsWithLevel4 error:', error);
      throw error;
    }
  }
}<|MERGE_RESOLUTION|>--- conflicted
+++ resolved
@@ -35,13 +35,7 @@
         throw error;
       }
 
-<<<<<<< HEAD
-      if (!data) {
-        return null;
-      }
-=======
       if (!data) return null;
->>>>>>> c2b8f672
 
       const row = data as Level4ConfigRow;
 
@@ -121,12 +115,8 @@
         .from('bom_level4_values')
         .upsert({
           bom_item_id: bomItemId,
-<<<<<<< HEAD
-          level4_config_id: payload.level4_config_id,
-=======
-          // RESOLVED: keep this column name consistent with db & option mapping
+          // Keep in sync with DB + option mapping
           level4_configuration_id: payload.configuration_id,
->>>>>>> c2b8f672
           template_type: payload.template_type,
           entries: payload.entries
         });
@@ -201,16 +191,8 @@
         .eq('product_level', 3)
         .eq('enabled', true)
         .eq('has_level4', true);
-<<<<<<< HEAD
-
-      if (error) {
-        throw error;
-      }
-
-=======
-
-    if (error) throw error;
->>>>>>> c2b8f672
+
+      if (error) throw error;
       return (data as Level3Product[]) || [];
     } catch (error) {
       console.error('Level4Service.getLevel3ProductsWithLevel4 error:', error);
