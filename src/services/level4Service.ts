--- conflicted
+++ resolved
@@ -29,15 +29,13 @@
 
       if (error) {
         console.error('Error fetching Level 4 config:', error);
-        if (error.code === 'PGRST116') {
+        if ((error as any)?.code === 'PGRST116') {
           return null; // No configuration found
         }
         throw error;
       }
 
-      if (!data) {
-        return null;
-      }
+      if (!data) return null;
 
       const row = data as Level4ConfigRow;
 
@@ -95,13 +93,13 @@
         .single();
 
       if (error) {
-        if (error.code === 'PGRST116') {
+        if ((error as any)?.code === 'PGRST116') {
           return null; // No existing value
         }
         throw error;
       }
 
-      return data;
+      return data as Level4BOMValue;
     } catch (error) {
       console.error('Level4Service.getBOMLevel4Value error:', error);
       return null;
@@ -117,18 +115,13 @@
         .from('bom_level4_values')
         .upsert({
           bom_item_id: bomItemId,
-<<<<<<< HEAD
-          level4_config_id: payload.configuration_id,
-=======
+          // RESOLVED: keep this column name consistent with db & option mapping
           level4_configuration_id: payload.configuration_id,
->>>>>>> 4cf2b9ed
           template_type: payload.template_type,
           entries: payload.entries
         });
 
-      if (error) {
-        throw error;
-      }
+      if (error) throw error;
     } catch (error) {
       console.error('Level4Service.saveBOMLevel4Value error:', error);
       throw error;
@@ -151,7 +144,7 @@
         return false;
       }
 
-      return data && data.length > 0;
+      return !!(data && data.length > 0);
     } catch (error) {
       console.error('Level4Service.hasLevel4Configuration error:', error);
       return false;
@@ -179,11 +172,8 @@
         .select()
         .single();
 
-      if (error) {
-        throw error;
-      }
-      
-      return config; // Return the original config
+      if (error) throw error;
+      return config; // return original shape used by admin UI
     } catch (error) {
       console.error('Level4Service.saveLevel4Configuration error:', error);
       throw error;
@@ -202,10 +192,7 @@
         .eq('enabled', true)
         .eq('has_level4', true);
 
-      if (error) {
-        throw error;
-      }
-
+    if (error) throw error;
       return (data as Level3Product[]) || [];
     } catch (error) {
       console.error('Level4Service.getLevel3ProductsWithLevel4 error:', error);
