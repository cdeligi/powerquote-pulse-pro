
import { BOMItem } from '@/types/product';
import { Quote } from '@/types/quote';
import { supabase } from '@/integrations/supabase/client';
import {
  extractAdditionalQuoteInformation,
  parseQuoteFieldsValue,
} from '@/utils/additionalQuoteInformation';

type NormalizedLevel4Option = {
  id: string;
  value: string;
  label: string;
  infoUrl?: string | null;
  partNumber?: string | null;
};

type NormalizedLevel4Payload = {
  level4_config_id: string;
  entries: Array<{ index: number; value: string }>;
  template_type?: 'OPTION_1' | 'OPTION_2';
};

type Level4DisplayItem = {
  productName: string;
  productPartNumber?: string;
  slotNumber?: number;
  slotCardName?: string;
  partNumber?: string;
  level4BomItemId?: string;
  config: any;
  rawSlot?: any;
};

type Level4AnalyzedEntry = Level4DisplayItem & {
  payload?: NormalizedLevel4Payload | null;
  fieldLabel?: string;
  templateType?: 'OPTION_1' | 'OPTION_2';
  options: NormalizedLevel4Option[];
  rawConfig: any;
};

type Level4ConfigDefinition = {
  id: string;
  fieldLabel?: string;
  templateType?: 'OPTION_1' | 'OPTION_2';
  options: NormalizedLevel4Option[];
};

type SpanAwareSlot = {
  slot?: number;
  slotNumber?: number;
  position?: number;
  cardName?: string;
  name?: string;
  partNumber?: string;
  level4BomItemId?: string;
  level4_bom_item_id?: string;
  bomItemId?: string;
  bom_item_id?: string;
  configuration?: any;
  level4Config?: any;
  level4Selections?: any;
  product?: { id?: string; name?: string; partNumber?: string; part_number?: string };
  rawSlot?: any;
};

const coerceNumber = (value: any): number | undefined => {
  if (value === undefined || value === null) {
    return undefined;
  }

  if (typeof value === 'number') {
    return Number.isFinite(value) ? value : undefined;
  }

  if (typeof value === 'string') {
    const trimmed = value.trim();
    if (!trimmed) return undefined;
    const parsed = Number(trimmed);
    return Number.isFinite(parsed) ? parsed : undefined;
  }

  return undefined;
};

const coerceBoolean = (value: any): boolean | undefined => {
  if (value === undefined || value === null) {
    return undefined;
  }

  if (typeof value === 'boolean') {
    return value;
  }

  if (typeof value === 'string') {
    const normalized = value.trim().toLowerCase();
    if (!normalized) return undefined;
    if (['true', '1', 'yes', 'y'].includes(normalized)) return true;
    if (['false', '0', 'no', 'n'].includes(normalized)) return false;
  }

  return Boolean(value);
};

const coerceString = (value: any): string | undefined => {
  if (value === undefined || value === null) {
    return undefined;
  }

  if (typeof value === 'string') {
    const trimmed = value.trim();
    return trimmed.length > 0 ? trimmed : undefined;
  }

  if (typeof value === 'number' && Number.isFinite(value)) {
    return String(value);
  }

  return undefined;
};

const PRODUCT_INFO_KEY_VARIANTS = [
  'productInfoUrl',
  'product_info_url',
  'productInfoURL',
  'product-info-url',
  'product info url',
  'productInfo',
  'product_info',
  'productInformationUrl',
  'product_information_url',
  'productInformation',
  'product_information',
  'infoUrl',
  'info_url',
  'info-url',
  'info url',
  'url',
  'link',
];

const normalizeProductInfoKey = (key: string): string => key.replace(/[\s_-]/g, '').toLowerCase();

const PRODUCT_INFO_KEYS = new Set(PRODUCT_INFO_KEY_VARIANTS.map(normalizeProductInfoKey));

const PRODUCT_ID_KEY_HINTS = [
  'productid',
  'level2productid',
  'selectedproductid',
  'selectedlevel2productid',
  'level2id',
  'selectedlevel2id',
  'chassisid',
  'chassisproductid',
  'configurationproductid',
  'variantid',
  'optionproductid',
  'parentproductid',
];

const PRODUCT_CONTAINER_KEY_HINTS = [
  'product',
  'level2product',
  'selectedproduct',
  'selectedlevel2product',
  'configurationproduct',
  'chassis',
  'variant',
  'option',
];

const coerceProductLevel = (value: any): 1 | 2 | 3 | 4 | undefined => {
  const numeric = coerceNumber(value);
  if (numeric !== undefined) {
    const rounded = Math.round(numeric);
    if (rounded >= 1 && rounded <= 4) {
      return rounded as 1 | 2 | 3 | 4;
    }
  }

  const stringValue = coerceString(value)?.toLowerCase();
  if (!stringValue) return undefined;

  const digitMatch = stringValue.match(/([1-4])/);
  if (digitMatch) {
    const parsed = Number(digitMatch[1]);
    if (parsed >= 1 && parsed <= 4) {
      return parsed as 1 | 2 | 3 | 4;
    }
  }

  const keywordMap: Record<string, 1 | 2 | 3 | 4> = {
    levelone: 1,
    level1: 1,
    l1: 1,
    leveltwo: 2,
    level2: 2,
    l2: 2,
    levelthree: 3,
    level3: 3,
    l3: 3,
    levelfour: 4,
    level4: 4,
    l4: 4,
  };

  const normalizedKey = stringValue.replace(/[^a-z0-9]/g, '');
  return keywordMap[normalizedKey];
};

const determineBomItemLevel = (item: any): 1 | 2 | 3 | 4 | undefined => {
  if (!item) return undefined;

  const candidates = [
    item.level,
    item.product?.level,
    item.product?.product_level,
    item.product?.productLevel,
    item.product_level,
    item.productLevel,
    item.product?.product?.product_level,
    item.product?.product?.level,
    item.configuration?.product?.product_level,
    item.configuration?.selectedProduct?.product_level,
    item.configuration?.selectedLevel2Product?.product_level,
    item.level2Product?.product_level,
    item.level2_product?.product_level,
  ];

  for (const candidate of candidates) {
    const level = coerceProductLevel(candidate);
    if (level) {
      return level;
    }
  }

  return undefined;
};

const sanitizeHttpUrl = (value: any): string | undefined => {
  const stringValue = coerceString(value)?.trim();
  if (!stringValue) return undefined;
  return /^https?:\/\//i.test(stringValue) ? stringValue : undefined;
};

const extractBomProductId = (item: any): string | undefined => {
  if (!item) return undefined;

  const candidates = [
    item.product?.id,
    item.product?.productId,
    item.product?.product_id,
    item.product_id,
    item.productId,
  ];

  for (const candidate of candidates) {
    const id = coerceString(candidate);
    if (id) return id;
  }

  return undefined;
};

const extractParentLevel2IdFromItem = (item: any): string | undefined => {
  if (!item) return undefined;

  const candidates = [
    item.parentLevel2Id,
    item.parent_product_id,
    item.parentProductId,
    item.parent_product?.id,
    item.product?.parentLevel2Id,
    item.product?.parent_product_id,
    item.product?.parentProductId,
    item.product?.parentProduct?.id,
    item.parentProduct?.id,
    item.level2Product?.id,
    item.level2_product?.id,
    item.configuration?.selectedLevel2Product?.id,
    item.configuration?.level2Product?.id,
    item.configuration?.selectedProduct?.parent_product_id,
    item.configuration?.selectedProduct?.parentProductId,
    item.configuration?.product?.parent_product_id,
    item.configuration?.product?.parentProductId,
  ];

  for (const candidate of candidates) {
    const id = coerceString(candidate);
    if (id) {
      return id;
    }
  }

  return undefined;
};

const resolveProductInfoUrl = (...sources: Array<any>): string | null => {
  const visited = new WeakSet<object>();

  const searchObject = (value: unknown, depth: number): string | null => {
    if (depth > 6) return null;

    if (!value || typeof value !== 'object') {
      return null;
    }

    if (visited.has(value as object)) {
      return null;
    }
    visited.add(value as object);

    if (Array.isArray(value)) {
      for (const entry of value) {
        const foundInArray = searchObject(entry, depth + 1);
        if (foundInArray) {
          return foundInArray;
        }
      }
      return null;
    }

    for (const [key, raw] of Object.entries(value as Record<string, unknown>)) {
      const normalizedKey = normalizeProductInfoKey(key);
      if (PRODUCT_INFO_KEYS.has(normalizedKey)) {
        const resolved = coerceString(raw);
        if (resolved) {
          return resolved;
        }
      }
    }

    for (const raw of Object.values(value as Record<string, unknown>)) {
      if (raw && typeof raw === 'object') {
        const nestedResult = searchObject(raw, depth + 1);
        if (nestedResult) {
          return nestedResult;
        }
      }
    }

    return null;
  };

  for (const source of sources) {
    const directString = coerceString(source);
    if (directString) {
      return directString;
    }

    const found = searchObject(source, 0);
    if (found) {
      return found;
    }
  }

  return null;
};

const collectProductIdCandidates = (...sources: Array<any>): string[] => {
  const candidates = new Set<string>();
  const visited = new WeakSet<object>();

  const addCandidate = (value: unknown) => {
    const stringValue = coerceString(value);
    if (stringValue) {
      candidates.add(stringValue);
    }
  };

  const searchObject = (value: unknown, depth: number, parentKey?: string) => {
    if (!value || typeof value !== 'object' || depth > 6) {
      return;
    }

    if (visited.has(value as object)) {
      return;
    }
    visited.add(value as object);

    if (Array.isArray(value)) {
      for (const entry of value) {
        if (entry && typeof entry === 'object') {
          searchObject(entry, depth + 1, parentKey);
        }
      }
      return;
    }

    const record = value as Record<string, unknown>;

    if (parentKey && PRODUCT_CONTAINER_KEY_HINTS.some(hint => parentKey.includes(hint))) {
      addCandidate(record.id);
    }

    const productLevel =
      coerceNumber(record.productLevel) ??
      coerceNumber(record.product_level) ??
      coerceNumber(record.level) ??
      undefined;

    if (productLevel === 2 || record.parentProductId || record.parent_product_id) {
      addCandidate(record.id);
    }

    for (const [key, raw] of Object.entries(record)) {
      const normalizedKey = normalizeProductInfoKey(key);

      if (PRODUCT_ID_KEY_HINTS.some(hint => normalizedKey.includes(hint))) {
        addCandidate(raw);
      }

      if (Array.isArray(raw)) {
        for (const entry of raw) {
          if (entry && typeof entry === 'object') {
            searchObject(entry, depth + 1, normalizedKey);
          }
        }
      } else if (raw && typeof raw === 'object') {
        searchObject(raw, depth + 1, normalizedKey);
      } else if (normalizedKey === 'id') {
        if (PRODUCT_CONTAINER_KEY_HINTS.some(hint => (parentKey ?? '').includes(hint))) {
          addCandidate(raw);
        } else if (productLevel === 2) {
          addCandidate(raw);
        }
      }
    }
  };

  sources.forEach(source => {
    if (source == null) return;
    if (typeof source === 'string' || typeof source === 'number') {
      addCandidate(source);
      return;
    }
    if (typeof source === 'object') {
      searchObject(source, 0);
    }
  });

  return Array.from(candidates);
};

const extractProductInfoUrlFromItem = (item: any): string | undefined => {
  if (!item) return undefined;

  const resolved = resolveProductInfoUrl(
    item?.resolvedInfoUrl,
    item?.productInfoUrl,
    item?.product_info_url,
    item?.product?.productInfoUrl,
    item?.product?.product_info_url,
    item?.product,
    item?.parentProduct,
    item?.configuration?.product,
    item?.configuration?.selectedProduct,
    item?.configuration?.selectedLevel2Product,
    item?.configuration?.level2Product,
    item?.level2Product,
    item?.level2_product
  );

  return sanitizeHttpUrl(resolved);
};

const extractParentLevel2InfoUrl = (item: any): string | undefined => {
  const resolved = resolveProductInfoUrl(
    item?.parentProduct,
    item?.product?.parentProduct,
    item?.configuration?.selectedLevel2Product,
    item?.configuration?.level2Product,
    item?.level2Product,
    item?.level2_product,
    item?.configuration?.selectedProduct?.parentProduct,
    item?.configuration?.selectedProduct?.level2Product
  );

  return sanitizeHttpUrl(resolved);
};

const attachInfoUrlForPdf = async <T extends Record<string, any>>(items: T[]): Promise<T[]> => {
  if (!items || items.length === 0) {
    return items;
  }

  const level2Index = new Map<string, { productInfoUrl?: string }>();
  const level3ToLevel2 = new Map<string, string>();
  const level2IdsToFetch = new Set<string>();
  const level3IdsToFetch = new Set<string>();

  items.forEach(item => {
    const level = determineBomItemLevel(item);

    if (level === 2) {
      const level2Id = extractBomProductId(item);
      if (!level2Id) {
        return;
      }

      const existingUrl = extractProductInfoUrlFromItem(item);
      if (existingUrl) {
        level2Index.set(level2Id, { productInfoUrl: existingUrl });
      } else {
        level2IdsToFetch.add(level2Id);
      }
    } else if (level === 3) {
      const parentLevel2Id = extractParentLevel2IdFromItem(item);
      if (parentLevel2Id) {
        if (!level2Index.has(parentLevel2Id)) {
          const parentUrl = extractParentLevel2InfoUrl(item);
          if (parentUrl) {
            level2Index.set(parentLevel2Id, { productInfoUrl: parentUrl });
          } else {
            level2IdsToFetch.add(parentLevel2Id);
          }
        }
      } else {
        const level3Id = extractBomProductId(item);
        if (level3Id) {
          level3IdsToFetch.add(level3Id);
        }
      }
    }
  });

  if (level3IdsToFetch.size > 0) {
    try {
      const { data: level3Rows, error: level3Error } = await supabase
        .from('products')
        .select('id, parent_product_id')
        .in('id', Array.from(level3IdsToFetch));

      if (level3Error) throw level3Error;

      (level3Rows || []).forEach(row => {
        const level3Id = coerceString((row as any)?.id);
        const parentId = coerceString((row as any)?.parent_product_id);

        if (level3Id && parentId) {
          level3ToLevel2.set(level3Id, parentId);
          if (!level2Index.has(parentId)) {
            level2IdsToFetch.add(parentId);
          }
        }
      });
    } catch (error) {
      console.warn('Could not resolve Level 2 parents for Level 3 BOM items:', error);
    }
  }

  if (level2IdsToFetch.size > 0) {
    try {
      const { data: level2Rows, error: level2Error } = await supabase
        .from('products')
        .select('id, product_info_url')
        .in('id', Array.from(level2IdsToFetch));

      if (level2Error) throw level2Error;

      (level2Rows || []).forEach(row => {
        const id = coerceString((row as any)?.id);
        if (!id) return;

        const url = sanitizeHttpUrl((row as any)?.product_info_url);
        if (url) {
          level2Index.set(id, { productInfoUrl: url });
        } else if (!level2Index.has(id)) {
          level2Index.set(id, { productInfoUrl: undefined });
        }
      });
    } catch (error) {
      console.warn('Could not fetch Level 2 product info URLs for BOM items:', error);
    }
  }

  return items.map(item => {
    const level = determineBomItemLevel(item);
    let parentLevel2Id = extractParentLevel2IdFromItem(item);

    if (level === 3 && !parentLevel2Id) {
      const level3Id = extractBomProductId(item);
      if (level3Id) {
        parentLevel2Id = level3ToLevel2.get(level3Id);
      }
    }

    const sanitizedExistingProductUrl =
      sanitizeHttpUrl((item?.product as any)?.productInfoUrl) ??
      sanitizeHttpUrl((item?.product as any)?.product_info_url);

    let resolvedInfoUrl: string | undefined;

    if (level === 2) {
      const level2Id = extractBomProductId(item);
      if (level2Id) {
        const entry = level2Index.get(level2Id);
        resolvedInfoUrl = entry?.productInfoUrl ?? sanitizedExistingProductUrl ?? extractProductInfoUrlFromItem(item);
      } else {
        resolvedInfoUrl = sanitizedExistingProductUrl ?? extractProductInfoUrlFromItem(item);
      }
    } else if (level === 3) {
      if (parentLevel2Id) {
        const entry = level2Index.get(parentLevel2Id);
        resolvedInfoUrl = entry?.productInfoUrl ?? extractParentLevel2InfoUrl(item);
      } else {
        resolvedInfoUrl = extractParentLevel2InfoUrl(item);
      }
    }

    const sanitizedResolved =
      level === 2
        ? sanitizeHttpUrl(resolvedInfoUrl) ??
          sanitizeHttpUrl(item.resolvedInfoUrl) ??
          sanitizedExistingProductUrl ??
          extractProductInfoUrlFromItem(item)
        : level === 3
          ? sanitizeHttpUrl(resolvedInfoUrl) ??
            sanitizeHttpUrl(item.resolvedInfoUrl) ??
            extractParentLevel2InfoUrl(item)
          : sanitizeHttpUrl(item.resolvedInfoUrl) ?? sanitizedExistingProductUrl;

    const mergedProduct =
      level === 2
        ? {
            ...(item?.product ?? {}),
            productInfoUrl: sanitizedResolved ?? sanitizedExistingProductUrl ?? undefined,
          }
        : item?.product;

    return {
      ...item,
      level: level ?? item.level,
      parentLevel2Id: parentLevel2Id ?? item.parentLevel2Id,
      product: mergedProduct,
      resolvedInfoUrl: sanitizedResolved,
    };
  });
};

const gatherSources = (slot: SpanAwareSlot): any[] => {
  const rawSlot = slot.rawSlot ?? slot;
  const config = slot.configuration ?? slot.level4Config ?? slot.level4Selections ?? rawSlot?.configuration ?? rawSlot?.level4Config ?? rawSlot?.level4Selections;
  return [slot, rawSlot, config, rawSlot?.configuration, rawSlot?.level4Config, rawSlot?.level4Selections].filter(Boolean);
};

const pickFirstNumber = (sources: any[], keys: string[]): number | undefined => {
  for (const source of sources) {
    for (const key of keys) {
      if (Object.prototype.hasOwnProperty.call(source, key)) {
        const value = coerceNumber(source[key]);
        if (value !== undefined) {
          return value;
        }
      }
    }
  }
  return undefined;
};

const pickFirstBoolean = (sources: any[], keys: string[]): boolean | undefined => {
  for (const source of sources) {
    for (const key of keys) {
      if (Object.prototype.hasOwnProperty.call(source, key)) {
        const value = coerceBoolean(source[key]);
        if (value !== undefined) {
          return value;
        }
      }
    }
  }
  return undefined;
};

const pickFirstString = (sources: any[], keys: string[]): string | undefined => {
  for (const source of sources) {
    for (const key of keys) {
      if (Object.prototype.hasOwnProperty.call(source, key)) {
        const value = coerceString(source[key]);
        if (value) {
          return value;
        }
      }
    }
  }
  return undefined;
};

const resolveSlotNumber = (slot: SpanAwareSlot, index: number): number => {
  const sources = gatherSources(slot);
  const explicit = pickFirstNumber(sources, ['slot', 'slotNumber', 'position', 'slot_index']);
  if (explicit !== undefined) {
    return explicit;
  }
  return index + 1;
};

const resolveSpanDetails = (slot: SpanAwareSlot) => {
  const sources = gatherSources(slot);
  const span = pickFirstNumber(sources, [
    'slotSpan',
    'slot_span',
    'span',
    'spanSize',
    'span_size',
    'slotRequirement',
    'slot_requirement',
    'slotSpanCount',
    'slot_span_count',
    'slotCount',
    'slot_count',
    'spanLength',
    'span_length',
  ]) ?? 1;

  const spanIndex = pickFirstNumber(sources, [
    'spanIndex',
    'span_index',
    'spanPosition',
    'span_position',
    'spanSlotIndex',
    'span_slot_index',
    'spanOffset',
    'span_offset',
    'slotOffset',
    'slot_offset',
  ]);

  const primarySlot = pickFirstNumber(sources, [
    'primarySlot',
    'primary_slot',
    'primarySpanSlot',
    'primary_span_slot',
    'spanRootSlot',
    'span_root_slot',
    'rootSlot',
    'root_slot',
    'originSlot',
    'origin_slot',
  ]);

  const sharedFromSlot = pickFirstNumber(sources, [
    'sharedFromSlot',
    'shared_from_slot',
    'bushingPairSlot',
    'bushing_pair_slot',
    'spanFromSlot',
    'span_from_slot',
    'derivedFromSlot',
    'derived_from_slot',
    'sourceSlot',
    'source_slot',
  ]);

  const secondaryFlag = pickFirstBoolean(sources, [
    'isSpanReplica',
    'is_span_replica',
    'isSecondarySpanSlot',
    'is_secondary_span_slot',
    'isSpanSecondary',
    'is_span_secondary',
    'isSpanContinuation',
    'is_span_continuation',
    'isSecondarySpan',
    'is_secondary_span',
  ]) || false;

  return {
    span: span > 0 ? span : 1,
    spanIndex,
    primarySlot,
    sharedFromSlot,
    secondaryFlag,
  };
};

const resolveCardKey = (slot: SpanAwareSlot, cardName: string, partNumber: string): string => {
  const sources = gatherSources(slot);
  const idCandidate = pickFirstString(sources, [
    'level4BomItemId',
    'level4_bom_item_id',
    'bomItemId',
    'bom_item_id',
    'bom_item',
    'level4BomItem',
    'level4_bom_item',
    'level4ItemId',
    'level4_item_id',
    'cardId',
    'card_id',
    'id',
    'product_id',
  ]);

  if (idCandidate) {
    return idCandidate;
  }

  if (partNumber || cardName) {
    return `${partNumber || ''}|${cardName || ''}`.toLowerCase();
  }

  return 'unknown-card';
};

const resolveLevel4BomItemId = (slot: SpanAwareSlot): string | undefined => {
  const sources = gatherSources(slot);
  const idCandidate = pickFirstString(sources, [
    'level4BomItemId',
    'level4_bom_item_id',
    'bomItemId',
    'bom_item_id',
    'bom_item',
    'payloadBomItemId',
    'payload_bom_item_id',
    'configurationBomItemId',
    'configuration_bom_item_id',
    'bomId',
    'bom_id',
    'level4ItemId',
    'level4_item_id',
  ]);

  if (idCandidate) {
    return idCandidate;
  }

  const raw = sources.find(source => typeof source?.id === 'string' && source.id.trim().length > 0) as
    | { id: string }
    | undefined;
  if (raw?.id) {
    return String(raw.id).trim();
  }

  return undefined;
};

const dedupeSpanAwareSlots = <T extends SpanAwareSlot>(slots: T[]): T[] => {
  const seenKeys = new Set<string>();
  const lastPrimaryByCard = new Map<string, number>();
  const seenLevel4IdsByCard = new Map<string, Set<string>>();

  const markPrimary = (cardKey: string, slotNumber: number, dedupeKey: string, level4Id?: string) => {
    seenKeys.add(dedupeKey);
    lastPrimaryByCard.set(cardKey, slotNumber);

    if (!level4Id) return;

    const existing = seenLevel4IdsByCard.get(cardKey) ?? new Set<string>();
    existing.add(level4Id);
    seenLevel4IdsByCard.set(cardKey, existing);
  };

  return slots.filter((entry, index) => {
    const slotNumber = resolveSlotNumber(entry, index);
    const rawSlot = (entry.rawSlot ?? entry) as any;
    const cardName = coerceString(entry.cardName || rawSlot?.cardName || entry.name || rawSlot?.name || entry.product?.name || rawSlot?.product?.name) || '';
    const partNumber = coerceString(
      entry.partNumber ||
      (entry.product as any)?.partNumber ||
      (entry.product as any)?.part_number ||
      rawSlot?.partNumber ||
      rawSlot?.product?.partNumber ||
      rawSlot?.product?.part_number
    ) || '';

    const { span, spanIndex, primarySlot, sharedFromSlot, secondaryFlag } = resolveSpanDetails(entry);

    const isSpan = span > 1 || spanIndex !== undefined || sharedFromSlot !== undefined || secondaryFlag;

    const cardKey = resolveCardKey(entry, cardName, partNumber);
    const level4Id = resolveLevel4BomItemId(entry);

    const anchorSlot = (() => {
      if (typeof primarySlot === 'number') return primarySlot;
      if (typeof sharedFromSlot === 'number') return sharedFromSlot;
      return slotNumber;
    })();

    const dedupeKey = `${cardKey}|${anchorSlot}`;

    const priorPrimary = lastPrimaryByCard.get(cardKey);

    let isSecondary = secondaryFlag;

    if (typeof spanIndex === 'number' && spanIndex > 0) {
      isSecondary = true;
    }

    if (typeof primarySlot === 'number' && primarySlot !== slotNumber) {
      isSecondary = true;
    }

    if (typeof sharedFromSlot === 'number' && sharedFromSlot !== slotNumber) {
      isSecondary = true;
    }

    if (isSpan && typeof priorPrimary === 'number' && slotNumber > priorPrimary && slotNumber - priorPrimary < span) {
      isSecondary = true;
    }

    if (isSpan && slotNumber !== anchorSlot && slotNumber > anchorSlot) {
      isSecondary = true;
    }

    if (!isSpan) {
      if (level4Id) {
        const seenForCard = seenLevel4IdsByCard.get(cardKey);
        if (seenForCard?.has(level4Id)) {
          return false;
        }
      }

      markPrimary(cardKey, slotNumber, dedupeKey, level4Id);
      return true;
    }

    if (level4Id) {
      const seenForCard = seenLevel4IdsByCard.get(cardKey);
      if (seenForCard?.has(level4Id)) {
        return false;
      }
    }

    if (isSecondary) {
      return false;
    }

    if (seenKeys.has(dedupeKey)) {
      return false;
    }

    markPrimary(cardKey, slotNumber, dedupeKey, level4Id);
    return true;
  });
};

export const generateQuotePDF = async (
  bomItems: BOMItem[],
  quoteInfo: Partial<Quote>,
  canSeePrices: boolean = true,
  action: 'view' | 'download' = 'download'
): Promise<void> => {
  // Create a new window for PDF generation - name it based on action
  const windowName = action === 'view' ? 'Quote_View' : 'Quote_Download';
  const printWindow = window.open('', windowName);
  if (!printWindow) return;

  const totalPrice = bomItems
    .filter(item => item.enabled)
    .reduce((total, item) => total + (item.product.price * item.quantity), 0);

  const normalizePercentage = (value?: number | null) => {
    if (value === null || value === undefined) {
      return 0;
    }

    const absolute = Math.abs(value);
    if (absolute > 0 && absolute <= 1) {
      return value * 100;
    }

    return value;
  };

  const originalTotal = typeof quoteInfo?.original_quote_value === 'number' && quoteInfo.original_quote_value > 0
    ? quoteInfo.original_quote_value
    : totalPrice;

  const requestedDiscountPercent = normalizePercentage(quoteInfo?.requested_discount);
  const approvedDiscountPercent = typeof quoteInfo?.approved_discount === 'number'
    ? normalizePercentage(quoteInfo.approved_discount)
    : undefined;

  const effectiveDiscountPercent = typeof approvedDiscountPercent === 'number'
    ? approvedDiscountPercent
    : requestedDiscountPercent;

  const discountedValueFromQuote = typeof quoteInfo?.discounted_value === 'number' && quoteInfo.discounted_value > 0
    ? quoteInfo.discounted_value
    : undefined;

  const hasEffectivePercent = effectiveDiscountPercent > 0;

  const derivedFinalTotal = discountedValueFromQuote !== undefined
    ? discountedValueFromQuote
    : hasEffectivePercent
      ? originalTotal * (1 - (effectiveDiscountPercent / 100))
      : originalTotal;

  const finalTotal = Number.isFinite(derivedFinalTotal)
    ? Math.max(derivedFinalTotal, 0)
    : originalTotal;

  const discountAmount = Math.max(originalTotal - finalTotal, 0);
  const hasDiscount = discountAmount > 0.01 || effectiveDiscountPercent > 0.01;
  const normalizedQuoteFields = parseQuoteFieldsValue(quoteInfo?.quote_fields);
  const additionalQuoteInfo =
    extractAdditionalQuoteInformation(quoteInfo, normalizedQuoteFields) ?? '';

  const resolvedCurrency = (() => {
    const raw = typeof quoteInfo?.currency === 'string' ? quoteInfo.currency.trim().toUpperCase() : '';
    return /^[A-Z]{3}$/.test(raw) ? raw : 'USD';
  })();

  const currencyFormatter = (() => {
    try {
      return new Intl.NumberFormat('en-US', {
        style: 'currency',
        currency: resolvedCurrency,
        minimumFractionDigits: 2,
        maximumFractionDigits: 2,
      });
    } catch {
      return new Intl.NumberFormat('en-US', {
        style: 'currency',
        currency: 'USD',
        minimumFractionDigits: 2,
        maximumFractionDigits: 2,
      });
    }
  })();

  const formatCurrency = (value: number) => {
    const numeric = Number.isFinite(value) ? value : 0;
    return currencyFormatter.format(numeric);
  };

  const formatPercent = (value: number) => {
    const absolute = Math.abs(value);
    const hasFraction = Math.abs(absolute - Math.trunc(absolute)) > 0.001;
    return new Intl.NumberFormat('en-US', {
      minimumFractionDigits: hasFraction ? 1 : 0,
      maximumFractionDigits: 2,
    }).format(value);
  };

  // Fetch Terms & Conditions and settings from database
  let termsAndConditions = '';

  const sanitizeTermsParagraph = (paragraph: string) =>
    paragraph
      .trim()
      .replace(/&/g, '&amp;')
      .replace(/</g, '&lt;')
      .replace(/>/g, '&gt;');

  type TermsBlock =
    | { type: 'heading'; text: string }
    | { type: 'content'; html: string };

  const isLikelyTermsHeading = (value: string) => {
    const trimmed = value.trim();
    if (!trimmed) return false;

    const hasLetters = /[a-zA-Z]/.test(trimmed);
    const hasLowercase = /[a-z]/.test(trimmed);
    const isAllCaps = hasLetters && !hasLowercase;
    const startsWithNumber = /^\d{1,3}(?:[A-Z]?)[).\-\s]+/.test(trimmed);

    if (startsWithNumber) {
      const withoutNumber = trimmed.replace(/^\d{1,3}(?:[A-Z]?)[).\-\s]+/, '');
      if (!withoutNumber) {
        return true;
      }
      const headingPart = withoutNumber.trim();
      const headingHasLetters = /[a-zA-Z]/.test(headingPart);
      const headingHasLowercase = /[a-z]/.test(headingPart);
      if (headingHasLetters && !headingHasLowercase) {
        return true;
      }
    }

    if (isAllCaps) {
      return true;
    }

    return false;
  };

  const buildPlainTextTermsBlocks = (content: string): TermsBlock[] => {
    const normalized = content.replace(/\r\n/g, '\n');
    const lines = normalized.split('\n');
    const paragraphs: string[] = [];
    let buffer: string[] = [];

    const flushBuffer = () => {
      if (buffer.length === 0) return;
      const combined = buffer.join(' ').trim();
      if (combined) {
        paragraphs.push(combined);
      }
      buffer = [];
    };

    lines.forEach(rawLine => {
      const line = rawLine.trim();
      if (!line) {
        flushBuffer();
        return;
      }

      if (buffer.length > 0 && /[.!?]$/.test(buffer[buffer.length - 1])) {
        flushBuffer();
      }

      buffer.push(line);
    });

    flushBuffer();

    if (paragraphs.length === 0) {
      return [
        {
          type: 'content',
          html: `<p>${sanitizeTermsParagraph(content).replace(/\r?\n/g, '<br />')}</p>`,
        },
      ];
    }

    const blocks: TermsBlock[] = [];

    paragraphs.forEach(paragraph => {
      if (isLikelyTermsHeading(paragraph)) {
        blocks.push({ type: 'heading', text: paragraph });
        return;
      }

      const headingMatch = paragraph.match(/^(.{1,120}?)(?:\s*[.:\-]\s+)(.+)$/);
      if (headingMatch) {
        const candidateHeading = headingMatch[1].trim();
        const remainder = headingMatch[2].trim();

        if (candidateHeading && isLikelyTermsHeading(candidateHeading)) {
          blocks.push({ type: 'heading', text: candidateHeading });
          if (remainder) {
            blocks.push({
              type: 'content',
              html: `<p>${sanitizeTermsParagraph(remainder)}</p>`,
            });
          }
          return;
        }
      }

      blocks.push({
        type: 'content',
        html: `<p>${sanitizeTermsParagraph(paragraph)}</p>`,
      });
    });

    return blocks;
  };

  const sanitizeAllowedElement = (element: HTMLElement) => {
    const allowedTags = new Set([
      'P',
      'UL',
      'OL',
      'LI',
      'TABLE',
      'THEAD',
      'TBODY',
      'TFOOT',
      'TR',
      'TH',
      'TD',
      'BR',
      'EM',
      'STRONG',
      'B',
      'I',
      'U',
      'SPAN',
      'A',
    ]);

    const walker = document.createTreeWalker(element, NodeFilter.SHOW_ELEMENT, null);
    const toRemove: Element[] = [];

    while (walker.nextNode()) {
      const current = walker.currentNode as HTMLElement;
      if (!allowedTags.has(current.tagName.toUpperCase())) {
        toRemove.push(current);
        continue;
      }

      Array.from(current.attributes).forEach(attr => {
        const name = attr.name.toLowerCase();
        if (name === 'href') {
          const href = current.getAttribute('href');
          if (!href || !/^https?:/i.test(href)) {
            current.removeAttribute('href');
          }
          return;
        }

        if (name === 'target') {
          const target = current.getAttribute('target');
          if (target && ['_blank', '_self'].includes(target)) {
            return;
          }
          current.removeAttribute('target');
          return;
        }

        if (name === 'rel') {
          return;
        }

        current.removeAttribute(attr.name);
      });
<<<<<<< HEAD
    }

    toRemove.forEach(el => {
      const parent = el.parentElement;
      if (!parent) {
        el.remove();
        return;
      }
      while (el.firstChild) {
        parent.insertBefore(el.firstChild, el);
      }
      el.remove();
    });
  };

  const extractHeadingFromParagraphElement = (element: HTMLElement): string | null => {
    const firstChild = element.firstChild;
    if (!firstChild) return null;

    if (firstChild.nodeType !== Node.ELEMENT_NODE) {
      const text = firstChild.textContent?.trim() || '';
      if (text && isLikelyTermsHeading(text)) {
        firstChild.textContent = '';
        return text;
      }
      return null;
    }

    const firstElement = firstChild as HTMLElement;
    const tagName = firstElement.tagName.toUpperCase();
    if (tagName === 'STRONG' || tagName === 'B' || tagName === 'SPAN') {
      const text = firstElement.textContent?.trim() || '';
      if (text && isLikelyTermsHeading(text)) {
        element.removeChild(firstElement);
        return text;
      }
    }

    return null;
  };

  const buildHtmlTermsBlocks = (content: string): TermsBlock[] | null => {
    if (typeof document === 'undefined') {
      return null;
    }

    try {
      const tempContainer = document.createElement('div');
      tempContainer.innerHTML = content;

      const blocks: TermsBlock[] = [];

      const pushHeading = (text: string) => {
        const normalized = text.trim();
        if (!normalized) return;
        blocks.push({ type: 'heading', text: normalized });
      };

      const pushContent = (html: string) => {
        const trimmed = html.trim();
        if (!trimmed) return;
        blocks.push({ type: 'content', html: trimmed });
      };

      const processNode = (node: Node) => {
        if (node.nodeType === Node.ELEMENT_NODE) {
          const element = node as HTMLElement;
          const tagName = element.tagName.toUpperCase();

          if (/^H[1-6]$/.test(tagName)) {
            pushHeading(element.textContent || '');
            return;
          }

          if (tagName === 'P') {
            const clone = element.cloneNode(true) as HTMLElement;
            sanitizeAllowedElement(clone);
            const headingText = extractHeadingFromParagraphElement(clone);
            if (headingText) {
              pushHeading(headingText);
            }
            const html = clone.innerHTML.trim();
            if (html) {
              pushContent(`<p>${html}</p>`);
            }
            return;
          }

          if (tagName === 'UL' || tagName === 'OL' || tagName === 'TABLE') {
            const clone = element.cloneNode(true) as HTMLElement;
            sanitizeAllowedElement(clone);
            pushContent(clone.outerHTML);
            return;
          }

          if ((tagName === 'STRONG' || tagName === 'B') && isLikelyTermsHeading(element.textContent || '')) {
            pushHeading(element.textContent || '');
            return;
          }

          const childNodes = Array.from(element.childNodes);
          if (childNodes.length === 0) {
            const text = element.textContent?.trim();
            if (text) {
              pushContent(`<p>${escapeHtml(text)}</p>`);
            }
            return;
          }

          childNodes.forEach(processNode);
          return;
        }

        if (node.nodeType === Node.TEXT_NODE) {
          const text = node.textContent?.trim();
          if (text) {
            pushContent(`<p>${escapeHtml(text)}</p>`);
          }
        }
      };

      Array.from(tempContainer.childNodes).forEach(processNode);
      if (blocks.length === 0) {
        return null;
      }

      return blocks;
    } catch (error) {
      console.warn('Could not normalize Terms & Conditions HTML for PDF:', error);
      return null;
    }
  };

  const computeTermsBlockWeight = (block: TermsBlock): number => {
    if (block.type === 'heading') {
      return 4;
    }

    const textContent = block.html.replace(/<[^>]+>/g, ' ').trim();
    if (!textContent) {
      return 1;
    }

    const wordCount = textContent.split(/\s+/).length;
    return Math.max(wordCount, 4);
  };

  const renderTermsColumns = (blocks: TermsBlock[]): { html: string; columnCount: number } => {
    if (blocks.length === 0) {
      return { html: '', columnCount: 0 };
    }

    const sections: TermsBlock[][] = [];
    blocks.forEach(block => {
      if (block.type === 'heading') {
        sections.push([block]);
        return;
      }

      const lastSection = sections[sections.length - 1];
      if (lastSection) {
        lastSection.push(block);
      } else {
        sections.push([block]);
      }
    });

    const headingState = { count: 0 };
    const renderBlock = (block: TermsBlock): string => {
      if (block.type === 'heading') {
        const headingClass = `terms-heading${headingState.count === 0 ? ' terms-heading--intro' : ''}`;
        headingState.count += 1;
        return `<h3 class="${headingClass}">${escapeHtml(block.text)}</h3>`;
      }

      return block.html;
    };

    const MAX_COLUMN_WEIGHT = 480;
    const columns: TermsBlock[][] = [];
    let currentColumn: TermsBlock[] = [];
    let currentColumnWeight = 0;

    const pushCurrentColumn = () => {
      if (currentColumn.length > 0) {
        columns.push(currentColumn);
        currentColumn = [];
        currentColumnWeight = 0;
      }
    };

    sections.forEach(section => {
      const sectionWeight = section.reduce((sectionSum, block) => sectionSum + computeTermsBlockWeight(block), 0);

      if (currentColumn.length > 0 && currentColumnWeight + sectionWeight > MAX_COLUMN_WEIGHT) {
        pushCurrentColumn();
      }

      currentColumn.push(...section);
      currentColumnWeight += sectionWeight;
    });

    pushCurrentColumn();

    if (columns.length === 0) {
      const html = blocks.map(renderBlock).join('').trim();
      return { html, columnCount: 1 };
    }

    const pages: TermsBlock[][][] = [];
    for (let i = 0; i < columns.length; i += 2) {
      const leftColumn = columns[i];
      const rightColumn = columns[i + 1] || [];
      pages.push([leftColumn, rightColumn]);
    }

    const html = pages
      .map((pageColumns, pageIndex) => {
        const [leftColumn, rightColumn] = pageColumns;
        const isSingleColumnPage = rightColumn.length === 0;
        const classes = [
          'terms-columns-set',
          isSingleColumnPage ? 'terms-columns-set--single' : '',
          pageIndex < pages.length - 1 ? 'terms-columns-set--paged' : '',
        ].filter(Boolean);

        const columnMarkup = [leftColumn, rightColumn]
          .filter((columnBlocks, columnIndex) => columnBlocks.length > 0 || columnIndex === 0)
          .map(columnBlocks => {
            if (columnBlocks.length === 0) {
              return '';
            }

            return `<div class="terms-column">${columnBlocks.map(renderBlock).join('')}</div>`;
          })
          .join('');

        return `<div class="${classes.join(' ')}">${columnMarkup}</div>`;
      })
      .join('')
      .trim();

    const hasSecondColumn = pages.some(([, rightColumn]) => rightColumn.length > 0);

    return { html, columnCount: hasSecondColumn ? 2 : 1 };
  };

  const formatTermsAndConditions = (content: string): { html: string; columnCount: number } => {
    if (!content) {
      return { html: '', columnCount: 0 };
    }

    const trimmed = content.trim();
    if (!trimmed) {
      return { html: '', columnCount: 0 };
    }

    const hasHtmlTags = /<[^>]+>/.test(trimmed);
    if (hasHtmlTags) {
      const normalizedBlocks = buildHtmlTermsBlocks(trimmed);
      if (normalizedBlocks) {
        return renderTermsColumns(normalizedBlocks);
      }

      const textOnly = trimmed.replace(/<[^>]+>/g, ' ');
      return renderTermsColumns(buildPlainTextTermsBlocks(textOnly));
    }

=======
    }

    toRemove.forEach(el => {
      const parent = el.parentElement;
      if (!parent) {
        el.remove();
        return;
      }
      while (el.firstChild) {
        parent.insertBefore(el.firstChild, el);
      }
      el.remove();
    });
  };

  const extractHeadingFromParagraphElement = (element: HTMLElement): string | null => {
    const firstChild = element.firstChild;
    if (!firstChild) return null;

    if (firstChild.nodeType !== Node.ELEMENT_NODE) {
      const text = firstChild.textContent?.trim() || '';
      if (text && isLikelyTermsHeading(text)) {
        firstChild.textContent = '';
        return text;
      }
      return null;
    }

    const firstElement = firstChild as HTMLElement;
    const tagName = firstElement.tagName.toUpperCase();
    if (tagName === 'STRONG' || tagName === 'B' || tagName === 'SPAN') {
      const text = firstElement.textContent?.trim() || '';
      if (text && isLikelyTermsHeading(text)) {
        element.removeChild(firstElement);
        return text;
      }
    }

    return null;
  };

  const buildHtmlTermsBlocks = (content: string): TermsBlock[] | null => {
    if (typeof document === 'undefined') {
      return null;
    }

    try {
      const tempContainer = document.createElement('div');
      tempContainer.innerHTML = content;

      const blocks: TermsBlock[] = [];

      const pushHeading = (text: string) => {
        const normalized = text.trim();
        if (!normalized) return;
        blocks.push({ type: 'heading', text: normalized });
      };

      const pushContent = (html: string) => {
        const trimmed = html.trim();
        if (!trimmed) return;
        blocks.push({ type: 'content', html: trimmed });
      };

      const processNode = (node: Node) => {
        if (node.nodeType === Node.ELEMENT_NODE) {
          const element = node as HTMLElement;
          const tagName = element.tagName.toUpperCase();

          if (/^H[1-6]$/.test(tagName)) {
            pushHeading(element.textContent || '');
            return;
          }

          if (tagName === 'P') {
            const clone = element.cloneNode(true) as HTMLElement;
            sanitizeAllowedElement(clone);
            const headingText = extractHeadingFromParagraphElement(clone);
            if (headingText) {
              pushHeading(headingText);
            }
            const html = clone.innerHTML.trim();
            if (html) {
              pushContent(`<p>${html}</p>`);
            }
            return;
          }

          if (tagName === 'UL' || tagName === 'OL' || tagName === 'TABLE') {
            const clone = element.cloneNode(true) as HTMLElement;
            sanitizeAllowedElement(clone);
            pushContent(clone.outerHTML);
            return;
          }

          if ((tagName === 'STRONG' || tagName === 'B') && isLikelyTermsHeading(element.textContent || '')) {
            pushHeading(element.textContent || '');
            return;
          }

          const childNodes = Array.from(element.childNodes);
          if (childNodes.length === 0) {
            const text = element.textContent?.trim();
            if (text) {
              pushContent(`<p>${escapeHtml(text)}</p>`);
            }
            return;
          }

          childNodes.forEach(processNode);
          return;
        }

        if (node.nodeType === Node.TEXT_NODE) {
          const text = node.textContent?.trim();
          if (text) {
            pushContent(`<p>${escapeHtml(text)}</p>`);
          }
        }
      };

      Array.from(tempContainer.childNodes).forEach(processNode);
      if (blocks.length === 0) {
        return null;
      }

      return blocks;
    } catch (error) {
      console.warn('Could not normalize Terms & Conditions HTML for PDF:', error);
      return null;
    }
  };

  const computeTermsBlockWeight = (block: TermsBlock): number => {
    if (block.type === 'heading') {
      return 4;
    }

    const textContent = block.html.replace(/<[^>]+>/g, ' ').trim();
    if (!textContent) {
      return 1;
    }

    const wordCount = textContent.split(/\s+/).length;
    return Math.max(wordCount, 4);
  };

  const renderTermsColumns = (blocks: TermsBlock[]): { html: string; columnCount: number } => {
    if (blocks.length === 0) {
      return { html: '', columnCount: 0 };
    }

    const sections: TermsBlock[][] = [];
    blocks.forEach(block => {
      if (block.type === 'heading') {
        sections.push([block]);
        return;
      }

      const lastSection = sections[sections.length - 1];
      if (lastSection) {
        lastSection.push(block);
      } else {
        sections.push([block]);
      }
    });

    const totalWeight = sections.reduce(
      (sum, section) => sum + section.reduce((sectionSum, block) => sectionSum + computeTermsBlockWeight(block), 0),
      0
    );
    const idealColumnWeight = totalWeight / 2;

    const firstColumn: TermsBlock[] = [];
    const secondColumn: TermsBlock[] = [];
    let accumulatedWeight = 0;

    sections.forEach((section, index) => {
      const sectionWeight = section.reduce((sectionSum, block) => sectionSum + computeTermsBlockWeight(block), 0);
      const isLastSection = index === sections.length - 1;

      if (firstColumn.length === 0) {
        firstColumn.push(...section);
        accumulatedWeight += sectionWeight;
        return;
      }

      if ((accumulatedWeight + sectionWeight <= idealColumnWeight) || (secondColumn.length === 0 && !isLastSection)) {
        firstColumn.push(...section);
        accumulatedWeight += sectionWeight;
      } else {
        secondColumn.push(...section);
      }
    });

    if (secondColumn.length === 0 && sections.length > 1) {
      const lastSection = sections[sections.length - 1];
      if (lastSection) {
        const removeCount = lastSection.length;
        firstColumn.splice(Math.max(firstColumn.length - removeCount, 0), removeCount);
        secondColumn.push(...lastSection);
      }
    }

    const columns = secondColumn.length > 0 ? [firstColumn, secondColumn] : [firstColumn];
    const headingState = { count: 0 };

    const renderBlock = (block: TermsBlock): string => {
      if (block.type === 'heading') {
        const headingClass = `terms-heading${headingState.count === 0 ? ' terms-heading--intro' : ''}`;
        headingState.count += 1;
        return `<h3 class="${headingClass}">${escapeHtml(block.text)}</h3>`;
      }

      return block.html;
    };

    const flattenedBlocks = sections.flat();
    const html = flattenedBlocks.map(renderBlock).join('').trim();

    return { html, columnCount: columns.length };
  };

  const formatTermsAndConditions = (content: string): { html: string; columnCount: number } => {
    if (!content) {
      return { html: '', columnCount: 0 };
    }

    const trimmed = content.trim();
    if (!trimmed) {
      return { html: '', columnCount: 0 };
    }

    const hasHtmlTags = /<[^>]+>/.test(trimmed);
    if (hasHtmlTags) {
      const normalizedBlocks = buildHtmlTermsBlocks(trimmed);
      if (normalizedBlocks) {
        return renderTermsColumns(normalizedBlocks);
      }

      const textOnly = trimmed.replace(/<[^>]+>/g, ' ');
      return renderTermsColumns(buildPlainTextTermsBlocks(textOnly));
    }

>>>>>>> 1599be5c
    return renderTermsColumns(buildPlainTextTermsBlocks(trimmed));
  };
  let companyName = 'QUALITROL';
  let companyLogoUrl = '';
  let expiresDays = 30;
  let quoteFieldsForPDF: any[] = [];
  
  try {
    const { data: termsData, error: termsError } = await supabase
      .from('legal_pages')
      .select('content')
      .eq('slug', 'quote_terms')
      .single();
    
    if (!termsError && termsData) {
      termsAndConditions = termsData.content;
    }

    // Fetch company settings
    const { data: settingsData } = await supabase
      .from('app_settings')
      .select('key, value')
      .in('key', ['company_name', 'company_logo_url', 'quote_expires_days']);

    if (settingsData) {
      const nameSetting = settingsData.find(s => s.key === 'company_name');
      const logoSetting = settingsData.find(s => s.key === 'company_logo_url');
      const expiresSetting = settingsData.find(s => s.key === 'quote_expires_days');
      
      // Values are stored as JSONB directly now
      companyName = nameSetting?.value || 'QUALITROL';
      companyLogoUrl = logoSetting?.value || '';
      expiresDays = typeof expiresSetting?.value === 'number' ? expiresSetting.value : parseInt(expiresSetting?.value || '30');
    }

    // Fetch quote fields that should be included in PDF
    const { data: fieldsData } = await supabase
      .from('quote_fields')
      .select('*')
      .eq('include_in_pdf', true)
      .eq('enabled', true)
      .order('display_order', { ascending: true });

    if (fieldsData) {
      quoteFieldsForPDF = fieldsData;
    }
  } catch (error) {
    console.warn('Could not fetch PDF settings:', error);
  }

  const draftBom = quoteInfo?.draft_bom as any;
  const combinedQuoteFields: Record<string, any> = {
    ...(draftBom?.quoteFields && typeof draftBom.quoteFields === 'object'
      ? draftBom.quoteFields
      : {}),
    ...(quoteInfo?.quote_fields && typeof quoteInfo.quote_fields === 'object'
      ? quoteInfo.quote_fields
      : {}),
  };
  const rackLayoutFallbackMap = new Map<string, any>();
  if (Array.isArray(draftBom?.rackLayouts)) {
    draftBom.rackLayouts.forEach((entry: any) => {
      const key = entry?.productId || entry?.partNumber;
      if (!key) return;
      rackLayoutFallbackMap.set(String(key), entry?.layout || entry);
    });
  }

  const level4FallbackMap = new Map<string, any>();
  if (Array.isArray(draftBom?.level4Configurations)) {
    draftBom.level4Configurations.forEach((entry: any) => {
      const key = entry?.productId || entry?.partNumber;
      if (!key) return;
      level4FallbackMap.set(String(key), entry);
    });
  }

  const escapeHtml = (value: any): string => {
    return String(value ?? '')
      .replace(/&/g, '&amp;')
      .replace(/</g, '&lt;')
      .replace(/>/g, '&gt;')
      .replace(/"/g, '&quot;')
      .replace(/'/g, '&#39;');
  };

  const normalizeLevel4Options = (rawOptions: any): NormalizedLevel4Option[] => {
    if (!rawOptions) return [];

    let optionsArray: any[] = [];

    if (typeof rawOptions === 'string') {
      try {
        const parsed = JSON.parse(rawOptions);
        if (Array.isArray(parsed)) {
          optionsArray = parsed;
        } else if (parsed && typeof parsed === 'object') {
          if (Array.isArray((parsed as any).options)) {
            optionsArray = (parsed as any).options;
          } else {
            const firstArray = Object.values(parsed).find(value => Array.isArray(value));
            if (Array.isArray(firstArray)) {
              optionsArray = firstArray as any[];
            }
          }
        }
      } catch {
        return [];
      }
    } else if (Array.isArray(rawOptions)) {
      optionsArray = rawOptions;
    } else if (rawOptions && typeof rawOptions === 'object') {
      if (Array.isArray((rawOptions as any).options)) {
        optionsArray = (rawOptions as any).options;
      } else if (Array.isArray((rawOptions as any).data)) {
        optionsArray = (rawOptions as any).data;
      } else {
        const firstArray = Object.values(rawOptions).find(value => Array.isArray(value));
        if (Array.isArray(firstArray)) {
          optionsArray = firstArray as any[];
        }
      }
    }

    return optionsArray.map((option, index) => {
      const id = option?.id ?? option?.value ?? option?.option_value ?? option?.optionValue ?? option?.option_key ?? `option-${index}`;
      const value = option?.value ?? option?.option_value ?? option?.optionValue ?? option?.id ?? id;
      const label = option?.label ?? option?.name ?? option?.option_label ?? option?.optionValue ?? option?.option_value ?? option?.option_key ?? String(value);
      const infoUrl = option?.url ?? option?.info_url ?? option?.infoUrl ?? option?.link ?? null;
      const partNumber = option?.part_number ?? option?.partNumber ?? option?.metadata?.part_number ?? option?.metadata?.partNumber ?? null;

      return {
        id: String(id),
        value: String(value),
        label: String(label),
        infoUrl: infoUrl ? String(infoUrl) : null,
        partNumber: partNumber ? String(partNumber) : null,
      };
    });
  };

  const normalizeLevel4Entries = (entries: any): Array<{ index: number; value: string }> => {
    if (!entries) return [];

    if (typeof entries === 'string') {
      try {
        const parsed = JSON.parse(entries);
        const normalized = normalizeLevel4Entries(parsed);
        if (normalized.length > 0) {
          return normalized;
        }
      } catch {
        // Fall back to treating the string as a single value below
      }

      if (entries.trim().length > 0) {
        return [{ index: 0, value: entries.trim() }];
      }

      return [];
    }
    if (Array.isArray(entries)) {
      return entries
        .map((entry, idx) => {
          if (entry == null) return null;
          const index = typeof entry.index === 'number' && !Number.isNaN(entry.index)
            ? entry.index
            : typeof entry.inputIndex === 'number'
              ? entry.inputIndex
              : idx;
          const rawValue = entry.value ?? entry.option ?? entry.selection ?? entry.option_id ?? entry.optionId ?? entry.option_value ?? entry.optionValue ?? entry.id ?? entry.name ?? entry;
          if (rawValue === undefined || rawValue === null || rawValue === '') return null;
          return { index, value: String(rawValue) };
        })
        .filter((entry): entry is { index: number; value: string } => entry !== null);
    }

    if (typeof entries === 'object') {
      return Object.entries(entries)
        .map(([key, value], idx) => {
          if (value == null) return null;
          const candidateIndex = typeof (value as any).index === 'number' && !Number.isNaN((value as any).index)
            ? (value as any).index
            : Number.parseInt(key, 10);
          const index = Number.isFinite(candidateIndex) ? Number(candidateIndex) : idx;
          const rawValue = (value as any).value ?? (value as any).option ?? (value as any).selection ?? (value as any).option_id ?? (value as any).optionId ?? (value as any).option_value ?? (value as any).optionValue ?? (value as any).id ?? (value as any).name ?? value;
          if (rawValue === undefined || rawValue === null || rawValue === '') return null;
          return { index, value: String(rawValue) };
        })
        .filter((entry): entry is { index: number; value: string } => entry !== null);
    }

    return [];
  };

  const extractLevel4Payload = (data: any, depth = 0): NormalizedLevel4Payload | null => {
    if (!data || depth > 6) return null;

    const inspectCandidate = (candidate: any): NormalizedLevel4Payload | null => {
      if (!candidate || typeof candidate !== 'object') return null;

      const configId = candidate.level4_config_id ?? candidate.level4ConfigId ?? candidate.config_id ?? candidate.configId;
      const rawEntries = candidate.entries ?? candidate.selections ?? candidate.values ?? candidate.inputs;

      if (configId && rawEntries) {
        const normalizedEntries = normalizeLevel4Entries(rawEntries);
        if (normalizedEntries.length > 0) {
          const templateTypeRaw = candidate.template_type ?? candidate.templateType ?? candidate.mode;
          let templateType: 'OPTION_1' | 'OPTION_2' | undefined;
          if (typeof templateTypeRaw === 'string') {
            const normalized = templateTypeRaw.toUpperCase();
            if (normalized === 'OPTION_2' || normalized === 'FIXED' || normalized.includes('2')) {
              templateType = 'OPTION_2';
            } else {
              templateType = 'OPTION_1';
            }
          }

          return {
            level4_config_id: String(configId),
            entries: normalizedEntries,
            template_type: templateType,
          };
        }
      }

      return null;
    };

    const direct = inspectCandidate(data);
    if (direct) return direct;

    if (Array.isArray(data)) {
      for (const entry of data) {
        const found = extractLevel4Payload(entry, depth + 1);
        if (found) return found;
      }
      return null;
    }

    if (typeof data === 'object') {
      for (const value of Object.values(data)) {
        if (!value || typeof value !== 'object') continue;
        const found = extractLevel4Payload(value, depth + 1);
        if (found) return found;
      }
    }

    return null;
  };

  const extractFieldLabelFromConfig = (config: any, depth = 0): string | undefined => {
    if (!config || typeof config !== 'object' || depth > 4) return undefined;

    const candidates = [
      (config as any).field_label,
      (config as any).fieldLabel,
      (config as any).label,
      (config as any).field,
      (config as any).configuration?.field_label,
      (config as any).configuration?.fieldLabel,
      (config as any).config?.field_label,
      (config as any).config?.fieldLabel,
    ];

    for (const candidate of candidates) {
      if (typeof candidate === 'string' && candidate.trim().length > 0) {
        return candidate;
      }
    }

    for (const value of Object.values(config)) {
      if (value && typeof value === 'object') {
        const nested = extractFieldLabelFromConfig(value, depth + 1);
        if (nested) return nested;
      }
    }

    return undefined;
  };

  const extractTemplateTypeFromConfig = (config: any, depth = 0): 'OPTION_1' | 'OPTION_2' | undefined => {
    if (!config || typeof config !== 'object' || depth > 4) return undefined;

    const directTemplate = (config as any).template_type ?? (config as any).templateType;
    if (typeof directTemplate === 'string') {
      const normalized = directTemplate.toUpperCase();
      if (normalized === 'OPTION_2' || normalized === 'FIXED' || normalized.includes('2')) {
        return 'OPTION_2';
      }
      return 'OPTION_1';
    }

    const mode = (config as any).mode ?? (config as any).configurationMode;
    if (typeof mode === 'string') {
      return mode.toLowerCase() === 'fixed' ? 'OPTION_2' : 'OPTION_1';
    }

    const fixedInputs = (config as any).fixed_inputs ?? (config as any).fixedInputs ?? (config as any).fixed?.numberOfInputs;
    const variableInputs = (config as any).max_inputs ?? (config as any).maxInputs ?? (config as any).variable?.maxInputs;
    if (fixedInputs != null) return 'OPTION_2';
    if (variableInputs != null) return 'OPTION_1';

    const nestedKeys = ['configuration', 'config', 'level4Config', 'payload', 'data'];
    for (const key of nestedKeys) {
      const value = (config as any)[key];
      if (value && typeof value === 'object') {
        const nested = extractTemplateTypeFromConfig(value, depth + 1);
        if (nested) return nested;
      }
    }

    return undefined;
  };

  const extractOptionsFromConfig = (config: any, visited = new Set<any>()): NormalizedLevel4Option[] => {
    if (!config || typeof config !== 'object' || visited.has(config)) return [];
    visited.add(config);

    const candidateValues = [
      (config as any).options,
      (config as any).optionList,
      (config as any).availableOptions,
      (config as any).selectionOptions,
      (config as any).level4Options,
      (config as any).configuration?.options,
      (config as any).config?.options,
      (config as any).level4Config?.options,
      (config as any).configuration?.config?.options,
    ];

    for (const candidate of candidateValues) {
      const normalized = normalizeLevel4Options(candidate);
      if (normalized.length > 0) {
        return normalized;
      }
    }

    const nestedKeys = ['configuration', 'config', 'level4Config', 'payload', 'data'];
    for (const key of nestedKeys) {
      const value = (config as any)[key];
      if (value && typeof value === 'object') {
        const nested = extractOptionsFromConfig(value, visited);
        if (nested.length > 0) {
          return nested;
        }
      }
    }

    return [];
  };

  const analyzeLevel4Config = (config: any) => {
    return {
      payload: extractLevel4Payload(config),
      fieldLabel: extractFieldLabelFromConfig(config),
      templateType: extractTemplateTypeFromConfig(config),
      options: extractOptionsFromConfig(config),
    };
  };

  const resolveLevel4Option = (options: NormalizedLevel4Option[], value: string): NormalizedLevel4Option | undefined => {
    if (!value) return undefined;
    const exact = options.find(option => option.value === value || option.id === value || option.label === value);
    if (exact) return exact;

    const lowerValue = value.toLowerCase?.();
    if (!lowerValue) return undefined;

    return options.find(option =>
      option.value?.toLowerCase?.() === lowerValue ||
      option.id?.toLowerCase?.() === lowerValue ||
      option.label?.toLowerCase?.() === lowerValue
    );
  };

  const buildLevel4SectionHTML = (
    entries: Level4AnalyzedEntry[],
    definitions: Map<string, Level4ConfigDefinition>
  ): string => {
    if (!entries.length) {
      return '';
    }

    const sections = entries.map(entry => {
      const payload = entry.payload ?? null;
      const configId = payload?.level4_config_id;
      const definition = configId ? definitions.get(configId) : undefined;

      const options = (definition?.options && definition.options.length > 0)
        ? definition.options
        : entry.options;

      const fieldLabel = definition?.fieldLabel || entry.fieldLabel || 'Selection';
      const templateType = definition?.templateType || payload?.template_type || entry.templateType || 'OPTION_1';

      const headingParts: string[] = [];
      if (typeof entry.slotNumber === 'number') {
        headingParts.push(`Slot ${entry.slotNumber}`);
      }
      if (entry.slotCardName) {
        headingParts.push(entry.slotCardName);
      }
      if (entry.partNumber) {
        headingParts.push(entry.partNumber);
      }

      const headingText = headingParts.length > 0
        ? headingParts.map(part => escapeHtml(part)).join(' - ')
        : escapeHtml(`${entry.productName}${entry.partNumber ? ` - ${entry.partNumber}` : ''}`);

      const subheadingParts: string[] = [];
      if (entry.productName) {
        subheadingParts.push(entry.productName);
      }
      if (entry.productPartNumber && entry.productPartNumber !== entry.partNumber) {
        subheadingParts.push(`Part Number: ${entry.productPartNumber}`);
      }

      const subheadingText = subheadingParts.length > 0
        ? subheadingParts.map(part => escapeHtml(part)).join(' • ')
        : '';

      const metaParts: string[] = [];
      if (configId) {
        metaParts.push(`Configuration ID: ${escapeHtml(configId)}`);
      }
      if (!definition && configId) {
        metaParts.push('Metadata unavailable - displaying saved selections');
      }

      const selections = (() => {
        const normalizedPayloadEntries = payload?.entries
          ? [...payload.entries].sort((a, b) => a.index - b.index)
          : [];

        if (normalizedPayloadEntries.length > 0) {
          return normalizedPayloadEntries;
        }

        const fallbackSources: any[] = [];
        if (entry.rawConfig && typeof entry.rawConfig === 'object') {
          fallbackSources.push(
            (entry.rawConfig as any).entries,
            (entry.rawConfig as any).selections,
            (entry.rawConfig as any).values,
            (entry.rawConfig as any).inputs
          );
          fallbackSources.push(entry.rawConfig);

          if (Array.isArray(entry.rawConfig)) {
            fallbackSources.push(entry.rawConfig);
          }
        } else if (Array.isArray(entry.rawConfig)) {
          fallbackSources.push(entry.rawConfig);
        }

        for (const source of fallbackSources) {
          const normalized = normalizeLevel4Entries(source);
          if (normalized.length > 0) {
            return normalized.sort((a, b) => a.index - b.index);
          }
        }

        return [] as Array<{ index: number; value: string }>;
      })();
      let bodyHtml = '';

      if (selections.length > 0) {
        bodyHtml += '<table class="level4-table"><thead><tr><th>Input</th><th>Selected Option</th></tr></thead><tbody>';
        selections.forEach((selection, idx) => {
          const inputLabel = (selections.length > 1 || templateType === 'OPTION_2')
            ? `${fieldLabel} #${idx + 1}`
            : fieldLabel;

          const option = resolveLevel4Option(options, selection.value);
          const optionLabel = option ? escapeHtml(option.label) : escapeHtml(selection.value);

          const detailParts: string[] = [];
          if (option?.partNumber) {
            detailParts.push(`Part Number: ${escapeHtml(option.partNumber)}`);
          }
          const optionInfoUrl =
            sanitizeHttpUrl(option?.infoUrl) ??
            sanitizeHttpUrl((option as any)?.info_url);

          if (optionInfoUrl) {
            detailParts.push(
              `<a href="${escapeHtml(optionInfoUrl)}" target="_blank" rel="noopener noreferrer">Product Info</a>`
            );
          }
          if (!option) {
            detailParts.push(`Option ID: ${escapeHtml(selection.value)}`);
          }

          bodyHtml += `
            <tr>
              <td>${escapeHtml(inputLabel)}</td>
              <td>
                <div class="level4-option-label">${optionLabel}</div>
                ${detailParts.length > 0 ? `<div class="level4-option-meta">${detailParts.join(' • ')}</div>` : ''}
              </td>
            </tr>
          `;
        });
        bodyHtml += '</tbody></table>';
      } else if (payload) {
        bodyHtml += '<p class="level4-empty">No selections recorded for this configuration.</p>';
      } else {
        bodyHtml += '<p class="level4-empty">Unable to parse configuration details. Saved data shown below.</p>';
      }

      if ((!payload || !payload.entries?.length) && selections.length === 0 && entry.rawConfig) {
        bodyHtml += `<pre class="level4-raw">${escapeHtml(JSON.stringify(entry.rawConfig, null, 2))}</pre>`;
      }

      return `
        <div class="level4-section">
          <h3 class="level4-heading">${headingText}</h3>
          ${subheadingText ? `<div class="level4-subheading">${subheadingText}</div>` : ''}
          ${metaParts.length > 0 ? `<div class="level4-meta">${metaParts.join(' • ')}</div>` : ''}
          ${bodyHtml}
        </div>
      `;
    }).join('');

    if (!sections) {
      return '';
    }

    return `
      <div class="level4-collection">
        ${sections}
      </div>
    `;
  };

  const normalizeSlotNumber = (value: any, fallbackIndex: number): number => {
    if (typeof value === 'number' && !Number.isNaN(value)) {
      return value;
    }
    if (typeof value === 'string') {
      const parsed = Number.parseInt(value, 10);
      if (!Number.isNaN(parsed)) {
        return parsed;
      }
    }
    return fallbackIndex + 1;
  };

  const toSlotEntries = (slots: any[]): Array<{
    slot: number;
    cardName: string;
    partNumber?: string;
    level4Config?: any;
    level4Selections?: any;
    level4BomItemId?: string;
    isSharedLevel4Config?: boolean;
    isBushingSecondary?: boolean;
    sharedFromSlot?: number;
  }> => {
    if (!Array.isArray(slots)) return [];
    return slots
      .map((slot, index) => {
        const slotNumber = normalizeSlotNumber(slot?.slot ?? slot?.slotNumber ?? slot?.position ?? slot?.slot_index, index);
        return {
          slot: slotNumber,
          cardName: slot?.cardName || slot?.displayName || slot?.name || slot?.product?.name || `Slot ${slotNumber}`,
          partNumber: slot?.partNumber || slot?.product?.partNumber || slot?.part_number || undefined,
          level4Config: slot?.level4Config || slot?.configuration || null,
          level4Selections: slot?.level4Selections || slot?.selections || null,
          level4BomItemId:
            slot?.level4BomItemId ||
            slot?.level4_bom_item_id ||
            slot?.level4Config?.bomItemId ||
            slot?.level4Config?.bom_item_id ||
            slot?.level4Config?.bom_item ||
            slot?.configuration?.bomItemId ||
            slot?.configuration?.bom_item_id ||
            slot?.configuration?.bom_item ||
            undefined,
          isSharedLevel4Config:
            Boolean(
              slot?.isSharedLevel4Config ||
              slot?.sharedLevel4Config ||
              slot?.is_shared_level4_config ||
              slot?.isBushingSecondary ||
              slot?.level4Config?.isSharedLevel4Config ||
              slot?.level4Config?.sharedLevel4Config ||
              slot?.level4Config?.is_shared_level4_config ||
              slot?.level4Config?.shared_from_slot != null ||
              slot?.level4Config?.sharedFromSlot != null ||
              slot?.configuration?.isSharedLevel4Config ||
              slot?.configuration?.sharedLevel4Config ||
              slot?.configuration?.is_shared_level4_config ||
              slot?.configuration?.shared_from_slot != null ||
              slot?.configuration?.sharedFromSlot != null
            ),
          isBushingSecondary: Boolean(slot?.isBushingSecondary || slot?.is_bushing_secondary),
          sharedFromSlot: (() => {
            const rawShared =
              slot?.sharedFromSlot ??
              slot?.shared_from_slot ??
              slot?.level4Config?.sharedFromSlot ??
              slot?.level4Config?.shared_from_slot ??
              slot?.configuration?.sharedFromSlot ??
              slot?.configuration?.shared_from_slot;
            if (rawShared === undefined || rawShared === null || rawShared === '') {
              return undefined;
            }
            return normalizeSlotNumber(rawShared, index);
          })(),
        };
      })
      .filter(entry => entry.slot !== undefined && entry.slot !== null);
  };

  const deriveRackConfiguration = (item: any): {
    slots: Array<{
      slot: number;
      cardName: string;
      partNumber?: string;
      level4Config?: any;
      level4Selections?: any;
      level4BomItemId?: string;
      isSharedLevel4Config?: boolean;
      isBushingSecondary?: boolean;
      sharedFromSlot?: number;
    }>;
  } | undefined => {
    if (!item) return undefined;

    if (item.rackConfiguration && typeof item.rackConfiguration === 'object') {
      if (Array.isArray(item.rackConfiguration.slots)) {
        return { slots: toSlotEntries(item.rackConfiguration.slots) };
      }

      if (Array.isArray(item.rackConfiguration)) {
        return { slots: toSlotEntries(item.rackConfiguration) };
      }
    }

    if (Array.isArray(item.slotAssignments)) {
      return { slots: toSlotEntries(item.slotAssignments) };
    }

    if (item.slotAssignments && typeof item.slotAssignments === 'object') {
      const entries = Object.entries(item.slotAssignments).map(([slotKey, slotData], index) => {
        const data = slotData as any;
        return {
          slot: normalizeSlotNumber(slotKey, index),
          cardName: data?.displayName || data?.name || data?.product?.name || `Slot ${slotKey}`,
          partNumber: data?.partNumber || data?.product?.partNumber || data?.part_number || undefined,
          level4Config: data?.level4Config || null,
          level4Selections: data?.level4Selections || null,
          level4BomItemId:
            data?.level4BomItemId ||
            data?.level4_bom_item_id ||
            data?.level4Config?.bomItemId ||
            data?.level4Config?.bom_item_id ||
            data?.configuration?.bomItemId ||
            data?.configuration?.bom_item_id,
          isSharedLevel4Config:
            Boolean(
              data?.isSharedLevel4Config ||
              data?.sharedLevel4Config ||
              data?.is_shared_level4_config ||
              data?.isBushingSecondary ||
              data?.is_bushing_secondary
            ),
          isBushingSecondary: Boolean(data?.isBushingSecondary || data?.is_bushing_secondary),
          sharedFromSlot:
            data?.sharedFromSlot ??
            data?.shared_from_slot ??
            data?.bushingPairSlot ??
            data?.bushing_pair_slot ??
            undefined,
        };
      }).filter(entry => entry.slot !== undefined && entry.slot !== null);

      if (entries.length > 0) {
        return { slots: entries };
      }
    }

    return undefined;
  };

  const hasConfigData = (config: any): boolean => {
    if (!config) return false;
    if (Array.isArray(config)) {
      return config.length > 0;
    }
    if (typeof config === 'object') {
      return Object.values(config).some(value => {
        if (value === null || value === undefined) return false;
        if (Array.isArray(value)) return value.length > 0;
        if (typeof value === 'object') return Object.keys(value).length > 0;
        return String(value).trim().length > 0;
      });
    }
    return String(config).trim().length > 0;
  };

  const isSharedLevel4Slot = (slot: any): boolean => {
    if (!slot) return false;

    const directFlags = [
      slot.isSharedLevel4Config,
      slot.sharedLevel4Config,
      slot.is_shared_level4_config,
      slot.isBushingSecondary,
      slot.is_bushing_secondary,
    ];

    if (directFlags.some(flag => Boolean(flag))) {
      return true;
    }

    const sharedSource =
      slot.sharedFromSlot ??
      slot.shared_from_slot ??
      slot.primarySlot ??
      slot.primary_slot ??
      slot.bushingPairSlot ??
      slot.bushing_pair_slot;

    const slotNumber =
      typeof slot.slot === 'number' ? slot.slot :
      typeof slot.slotNumber === 'number' ? slot.slotNumber :
      undefined;

    if (sharedSource != null && sharedSource !== '' && sharedSource !== undefined) {
      const normalizedShared = Number.parseInt(String(sharedSource), 10);
      if (!Number.isNaN(normalizedShared)) {
        if (slotNumber === undefined || normalizedShared !== slotNumber) {
          return true;
        }
      }
    }

    const nestedCandidates = [slot.level4Config, slot.configuration, slot.level4Selections, slot.selections];
    return nestedCandidates.some(candidate => {
      if (!candidate || typeof candidate !== 'object') return false;
      if (
        candidate.isSharedLevel4Config ||
        candidate.sharedLevel4Config ||
        candidate.is_shared_level4_config ||
        candidate.isBushingSecondary ||
        candidate.is_bushing_secondary
      ) {
        return true;
      }
      const nestedShared = candidate.sharedFromSlot ?? candidate.shared_from_slot;
      if (nestedShared != null && nestedShared !== '') {
        return true;
      }
      return false;
    });
  };

  const buildLevel4SharedKey = (slot: any, configuration: any): string | undefined => {
    const candidateValues = [
      slot?.level4BomItemId,
      slot?.level4_bom_item_id,
      configuration?.level4BomItemId,
      configuration?.level4_bom_item_id,
      configuration?.bomItemId,
      configuration?.bom_item_id,
      configuration?.bom_item,
      configuration?.bomId,
      configuration?.bom_id,
      configuration?.bomItem?.id,
      configuration?.payload?.bomItemId,
      configuration?.payload?.bom_item_id,
    ];

    for (const candidate of candidateValues) {
      if (candidate === undefined || candidate === null) continue;
      const value = typeof candidate === 'string' ? candidate : String(candidate);
      if (value.trim().length > 0) {
        return `bom:${value.trim()}`;
      }
    }

    if (configuration !== undefined && configuration !== null) {
      if (typeof configuration === 'string') {
        const trimmed = configuration.trim();
        if (trimmed.length > 0) {
          return `cfg:${trimmed}`;
        }
      }

      try {
        const serialized = JSON.stringify(configuration);
        if (serialized.length > 0) {
          return `cfg:${serialized}`;
        }
      } catch {
        // Ignore serialization errors
      }
    }

    return undefined;
  };

  let normalizedBomItems = bomItems.map(item => {
    const product = (item.product || {}) as any;
    const parentProduct = (item.parentProduct || product?.parentProduct || {}) as any;
    const grandParentProduct = (parentProduct?.parentProduct || product?.parentProduct?.parentProduct || {}) as any;
    const configurationProduct = (item.configuration?.product || item.configuration?.selectedProduct || {}) as any;
    const configurationLevel2 = (item.configuration?.selectedLevel2Product || item.configuration?.level2Product || {}) as any;
    const directLevel2 = (item.level2Product || item.level2_product || {}) as any;
    const resolvedProductInfoUrl =
      resolveProductInfoUrl(
        product,
        parentProduct,
        grandParentProduct,
        item,
        item.configuration,
        configurationProduct,
        configurationLevel2,
        directLevel2,
        configurationProduct?.product,
        configurationProduct?.parentProduct,
        configurationLevel2?.parentProduct,
        directLevel2?.parentProduct
      );

    const fallbackProductInfoUrl =
      coerceString(product.productInfoUrl) ||
      coerceString((product as any).product_info_url) ||
      coerceString(item.productInfoUrl) ||
      coerceString((item as any).product_info_url) ||
      coerceString(configurationProduct?.productInfoUrl) ||
      coerceString(configurationProduct?.product_info_url) ||
      coerceString(configurationLevel2?.productInfoUrl) ||
      coerceString(configurationLevel2?.product_info_url) ||
      coerceString(directLevel2?.productInfoUrl) ||
      coerceString(directLevel2?.product_info_url) ||
      null;

    const productInfoUrl = resolvedProductInfoUrl || fallbackProductInfoUrl;

    const normalizedProduct = {
      ...product,
      name: product.name || item.name || 'Configured Item',
      description: product.description || item.description || '',
      price: typeof product.price === 'number' ? product.price : (item.product?.price || item.unit_price || 0),
      productInfoUrl: productInfoUrl || undefined,
    };

    const normalizedLevel =
      determineBomItemLevel({ ...item, product: normalizedProduct }) ??
      determineBomItemLevel(item) ??
      coerceProductLevel(item.level);

    const partNumber = item.partNumber || item.part_number || product.partNumber || product.part_number || 'TBD';
    const fallbackKey = product.id || partNumber || product.name;

    const fallbackRackEntry = fallbackKey ? rackLayoutFallbackMap.get(String(fallbackKey)) : undefined;
    const fallbackRack = fallbackRackEntry?.layout || fallbackRackEntry;
    const derivedRack = deriveRackConfiguration(item) || fallbackRack;

    const fallbackLevel4 = fallbackKey ? level4FallbackMap.get(String(fallbackKey)) : undefined;
    let directLevel4 = item.level4Config || item.level4Selections || null;
    if (!directLevel4 && fallbackLevel4?.configuration) {
      directLevel4 = fallbackLevel4.configuration;
    }

    const slotLevel4Entries: Array<{ slot: number; cardName: string; partNumber?: string; level4BomItemId?: string; configuration: any; rawSlot?: any; }> = [];
    const seenLevel4Keys = new Set<string>();

    const rackSlots = Array.isArray(derivedRack?.slots)
      ? dedupeSpanAwareSlots(derivedRack?.slots as SpanAwareSlot[])
      : [];

    rackSlots.forEach(slot => {
      const configuration = slot.level4Config || slot.level4Selections;
      if (!hasConfigData(configuration)) return;

      const sharedKey = buildLevel4SharedKey(slot, configuration);
      const isShared = isSharedLevel4Slot(slot);

      if (sharedKey && seenLevel4Keys.has(sharedKey) && isShared) {
        return;
      }

      if (sharedKey) {
        seenLevel4Keys.add(sharedKey);
      }

      slotLevel4Entries.push({
        slot: slot.slot,
        cardName: slot.cardName,
        partNumber: slot.partNumber,
        level4BomItemId: slot.level4BomItemId,
        configuration,
        rawSlot: slot,
      });
    });

    if (Array.isArray(fallbackLevel4?.slots)) {
      fallbackLevel4.slots.forEach((slot: any, index: number) => {
        const configuration = slot?.configuration || slot?.level4Config || slot?.level4Selections;
        if (!hasConfigData(configuration)) return;

        const normalizedSlot = {
          slot: normalizeSlotNumber(slot?.slot, index),
          cardName: slot?.cardName || slot?.name || normalizedProduct.name,
          partNumber: slot?.partNumber || partNumber,
          level4BomItemId:
            slot?.level4BomItemId ||
            slot?.level4_bom_item_id ||
            slot?.configuration?.bomItemId ||
            slot?.configuration?.bom_item_id ||
            slot?.level4Config?.bomItemId ||
            slot?.level4Config?.bom_item_id,
        };

        const sharedKey = buildLevel4SharedKey(normalizedSlot, configuration);
        const isShared = isSharedLevel4Slot({ ...normalizedSlot, level4Config: slot?.level4Config, level4Selections: slot?.level4Selections, configuration });

        if (sharedKey && seenLevel4Keys.has(sharedKey) && isShared) {
          return;
        }

        if (sharedKey) {
          seenLevel4Keys.add(sharedKey);
        }

        slotLevel4Entries.push({
          slot: normalizedSlot.slot,
          cardName: normalizedSlot.cardName,
          partNumber: normalizedSlot.partNumber,
          level4BomItemId: normalizedSlot.level4BomItemId,
          configuration,
          rawSlot: slot,
        });
      });
    }

    const normalizedSlotLevel4Entries = dedupeSpanAwareSlots(slotLevel4Entries);

    return {
      ...item,
      product: normalizedProduct,
      enabled: item.enabled !== false,
      partNumber,
      rackConfiguration: derivedRack,
      level4Config: directLevel4 || undefined,
      slotLevel4: normalizedSlotLevel4Entries,
      level: normalizedLevel ?? item.level,
    };
  });

  normalizedBomItems = await attachInfoUrlForPdf(normalizedBomItems);

  const itemsMissingProductInfo = normalizedBomItems.filter(item => !coerceString((item.product as any)?.productInfoUrl));

  if (itemsMissingProductInfo.length > 0) {
    const productIdsToFetch = new Set<string>();

    itemsMissingProductInfo.forEach(item => {
      const candidates = collectProductIdCandidates(
        item,
        item.product,
        item.configuration,
        item.configuration?.product,
        item.configuration?.selectedProduct,
        item.configuration?.selectedLevel2Product,
        item.configuration?.level2Product,
        item.configuration?.selectedProducts,
        item.level2Product,
        item.level2_product,
        item.parentProduct,
        item.configuration?.rackConfiguration,
        item.rackConfiguration,
        item.slotAssignments
      );

      candidates.forEach(candidate => productIdsToFetch.add(candidate));
    });

    if (productIdsToFetch.size > 0) {
      const { data: productInfoRows } = await supabase
        .from('products')
        .select('id, product_info_url')
        .in('id', Array.from(productIdsToFetch));

      if (Array.isArray(productInfoRows) && productInfoRows.length > 0) {
        const infoUrlMap = new Map<string, string>();
        productInfoRows.forEach(row => {
          const infoUrl = coerceString((row as any)?.product_info_url);
          if (infoUrl) {
            infoUrlMap.set(String((row as any).id), infoUrl);
          }
        });

        itemsMissingProductInfo.forEach(item => {
          const candidates = collectProductIdCandidates(
            item,
            item.product,
            item.configuration,
            item.configuration?.product,
            item.configuration?.selectedProduct,
            item.configuration?.selectedLevel2Product,
            item.configuration?.level2Product,
            item.configuration?.selectedProducts,
            item.level2Product,
            item.level2_product,
            item.parentProduct,
            item.configuration?.rackConfiguration,
            item.rackConfiguration,
            item.slotAssignments
          );

          for (const candidate of candidates) {
            const matchedUrl = candidate ? infoUrlMap.get(candidate) : undefined;
            const sanitizedMatchedUrl = sanitizeHttpUrl(matchedUrl);

            if (sanitizedMatchedUrl) {
              (item.product as any).productInfoUrl = sanitizedMatchedUrl;
              (item.product as any).product_info_url = sanitizedMatchedUrl;
              (item as any).productInfoUrl = sanitizedMatchedUrl;
              (item as any).resolvedInfoUrl = sanitizedMatchedUrl;
              break;
            }
          }
        });
      }
    }
  }

  const level2ItemsById = new Map<string, (typeof normalizedBomItems)[number]>();

  normalizedBomItems.forEach(item => {
    const normalizedLevel =
      coerceProductLevel(item?.level) ??
      coerceProductLevel(item?.product?.product_level) ??
      determineBomItemLevel(item);

    if (normalizedLevel !== 2) {
      return;
    }

    const level2Id =
      coerceString(extractBomProductId(item)) ??
      coerceString(item?.product?.id) ??
      coerceString(item?.product_id) ??
      coerceString(item?.productId);

    if (level2Id) {
      level2ItemsById.set(level2Id, item);
    }
  });

  const level4DisplayItems: Level4DisplayItem[] = normalizedBomItems.flatMap(item => {
    const entries: Level4DisplayItem[] = [];

    if (hasConfigData(item.level4Config)) {
      entries.push({
        productName: item.product?.name || 'Configured Item',
        productPartNumber: item.partNumber,
        partNumber: item.partNumber,
        level4BomItemId:
          (item.level4Config as any)?.bomItemId ||
          (item.level4Config as any)?.bom_item_id ||
          (item.level4Config as any)?.bom_item ||
          undefined,
        config: item.level4Config,
      });
    }

    if (Array.isArray(item.slotLevel4) && item.slotLevel4.length > 0) {
      item.slotLevel4.forEach((slot, index) => {
        if (!hasConfigData(slot.configuration)) return;
        const resolvedSlotNumber = typeof slot.slot === 'number' && !Number.isNaN(slot.slot)
          ? slot.slot
          : normalizeSlotNumber(slot.slot, index);

      entries.push({
        productName: item.product?.name || 'Configured Item',
        productPartNumber: item.partNumber,
        slotNumber: resolvedSlotNumber,
        slotCardName: slot.cardName,
        partNumber: slot.partNumber || item.partNumber,
        level4BomItemId: slot.level4BomItemId,
        config: slot.configuration,
        rawSlot: slot.rawSlot ?? slot,
      });
    });
  }

    return entries;
  });

  const level4EntriesAnalyzed: Level4AnalyzedEntry[] = level4DisplayItems.map(entry => {
    const analysis = analyzeLevel4Config(entry.config);
    return {
      ...entry,
      payload: analysis.payload,
      fieldLabel: analysis.fieldLabel,
      templateType: analysis.templateType,
      options: analysis.options,
      rawConfig: entry.config,
    };
  });

  const uniqueLevel4ConfigIds = Array.from(
    new Set(
      level4EntriesAnalyzed
        .map(entry => entry.payload?.level4_config_id)
        .filter((id): id is string => Boolean(id))
    )
  );

  const level4ConfigDefinitions = new Map<string, Level4ConfigDefinition>();
  if (uniqueLevel4ConfigIds.length > 0) {
    try {
      const { data: configRows, error: configError } = await supabase
        .from('level4_configs')
        .select('id, field_label, mode, options, fixed_number_of_inputs, variable_max_inputs')
        .in('id', uniqueLevel4ConfigIds);

      if (configError) {
        throw configError;
      }

      if (Array.isArray(configRows)) {
        configRows.forEach(row => {
          const templateType = typeof row.mode === 'string'
            ? (row.mode.toLowerCase() === 'fixed' ? 'OPTION_2' : 'OPTION_1')
            : row.fixed_number_of_inputs != null
              ? 'OPTION_2'
              : row.variable_max_inputs != null
                ? 'OPTION_1'
                : undefined;

          level4ConfigDefinitions.set(row.id, {
            id: row.id,
            fieldLabel: typeof row.field_label === 'string' ? row.field_label : undefined,
            templateType,
            options: normalizeLevel4Options((row as any).options),
          });
        });
      }
    } catch (error) {
      console.warn('Could not fetch Level 4 configuration metadata for PDF:', error);
    }
  }

  const level4SectionHTML = buildLevel4SectionHTML(level4EntriesAnalyzed, level4ConfigDefinitions);

  // Calculate dates
  const createdDate = new Date();
  const expiryDate = new Date(createdDate);
  expiryDate.setDate(expiryDate.getDate() + expiresDays);

  // Determine quote ID display
  const isDraft = quoteInfo.status === 'draft';
  const quoteIdDisplay = isDraft ? 'DRAFT' : quoteInfo.id || 'New Quote';

  const formattedTermsAndConditions = formatTermsAndConditions(termsAndConditions);
  const hasTermsContent = formattedTermsAndConditions.columnCount > 0 && formattedTermsAndConditions.html.trim().length > 0;

  const rackConfigurationHTML = (() => {
    const chassisItems = normalizedBomItems.filter(item =>
      item.enabled &&
      item.rackConfiguration &&
      typeof item.rackConfiguration === 'object'
    );

    const fallbackRackLayouts = Array.isArray(draftBom?.rackLayouts) ? draftBom.rackLayouts : [];

    if (chassisItems.length === 0 && fallbackRackLayouts.length === 0 && !quoteInfo.draft_bom?.rackConfiguration) {
      return '';
    }

    let rackConfigHTML = '<div class="rack-config">';

    const renderedRackLayoutKeys = new Set<string>();

    const buildRackLayoutKey = (title: string, partNumber: string | undefined, slots: any[]) => {
      const normalizedTitle = typeof title === 'string' ? title.trim().toLowerCase() : '';
      const normalizedPart = typeof partNumber === 'string' ? partNumber.trim().toLowerCase() : '';
      const normalizedSlots = Array.isArray(slots)
        ? slots.map(slot => ({
            slot:
              slot?.slot ??
              slot?.slotNumber ??
              slot?.position ??
              null,
            partNumber:
              typeof slot?.partNumber === 'string'
                ? slot.partNumber.trim().toLowerCase()
                : typeof slot?.product?.partNumber === 'string'
                  ? slot.product.partNumber.trim().toLowerCase()
                  : null,
            cardName:
              typeof slot?.cardName === 'string'
                ? slot.cardName.trim().toLowerCase()
                : typeof slot?.name === 'string'
                  ? slot.name.trim().toLowerCase()
                  : null,
          }))
        : [];

      try {
        return `${normalizedTitle}|${normalizedPart}|${JSON.stringify(normalizedSlots)}`;
      } catch {
        return `${normalizedTitle}|${normalizedPart}`;
      }
    };

    const renderRackLayout = (title: string, partNumber: string | undefined, slots: any[]) => {
      const layoutKey = buildRackLayoutKey(title, partNumber, slots);
      if (layoutKey && renderedRackLayoutKeys.has(layoutKey)) {
        return;
      }

      if (layoutKey) {
        renderedRackLayoutKeys.add(layoutKey);
      }

      const safeTitle = escapeHtml(title);
      const safePartNumber = partNumber ? escapeHtml(partNumber) : '';

      rackConfigHTML += `
        <div class="rack-card">
          <h3 class="rack-card-title">${safeTitle}${safePartNumber ? ` · ${safePartNumber}` : ''}</h3>
      `;

      const normalizedSlots = Array.isArray(slots) ? dedupeSpanAwareSlots(slots as SpanAwareSlot[]) : [];

      if (normalizedSlots.length > 0) {
        rackConfigHTML += '<table class="rack-table"><thead><tr><th>Slot</th><th>Card Type</th><th>Part Number</th></tr></thead><tbody>';

        normalizedSlots.forEach((slot: any, idx: number) => {
          const slotNumber = slot?.slot ?? slot?.slotNumber ?? slot?.position ?? (idx + 1);
          const cardName = slot?.cardName || slot?.name || slot?.product?.name || 'Empty';
          const slotPartNumber = slot?.partNumber || slot?.product?.partNumber || '-';

          rackConfigHTML += `
            <tr>
              <td>Slot ${escapeHtml(String(slotNumber))}</td>
              <td>${escapeHtml(cardName)}</td>
              <td>${escapeHtml(String(slotPartNumber))}</td>
            </tr>
          `;
        });

        rackConfigHTML += '</tbody></table>';
      } else {
        rackConfigHTML += '<p class="rack-empty">No rack configuration data available</p>';
      }

      rackConfigHTML += '</div>';
    };

    chassisItems.forEach(chassisItem => {
      const config = chassisItem.rackConfiguration;
      renderRackLayout(chassisItem.product.name, chassisItem.partNumber, config?.slots || []);
    });

    fallbackRackLayouts.forEach(layout => {
      const slots = layout?.layout?.slots || layout?.slots;
      if (Array.isArray(slots) && slots.length > 0) {
        renderRackLayout(layout.productName || 'Configured Rack', layout.partNumber, slots);
      }
    });

    if (quoteInfo.draft_bom?.rackConfiguration) {
      const rawLayout = JSON.stringify(quoteInfo.draft_bom.rackConfiguration, null, 2);
      rackConfigHTML += `
        <div class="rack-card">
          <h3 class="rack-card-title">Draft Rack Configuration</h3>
          <pre class="rack-raw">${escapeHtml(rawLayout)}</pre>
        </div>
      `;
    }

    rackConfigHTML += '</div>';
    return rackConfigHTML;
  })();

  const footerHTML = `
    <div class="footer">
      <p>${isDraft ? 'This is a draft quote and is subject to final approval and terms & conditions.' : 'This quote is subject to the terms & conditions outlined above.'}</p>
      <p>Generated by PowerQuotePro Quote System | ${companyName}</p>
      ${!isDraft ? `<p><strong>Quote ID:</strong> ${quoteInfo.id}</p>` : ''}
    </div>
  `;

  const hasRackOrLevel4Content = Boolean(rackConfigurationHTML || level4SectionHTML);

  const htmlContent = `
    <!DOCTYPE html>
    <html>
    <head>
      <title>Quote - ${quoteIdDisplay}</title>
      <style>
        @import url('https://fonts.googleapis.com/css2?family=Inter:wght@400;500;600;700&display=swap');
        * { box-sizing: border-box; }
        @page {
          margin: 10mm 8mm;
        }
        body {
          font-family: 'Inter', sans-serif;
          background: #f1f5f9;
          color: #0f172a;
          margin: 0;
          padding: 20px 12px;
          font-size: 11px;
          line-height: 1.55;
        }
        .page {
          background: #ffffff;
          border-radius: 20px;
          box-shadow: 0 30px 60px -28px rgba(15, 23, 42, 0.3);
          margin: 0 auto 24px;
          max-width: 210mm;
          width: 100%;
          page-break-after: always;
        }
        .page:last-of-type { page-break-after: auto; }
        .page-inner { padding: 26px 26px; }
        .header {
          border-bottom: 1px solid #e2e8f0;
          padding-bottom: 24px;
          margin-bottom: 28px;
          display: flex;
          justify-content: space-between;
          align-items: center;
        }
        .header-left { display: flex; align-items: center; gap: 20px; }
        .logo-img { max-height: 56px; max-width: 200px; object-fit: contain; }
        .logo-text { color: #0f172a; font-size: 20px; font-weight: 700; letter-spacing: -0.02em; }
        .header-right { text-align: right; }
        .quote-id { font-size: 16px; font-weight: 600; color: #0f172a; margin: 0; }
        .header-meta { font-size: 11px; color: #64748b; margin-top: 6px; }
        .draft-warning { background: #fef3c7; border: 1px solid #f59e0b; padding: 16px 20px; border-radius: 12px; margin-bottom: 28px; color: #92400e; font-size: 11px; }
        .draft-warning strong { display: block; font-size: 11px; letter-spacing: 0.08em; text-transform: uppercase; margin-bottom: 6px; }
        .draft-warning p { margin: 4px 0 0; }
        .date-info { display: inline-flex; flex-wrap: wrap; gap: 14px; align-items: center; background: #f8fafc; border: 1px solid #e2e8f0; border-radius: 12px; padding: 14px 18px; margin-bottom: 32px; color: #475569; font-size: 11px; }
        .date-info strong { color: #0f172a; font-weight: 600; }
        .date-info .note { color: #64748b; font-style: italic; }
        .quote-header-fields { background: #f8fafc; border: 1px solid #e2e8f0; border-radius: 16px; padding: 24px 28px; margin-bottom: 36px; }
        .quote-header-fields h3 { color: #0f172a; margin: 0 0 18px; font-size: 15px; font-weight: 600; }
        .field-row { display: grid; grid-template-columns: minmax(180px, 220px) 1fr; gap: 14px; padding: 10px 0; border-bottom: 1px solid #e2e8f0; }
        .field-row:last-of-type { border-bottom: none; }
        .field-label { font-size: 10px; letter-spacing: 0.08em; text-transform: uppercase; color: #64748b; font-weight: 600; }
        .field-value { font-size: 12px; color: #0f172a; font-weight: 500; word-break: break-word; }
        .section-title { color: #0f172a; font-size: 16px; font-weight: 600; margin: 0 0 18px; }
        .bom-table { width: 100%; border-collapse: collapse; margin-bottom: 12px; }
        .bom-table thead { display: table-header-group; }
        .bom-table th { background: #f1f5f9; color: #0f172a; padding: 12px 14px; font-size: 10px; letter-spacing: 0.08em; text-transform: uppercase; border-bottom: 1px solid #e2e8f0; }
        .bom-table td { padding: 14px; border-bottom: 1px solid #e2e8f0; color: #0f172a; font-size: 11px; vertical-align: top; }
        .bom-table tbody tr { page-break-inside: avoid; }
        .bom-table tbody tr:nth-child(even) { background: #f8fafc; }
        .bom-item-cell { display: flex; flex-direction: column; align-items: flex-start; }
        .bom-item-name { font-weight: 600; }
        .product-info-link { margin-top: 8px; font-size: 10px; }
        .product-info-link a { color: #2563eb; text-decoration: none; word-break: break-all; }
        .product-info-link a:hover { text-decoration: underline; }
        .total-section { margin-top: 20px; border-top: 1px solid #e2e8f0; padding-top: 16px; display: flex; flex-direction: column; gap: 8px; align-items: flex-end; }
        .total-line { display: flex; gap: 16px; font-size: 12px; font-weight: 600; color: #0f172a; }
        .total-line .label { font-size: 10px; letter-spacing: 0.08em; text-transform: uppercase; color: #64748b; font-weight: 500; }
        .total-line.discount { color: #b45309; }
        .total-line.final { font-size: 15px; color: #0f172a; }
        .additional-info { margin-top: 24px; padding: 18px 20px; border-radius: 12px; background: #f8fafc; border: 1px solid #e2e8f0; }
        .additional-info h3 { margin: 0 0 10px; color: #0f172a; font-size: 14px; font-weight: 600; }
        .additional-info p { margin: 0; font-size: 11px; color: #334155; line-height: 1.6; }
        .rack-config { display: flex; flex-direction: column; gap: 24px; }
        .rack-card { background: #f8fafc; border: 1px solid #e2e8f0; border-radius: 16px; padding: 24px; box-shadow: 0 12px 32px -18px rgba(15,23,42,0.25); }
        .rack-card-title { color: #0f172a; margin: 0; font-size: 15px; font-weight: 600; }
        .rack-table { width: 100%; border-collapse: collapse; margin-top: 18px; background: #ffffff; border-radius: 12px; overflow: hidden; border: 1px solid #e2e8f0; }
        .rack-table th { background: #0f172a; color: #f8fafc; padding: 12px; text-align: left; font-size: 10px; letter-spacing: 0.08em; text-transform: uppercase; }
        .rack-table td { padding: 12px; border-bottom: 1px solid #e2e8f0; font-size: 11px; color: #0f172a; }
        .rack-table tbody tr:nth-child(even) { background: #f8fafc; }
        .rack-empty { color: #64748b; font-style: italic; padding: 18px; background: #ffffff; border-radius: 12px; border: 1px dashed #cbd5f5; margin-top: 18px; }
        .rack-raw { white-space: pre-wrap; font-family: 'SFMono-Regular', Consolas, 'Liberation Mono', monospace; font-size: 10px; background: #0f172a; color: #f8fafc; padding: 16px; border-radius: 12px; margin-top: 18px; overflow-x: auto; }
        .level4-collection { display: flex; flex-direction: column; gap: 24px; margin-top: 24px; }
        .level4-section { border: 1px solid #e2e8f0; border-radius: 16px; padding: 26px; background: linear-gradient(135deg, rgba(241,245,249,0.88), rgba(248,250,252,0.96)); }
        .level4-heading { margin: 0; font-size: 15px; font-weight: 600; color: #0f172a; }
        .level4-subheading { margin-top: 6px; color: #64748b; font-size: 11px; }
        .level4-meta { margin-top: 10px; color: #64748b; font-size: 10px; }
        .level4-table { width: 100%; border-collapse: collapse; margin-top: 18px; border-radius: 12px; overflow: hidden; border: 1px solid #e2e8f0; background: #ffffff; }
        .level4-table th { background: #0f172a; color: #f8fafc; padding: 12px; text-align: left; font-size: 9px; letter-spacing: 0.08em; text-transform: uppercase; }
        .level4-table td { padding: 12px; border-bottom: 1px solid #e2e8f0; font-size: 11px; color: #0f172a; }
        .level4-option-label { font-weight: 600; color: #0f172a; }
        .level4-option-meta { margin-top: 4px; font-size: 10px; color: #64748b; }
        .level4-empty { color: #64748b; font-style: italic; background: #ffffff; border: 1px dashed #cbd5f5; padding: 14px; border-radius: 12px; margin-top: 16px; }
        .level4-raw { white-space: pre-wrap; font-family: 'SFMono-Regular', Consolas, 'Liberation Mono', monospace; font-size: 10px; background: #0f172a; color: #f8fafc; padding: 16px; border-radius: 12px; margin-top: 18px; }
        .terms-columns {
          background: #f8fafc;
          padding: 20px 22px;
          border-radius: 14px;
          border: 1px solid #e2e8f0;
          margin-bottom: 20px;
          font-size: 10px;
          line-height: 1.6;
          color: #475569;
<<<<<<< HEAD
          display: flex;
          flex-direction: column;
          gap: 24px;
        }
        .terms-columns-set {
          display: grid;
          grid-template-columns: repeat(2, minmax(0, 1fr));
          gap: 22px;
          align-items: start;
        }
        .terms-columns--single .terms-columns-set,
        .terms-columns-set--single {
          grid-template-columns: 1fr;
        }
        .terms-column {
          display: flex;
          flex-direction: column;
          gap: 10px;
          min-width: 0;
        }
        .terms-column > * {
=======
          column-count: 2;
          column-gap: 22px;
          column-fill: balance;
        }
        .terms-columns--single {
          column-count: 1;
        }
        .terms-columns > * {
>>>>>>> 1599be5c
          display: block;
          break-inside: avoid;
          page-break-inside: avoid;
        }
        .terms-columns h3 {
          font-size: 10px;
          letter-spacing: 0.08em;
          text-transform: uppercase;
          color: #0f172a;
          font-weight: 700;
          margin: 14px 0 6px;
          break-after: avoid;
          page-break-after: avoid;
        }
        .terms-columns h3:first-of-type {
          margin-top: 0;
        }
        .terms-heading--intro {
          font-size: 11px;
          letter-spacing: 0.12em;
        }
        .terms-columns p {
          margin: 0 0 10px;
          color: #475569;
        }
        .terms-section ul,
        .terms-section ol {
          margin: 0 0 12px 18px;
          padding: 0;
        }
        .terms-columns li {
          margin-bottom: 6px;
        }
        .terms-columns table {
          width: 100%;
          border-collapse: collapse;
          margin: 6px 0 12px;
        }
        .terms-columns th,
        .terms-columns td {
          border: 1px solid #cbd5f5;
          padding: 6px 8px;
          text-align: left;
          font-size: 10px;
        }
        .terms-columns strong {
          color: #0f172a;
          font-weight: 600;
        }
        .terms-columns a {
          color: #2563eb;
          text-decoration: none;
        }
        .terms-columns a:hover {
          text-decoration: underline;
        }
        .footer { margin-top: 48px; border-top: 1px solid #e2e8f0; padding-top: 18px; font-size: 10px; color: #64748b; }
        @media print {
          body { background: #ffffff; padding: 0; }
          .page { box-shadow: none; border-radius: 0; margin: 0 auto; max-width: none; width: auto; }
          .page-inner { padding: 9mm 8mm; }
          .draft-warning, .date-info, .quote-header-fields, .rack-card, .level4-section { page-break-inside: avoid; }
<<<<<<< HEAD
          .terms-columns { gap: 18px; }
          .terms-columns-set {
            grid-template-columns: repeat(2, minmax(0, 1fr));
            gap: 18px;
            page-break-inside: avoid;
          }
          .terms-columns-set--single {
            grid-template-columns: 1fr;
          }
          .terms-columns-set.terms-columns-set--paged {
            page-break-after: always;
=======
          .terms-columns {
            column-count: 2;
            column-gap: 18px;
            column-fill: balance;
          }
          .terms-columns--single {
            column-count: 1;
          }
          .terms-columns > * {
            break-inside: avoid-column;
            page-break-inside: avoid;
>>>>>>> 1599be5c
          }
        }
      </style>
    </head>
    <body>
      <div class="page page-intro">
        <div class="page-inner">
          <div class="header">
            <div class="header-left">
              ${companyLogoUrl ? `<img src="${companyLogoUrl}" alt="${companyName} Logo" class="logo-img" />` : `<div class="logo-text">${companyName}</div>`}
            </div>
            <div class="header-right">
              <div class="quote-id">Quote ID: ${quoteIdDisplay}</div>
              <div class="header-meta">Generated on: ${createdDate.toLocaleDateString()}</div>
            </div>
          </div>

          ${isDraft ? `
            <div class="draft-warning">
              <strong>⚠️ Draft</strong>
              <p>Draft values are informational. Please request a formal quotation with a finalized configuration and quote ID before purchasing.</p>
            </div>
          ` : ''}

          <div class="date-info">
            <span><strong>Created:</strong> ${createdDate.toLocaleDateString()}</span>
            <span><strong>Valid Until:</strong> ${expiryDate.toLocaleDateString()}</span>
            <span class="note">Valid for ${expiresDays} days</span>
          </div>

          <div class="quote-header-fields">
            <h3>Quote Information</h3>

            ${quoteFieldsForPDF.map(field => {
              let value: any = 'Not specified';

              const candidateIds = Array.from(new Set([
                field.id,
                field.id?.replace(/-/g, '_'),
                field.id?.replace(/_/g, '-'),
                field.id?.toLowerCase?.(),
                field.label,
              ].filter(Boolean)));

              const candidates = candidateIds.flatMap(candidateId => [
                combinedQuoteFields[candidateId as string],
                (quoteInfo as Record<string, any> | undefined)?.[candidateId as string],
              ]);

              const found = candidates.find(candidate => candidate !== undefined && candidate !== null && candidate !== '');
              if (found !== undefined) {
                value = found;
              }

              if (value && typeof value === 'object') {
                value = JSON.stringify(value);
              } else if (value === null || value === undefined || value === '') {
                value = 'Not specified';
              } else {
                value = String(value).replace(/</g, '&lt;').replace(/>/g, '&gt;');
              }

              return `
                <div class="field-row">
                  <div class="field-label">${field.label}:</div>
                  <div class="field-value">${value}</div>
                </div>
              `;
            }).join('')}

          </div>
        </div>
      </div>

      <div class="page page-bom">
        <div class="page-inner">
          <h2 class="section-title">Bill of Materials</h2>
          <table class="bom-table">
            <thead>
              <tr>
                <th>Item</th>
                <th>Description</th>
                <th>Part Number</th>
                <th>Qty</th>
                ${canSeePrices ? '<th>Unit Price</th><th>Total</th>' : ''}
              </tr>
            </thead>
            <tbody>
              ${normalizedBomItems
                .filter(item => item.enabled)
                .map(item => {
                  const normalizedLevel =
                    coerceProductLevel(item?.level) ??
                    coerceProductLevel(item?.product?.product_level) ??
                    determineBomItemLevel(item);

                  const parentLevel2Id = coerceString(
                    extractParentLevel2IdFromItem(item) ??
                      item?.parentLevel2Id ??
                      item?.product?.parentLevel2Id ??
                      item?.product?.parent_product_id ??
                      item?.product?.parentProductId
                  );

                  const parentLevel2Item = parentLevel2Id ? level2ItemsById.get(parentLevel2Id) : undefined;

                  const infoUrl =
                    sanitizeHttpUrl(item?.resolvedInfoUrl) ??
                    sanitizeHttpUrl((item?.product as any)?.productInfoUrl) ??
                    sanitizeHttpUrl((item?.product as any)?.product_info_url) ??
                    (parentLevel2Item
                      ? sanitizeHttpUrl(parentLevel2Item?.resolvedInfoUrl) ??
                        sanitizeHttpUrl((parentLevel2Item?.product as any)?.productInfoUrl) ??
                        sanitizeHttpUrl((parentLevel2Item?.product as any)?.product_info_url)
                      : undefined);

                  const shouldRenderLink =
                    !!infoUrl && normalizedLevel !== 1 && normalizedLevel !== 4;

                  const infoLinkHtml = shouldRenderLink && infoUrl
                    ? `<div class="product-info-link"><a href="${escapeHtml(infoUrl)}" target="_blank" rel="noopener noreferrer">Product Info</a></div>`
                    : '';

                  return `
                  <tr>
                    <td>
                      <div class="bom-item-cell">
                        <div class="bom-item-name">${escapeHtml(item.product.name)}</div>
                        ${infoLinkHtml}
                      </div>
                    </td>
                    <td>
                      ${item.product.description}
                    </td>
                    <td>${item.partNumber || 'TBD'}</td>
                    <td>${item.quantity}</td>
                    ${canSeePrices ? `
                      <td>${formatCurrency(item.product.price)}</td>
                      <td>${formatCurrency(item.product.price * item.quantity)}</td>
                    ` : ''}
                  </tr>
                `;
                })
                .join('')}
            </tbody>
          </table>

          ${canSeePrices ? `
            <div class="total-section">
              ${hasDiscount ? `
                <p class="total-line">
                  <span class="label">Original Total:</span>
                  <span>${formatCurrency(originalTotal)}</span>
                </p>
                <p class="total-line discount">
                  <span class="label">Discount (${formatPercent(effectiveDiscountPercent)}%):</span>
                  <span>- ${formatCurrency(discountAmount)}</span>
                </p>
                <p class="total-line final">
                  <span class="label">Final Total:</span>
                  <span>${formatCurrency(finalTotal)}</span>
                </p>
              ` : `
                <p class="total-line final">
                  <span class="label">Total:</span>
                  <span>${formatCurrency(finalTotal)}</span>
                </p>
              `}
            </div>
          ` : ''}

          ${additionalQuoteInfo ? `
            <div class="additional-info">
              <h3>Additional Quote Information</h3>
              <p>${escapeHtml(additionalQuoteInfo).replace(/\r?\n/g, '<br />')}</p>
            </div>
          ` : ''}

          ${!hasRackOrLevel4Content && !hasTermsContent ? footerHTML : ''}
        </div>
      </div>

      ${hasRackOrLevel4Content ? `
        <div class="page page-config">
          <div class="page-inner">
            ${rackConfigurationHTML ? `<h2 class="section-title">Rack Configuration</h2>${rackConfigurationHTML}` : ''}
            ${level4SectionHTML ? `<h2 class="section-title">Level 4 Configuration Details</h2>${level4SectionHTML}` : ''}
            ${!hasTermsContent ? footerHTML : ''}
          </div>
        </div>
      ` : ''}

      ${hasTermsContent ? `
        <div class="page page-terms">
          <div class="page-inner">
            <h2 class="section-title">Terms & Conditions</h2>
            <div class="terms-columns${formattedTermsAndConditions.columnCount === 1 ? ' terms-columns--single' : ''}">
              ${formattedTermsAndConditions.html}
            </div>
            ${footerHTML}
          </div>
        </div>
      ` : ''}
    </body>
    </html>
  `;

  printWindow.document.write(htmlContent);
  printWindow.document.close();

  const waitForDocumentReady = async () => {
    const doc = printWindow.document;

    if (doc.readyState !== 'complete') {
      await new Promise<void>(resolve => {
        const handleReadyState = () => {
          if (doc.readyState === 'complete') {
            doc.removeEventListener('readystatechange', handleReadyState);
            resolve();
          }
        };

        doc.addEventListener('readystatechange', handleReadyState);
        if (doc.readyState === 'complete') {
          doc.removeEventListener('readystatechange', handleReadyState);
          resolve();
        }
      });
    }

    const fontSet = (doc as Document & { fonts?: FontFaceSet }).fonts;
    if (fontSet?.ready) {
      try {
        await fontSet.ready;
      } catch (error) {
        console.warn('PDF fonts did not finish loading before print:', error);
      }
    }
  };

  const delay = (ms: number) => new Promise<void>(resolve => setTimeout(resolve, ms));

  // Only trigger print dialog if action is 'download', otherwise just show in browser
  if (action === 'download') {
    await waitForDocumentReady();
    await delay(150);
    printWindow.focus();
    printWindow.print();
  }
};<|MERGE_RESOLUTION|>--- conflicted
+++ resolved
@@ -1211,7 +1211,6 @@
 
         current.removeAttribute(attr.name);
       });
-<<<<<<< HEAD
     }
 
     toRemove.forEach(el => {
@@ -1480,252 +1479,6 @@
       return renderTermsColumns(buildPlainTextTermsBlocks(textOnly));
     }
 
-=======
-    }
-
-    toRemove.forEach(el => {
-      const parent = el.parentElement;
-      if (!parent) {
-        el.remove();
-        return;
-      }
-      while (el.firstChild) {
-        parent.insertBefore(el.firstChild, el);
-      }
-      el.remove();
-    });
-  };
-
-  const extractHeadingFromParagraphElement = (element: HTMLElement): string | null => {
-    const firstChild = element.firstChild;
-    if (!firstChild) return null;
-
-    if (firstChild.nodeType !== Node.ELEMENT_NODE) {
-      const text = firstChild.textContent?.trim() || '';
-      if (text && isLikelyTermsHeading(text)) {
-        firstChild.textContent = '';
-        return text;
-      }
-      return null;
-    }
-
-    const firstElement = firstChild as HTMLElement;
-    const tagName = firstElement.tagName.toUpperCase();
-    if (tagName === 'STRONG' || tagName === 'B' || tagName === 'SPAN') {
-      const text = firstElement.textContent?.trim() || '';
-      if (text && isLikelyTermsHeading(text)) {
-        element.removeChild(firstElement);
-        return text;
-      }
-    }
-
-    return null;
-  };
-
-  const buildHtmlTermsBlocks = (content: string): TermsBlock[] | null => {
-    if (typeof document === 'undefined') {
-      return null;
-    }
-
-    try {
-      const tempContainer = document.createElement('div');
-      tempContainer.innerHTML = content;
-
-      const blocks: TermsBlock[] = [];
-
-      const pushHeading = (text: string) => {
-        const normalized = text.trim();
-        if (!normalized) return;
-        blocks.push({ type: 'heading', text: normalized });
-      };
-
-      const pushContent = (html: string) => {
-        const trimmed = html.trim();
-        if (!trimmed) return;
-        blocks.push({ type: 'content', html: trimmed });
-      };
-
-      const processNode = (node: Node) => {
-        if (node.nodeType === Node.ELEMENT_NODE) {
-          const element = node as HTMLElement;
-          const tagName = element.tagName.toUpperCase();
-
-          if (/^H[1-6]$/.test(tagName)) {
-            pushHeading(element.textContent || '');
-            return;
-          }
-
-          if (tagName === 'P') {
-            const clone = element.cloneNode(true) as HTMLElement;
-            sanitizeAllowedElement(clone);
-            const headingText = extractHeadingFromParagraphElement(clone);
-            if (headingText) {
-              pushHeading(headingText);
-            }
-            const html = clone.innerHTML.trim();
-            if (html) {
-              pushContent(`<p>${html}</p>`);
-            }
-            return;
-          }
-
-          if (tagName === 'UL' || tagName === 'OL' || tagName === 'TABLE') {
-            const clone = element.cloneNode(true) as HTMLElement;
-            sanitizeAllowedElement(clone);
-            pushContent(clone.outerHTML);
-            return;
-          }
-
-          if ((tagName === 'STRONG' || tagName === 'B') && isLikelyTermsHeading(element.textContent || '')) {
-            pushHeading(element.textContent || '');
-            return;
-          }
-
-          const childNodes = Array.from(element.childNodes);
-          if (childNodes.length === 0) {
-            const text = element.textContent?.trim();
-            if (text) {
-              pushContent(`<p>${escapeHtml(text)}</p>`);
-            }
-            return;
-          }
-
-          childNodes.forEach(processNode);
-          return;
-        }
-
-        if (node.nodeType === Node.TEXT_NODE) {
-          const text = node.textContent?.trim();
-          if (text) {
-            pushContent(`<p>${escapeHtml(text)}</p>`);
-          }
-        }
-      };
-
-      Array.from(tempContainer.childNodes).forEach(processNode);
-      if (blocks.length === 0) {
-        return null;
-      }
-
-      return blocks;
-    } catch (error) {
-      console.warn('Could not normalize Terms & Conditions HTML for PDF:', error);
-      return null;
-    }
-  };
-
-  const computeTermsBlockWeight = (block: TermsBlock): number => {
-    if (block.type === 'heading') {
-      return 4;
-    }
-
-    const textContent = block.html.replace(/<[^>]+>/g, ' ').trim();
-    if (!textContent) {
-      return 1;
-    }
-
-    const wordCount = textContent.split(/\s+/).length;
-    return Math.max(wordCount, 4);
-  };
-
-  const renderTermsColumns = (blocks: TermsBlock[]): { html: string; columnCount: number } => {
-    if (blocks.length === 0) {
-      return { html: '', columnCount: 0 };
-    }
-
-    const sections: TermsBlock[][] = [];
-    blocks.forEach(block => {
-      if (block.type === 'heading') {
-        sections.push([block]);
-        return;
-      }
-
-      const lastSection = sections[sections.length - 1];
-      if (lastSection) {
-        lastSection.push(block);
-      } else {
-        sections.push([block]);
-      }
-    });
-
-    const totalWeight = sections.reduce(
-      (sum, section) => sum + section.reduce((sectionSum, block) => sectionSum + computeTermsBlockWeight(block), 0),
-      0
-    );
-    const idealColumnWeight = totalWeight / 2;
-
-    const firstColumn: TermsBlock[] = [];
-    const secondColumn: TermsBlock[] = [];
-    let accumulatedWeight = 0;
-
-    sections.forEach((section, index) => {
-      const sectionWeight = section.reduce((sectionSum, block) => sectionSum + computeTermsBlockWeight(block), 0);
-      const isLastSection = index === sections.length - 1;
-
-      if (firstColumn.length === 0) {
-        firstColumn.push(...section);
-        accumulatedWeight += sectionWeight;
-        return;
-      }
-
-      if ((accumulatedWeight + sectionWeight <= idealColumnWeight) || (secondColumn.length === 0 && !isLastSection)) {
-        firstColumn.push(...section);
-        accumulatedWeight += sectionWeight;
-      } else {
-        secondColumn.push(...section);
-      }
-    });
-
-    if (secondColumn.length === 0 && sections.length > 1) {
-      const lastSection = sections[sections.length - 1];
-      if (lastSection) {
-        const removeCount = lastSection.length;
-        firstColumn.splice(Math.max(firstColumn.length - removeCount, 0), removeCount);
-        secondColumn.push(...lastSection);
-      }
-    }
-
-    const columns = secondColumn.length > 0 ? [firstColumn, secondColumn] : [firstColumn];
-    const headingState = { count: 0 };
-
-    const renderBlock = (block: TermsBlock): string => {
-      if (block.type === 'heading') {
-        const headingClass = `terms-heading${headingState.count === 0 ? ' terms-heading--intro' : ''}`;
-        headingState.count += 1;
-        return `<h3 class="${headingClass}">${escapeHtml(block.text)}</h3>`;
-      }
-
-      return block.html;
-    };
-
-    const flattenedBlocks = sections.flat();
-    const html = flattenedBlocks.map(renderBlock).join('').trim();
-
-    return { html, columnCount: columns.length };
-  };
-
-  const formatTermsAndConditions = (content: string): { html: string; columnCount: number } => {
-    if (!content) {
-      return { html: '', columnCount: 0 };
-    }
-
-    const trimmed = content.trim();
-    if (!trimmed) {
-      return { html: '', columnCount: 0 };
-    }
-
-    const hasHtmlTags = /<[^>]+>/.test(trimmed);
-    if (hasHtmlTags) {
-      const normalizedBlocks = buildHtmlTermsBlocks(trimmed);
-      if (normalizedBlocks) {
-        return renderTermsColumns(normalizedBlocks);
-      }
-
-      const textOnly = trimmed.replace(/<[^>]+>/g, ' ');
-      return renderTermsColumns(buildPlainTextTermsBlocks(textOnly));
-    }
-
->>>>>>> 1599be5c
     return renderTermsColumns(buildPlainTextTermsBlocks(trimmed));
   };
   let companyName = 'QUALITROL';
@@ -3129,7 +2882,6 @@
           font-size: 10px;
           line-height: 1.6;
           color: #475569;
-<<<<<<< HEAD
           display: flex;
           flex-direction: column;
           gap: 24px;
@@ -3151,16 +2903,6 @@
           min-width: 0;
         }
         .terms-column > * {
-=======
-          column-count: 2;
-          column-gap: 22px;
-          column-fill: balance;
-        }
-        .terms-columns--single {
-          column-count: 1;
-        }
-        .terms-columns > * {
->>>>>>> 1599be5c
           display: block;
           break-inside: avoid;
           page-break-inside: avoid;
@@ -3223,7 +2965,6 @@
           .page { box-shadow: none; border-radius: 0; margin: 0 auto; max-width: none; width: auto; }
           .page-inner { padding: 9mm 8mm; }
           .draft-warning, .date-info, .quote-header-fields, .rack-card, .level4-section { page-break-inside: avoid; }
-<<<<<<< HEAD
           .terms-columns { gap: 18px; }
           .terms-columns-set {
             grid-template-columns: repeat(2, minmax(0, 1fr));
@@ -3235,19 +2976,6 @@
           }
           .terms-columns-set.terms-columns-set--paged {
             page-break-after: always;
-=======
-          .terms-columns {
-            column-count: 2;
-            column-gap: 18px;
-            column-fill: balance;
-          }
-          .terms-columns--single {
-            column-count: 1;
-          }
-          .terms-columns > * {
-            break-inside: avoid-column;
-            page-break-inside: avoid;
->>>>>>> 1599be5c
           }
         }
       </style>
