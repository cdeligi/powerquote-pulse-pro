
import { BOMItem } from '@/types/product';
import { Quote } from '@/types/quote';
import { supabase } from '@/integrations/supabase/client';
import {
  extractAdditionalQuoteInformation,
  parseQuoteFieldsValue,
} from '@/utils/additionalQuoteInformation';

type NormalizedLevel4Option = {
  id: string;
  value: string;
  label: string;
  infoUrl?: string | null;
  partNumber?: string | null;
};

type NormalizedLevel4Payload = {
  level4_config_id: string;
  entries: Array<{ index: number; value: string }>;
  template_type?: 'OPTION_1' | 'OPTION_2';
};

type Level4DisplayItem = {
  productName: string;
  productPartNumber?: string;
  slotNumber?: number;
  slotCardName?: string;
  partNumber?: string;
  level4BomItemId?: string;
  config: any;
  rawSlot?: any;
};

type Level4AnalyzedEntry = Level4DisplayItem & {
  payload?: NormalizedLevel4Payload | null;
  fieldLabel?: string;
  templateType?: 'OPTION_1' | 'OPTION_2';
  options: NormalizedLevel4Option[];
  rawConfig: any;
};

type Level4ConfigDefinition = {
  id: string;
  fieldLabel?: string;
  templateType?: 'OPTION_1' | 'OPTION_2';
  options: NormalizedLevel4Option[];
};

type SpanAwareSlot = {
  slot?: number;
  slotNumber?: number;
  position?: number;
  cardName?: string;
  name?: string;
  partNumber?: string;
  level4BomItemId?: string;
  level4_bom_item_id?: string;
  bomItemId?: string;
  bom_item_id?: string;
  configuration?: any;
  level4Config?: any;
  level4Selections?: any;
  product?: { id?: string; name?: string; partNumber?: string; part_number?: string };
  rawSlot?: any;
};

const coerceNumber = (value: any): number | undefined => {
  if (value === undefined || value === null) {
    return undefined;
  }

  if (typeof value === 'number') {
    return Number.isFinite(value) ? value : undefined;
  }

  if (typeof value === 'string') {
    const trimmed = value.trim();
    if (!trimmed) return undefined;
    const parsed = Number(trimmed);
    return Number.isFinite(parsed) ? parsed : undefined;
  }

  return undefined;
};

const coerceBoolean = (value: any): boolean | undefined => {
  if (value === undefined || value === null) {
    return undefined;
  }

  if (typeof value === 'boolean') {
    return value;
  }

  if (typeof value === 'string') {
    const normalized = value.trim().toLowerCase();
    if (!normalized) return undefined;
    if (['true', '1', 'yes', 'y'].includes(normalized)) return true;
    if (['false', '0', 'no', 'n'].includes(normalized)) return false;
  }

  return Boolean(value);
};

const coerceString = (value: any): string | undefined => {
  if (value === undefined || value === null) {
    return undefined;
  }

  if (typeof value === 'string') {
    const trimmed = value.trim();
    return trimmed.length > 0 ? trimmed : undefined;
  }

  if (typeof value === 'number' && Number.isFinite(value)) {
    return String(value);
  }

  return undefined;
};

<<<<<<< HEAD
const PRODUCT_INFO_KEY_VARIANTS = [
  'productInfoUrl',
  'product_info_url',
  'productInfoURL',
  'product-info-url',
  'product info url',
  'productInfo',
  'product_info',
  'productInformationUrl',
  'product_information_url',
  'productInformation',
  'product_information',
  'infoUrl',
  'info_url',
  'info-url',
  'info url',
  'url',
  'link',
];

const normalizeProductInfoKey = (key: string): string => key.replace(/[\s_-]/g, '').toLowerCase();

const PRODUCT_INFO_KEYS = new Set(PRODUCT_INFO_KEY_VARIANTS.map(normalizeProductInfoKey));

const resolveProductInfoUrl = (...sources: Array<any>): string | null => {
  const visited = new WeakSet<object>();

  const searchObject = (value: unknown, depth: number): string | null => {
    if (depth > 6) return null;

    if (!value || typeof value !== 'object') {
      return null;
    }

    if (visited.has(value as object)) {
      return null;
    }
    visited.add(value as object);

    if (Array.isArray(value)) {
      for (const entry of value) {
        const foundInArray = searchObject(entry, depth + 1);
        if (foundInArray) {
          return foundInArray;
        }
      }
      return null;
    }

    for (const [key, raw] of Object.entries(value as Record<string, unknown>)) {
      const normalizedKey = normalizeProductInfoKey(key);
      if (PRODUCT_INFO_KEYS.has(normalizedKey)) {
        const resolved = coerceString(raw);
        if (resolved) {
          return resolved;
        }
      }
    }

    for (const raw of Object.values(value as Record<string, unknown>)) {
      if (raw && typeof raw === 'object') {
        const nestedResult = searchObject(raw, depth + 1);
        if (nestedResult) {
          return nestedResult;
        }
      }
    }

    return null;
  };

  for (const source of sources) {
    const directString = coerceString(source);
    if (directString) {
      return directString;
    }

    const found = searchObject(source, 0);
    if (found) {
      return found;
=======
const resolveProductInfoUrl = (...sources: Array<any>): string | null => {
  const keys = ['productInfoUrl', 'product_info_url', 'infoUrl', 'info_url', 'url', 'link'];

  for (const source of sources) {
    if (!source || typeof source !== 'object') continue;

    for (const key of keys) {
      if (!Object.prototype.hasOwnProperty.call(source, key)) continue;
      const resolved = coerceString((source as Record<string, unknown>)[key]);
      if (resolved) {
        return resolved;
      }
>>>>>>> d3ea80e7
    }
  }

  return null;
};

const gatherSources = (slot: SpanAwareSlot): any[] => {
  const rawSlot = slot.rawSlot ?? slot;
  const config = slot.configuration ?? slot.level4Config ?? slot.level4Selections ?? rawSlot?.configuration ?? rawSlot?.level4Config ?? rawSlot?.level4Selections;
  return [slot, rawSlot, config, rawSlot?.configuration, rawSlot?.level4Config, rawSlot?.level4Selections].filter(Boolean);
};

const pickFirstNumber = (sources: any[], keys: string[]): number | undefined => {
  for (const source of sources) {
    for (const key of keys) {
      if (Object.prototype.hasOwnProperty.call(source, key)) {
        const value = coerceNumber(source[key]);
        if (value !== undefined) {
          return value;
        }
      }
    }
  }
  return undefined;
};

const pickFirstBoolean = (sources: any[], keys: string[]): boolean | undefined => {
  for (const source of sources) {
    for (const key of keys) {
      if (Object.prototype.hasOwnProperty.call(source, key)) {
        const value = coerceBoolean(source[key]);
        if (value !== undefined) {
          return value;
        }
      }
    }
  }
  return undefined;
};

const pickFirstString = (sources: any[], keys: string[]): string | undefined => {
  for (const source of sources) {
    for (const key of keys) {
      if (Object.prototype.hasOwnProperty.call(source, key)) {
        const value = coerceString(source[key]);
        if (value) {
          return value;
        }
      }
    }
  }
  return undefined;
};

const resolveSlotNumber = (slot: SpanAwareSlot, index: number): number => {
  const sources = gatherSources(slot);
  const explicit = pickFirstNumber(sources, ['slot', 'slotNumber', 'position', 'slot_index']);
  if (explicit !== undefined) {
    return explicit;
  }
  return index + 1;
};

const resolveSpanDetails = (slot: SpanAwareSlot) => {
  const sources = gatherSources(slot);
  const span = pickFirstNumber(sources, [
    'slotSpan',
    'slot_span',
    'span',
    'spanSize',
    'span_size',
    'slotRequirement',
    'slot_requirement',
    'slotSpanCount',
    'slot_span_count',
    'slotCount',
    'slot_count',
    'spanLength',
    'span_length',
  ]) ?? 1;

  const spanIndex = pickFirstNumber(sources, [
    'spanIndex',
    'span_index',
    'spanPosition',
    'span_position',
    'spanSlotIndex',
    'span_slot_index',
    'spanOffset',
    'span_offset',
    'slotOffset',
    'slot_offset',
  ]);

  const primarySlot = pickFirstNumber(sources, [
    'primarySlot',
    'primary_slot',
    'primarySpanSlot',
    'primary_span_slot',
    'spanRootSlot',
    'span_root_slot',
    'rootSlot',
    'root_slot',
    'originSlot',
    'origin_slot',
  ]);

  const sharedFromSlot = pickFirstNumber(sources, [
    'sharedFromSlot',
    'shared_from_slot',
    'bushingPairSlot',
    'bushing_pair_slot',
    'spanFromSlot',
    'span_from_slot',
    'derivedFromSlot',
    'derived_from_slot',
    'sourceSlot',
    'source_slot',
  ]);

  const secondaryFlag = pickFirstBoolean(sources, [
    'isSpanReplica',
    'is_span_replica',
    'isSecondarySpanSlot',
    'is_secondary_span_slot',
    'isSpanSecondary',
    'is_span_secondary',
    'isSpanContinuation',
    'is_span_continuation',
    'isSecondarySpan',
    'is_secondary_span',
  ]) || false;

  return {
    span: span > 0 ? span : 1,
    spanIndex,
    primarySlot,
    sharedFromSlot,
    secondaryFlag,
  };
};

const resolveCardKey = (slot: SpanAwareSlot, cardName: string, partNumber: string): string => {
  const sources = gatherSources(slot);
  const idCandidate = pickFirstString(sources, [
    'level4BomItemId',
    'level4_bom_item_id',
    'bomItemId',
    'bom_item_id',
    'bom_item',
    'level4BomItem',
    'level4_bom_item',
    'level4ItemId',
    'level4_item_id',
    'cardId',
    'card_id',
    'id',
    'product_id',
  ]);

  if (idCandidate) {
    return idCandidate;
  }

  if (partNumber || cardName) {
    return `${partNumber || ''}|${cardName || ''}`.toLowerCase();
  }

  return 'unknown-card';
};

const resolveLevel4BomItemId = (slot: SpanAwareSlot): string | undefined => {
  const sources = gatherSources(slot);
  const idCandidate = pickFirstString(sources, [
    'level4BomItemId',
    'level4_bom_item_id',
    'bomItemId',
    'bom_item_id',
    'bom_item',
    'payloadBomItemId',
    'payload_bom_item_id',
    'configurationBomItemId',
    'configuration_bom_item_id',
    'bomId',
    'bom_id',
    'level4ItemId',
    'level4_item_id',
  ]);

  if (idCandidate) {
    return idCandidate;
  }

  const raw = sources.find(source => typeof source?.id === 'string' && source.id.trim().length > 0) as
    | { id: string }
    | undefined;
  if (raw?.id) {
    return String(raw.id).trim();
  }

  return undefined;
};

const dedupeSpanAwareSlots = <T extends SpanAwareSlot>(slots: T[]): T[] => {
  const seenKeys = new Set<string>();
  const lastPrimaryByCard = new Map<string, number>();
  const seenLevel4IdsByCard = new Map<string, Set<string>>();

  const markPrimary = (cardKey: string, slotNumber: number, dedupeKey: string, level4Id?: string) => {
    seenKeys.add(dedupeKey);
    lastPrimaryByCard.set(cardKey, slotNumber);

    if (!level4Id) return;

    const existing = seenLevel4IdsByCard.get(cardKey) ?? new Set<string>();
    existing.add(level4Id);
    seenLevel4IdsByCard.set(cardKey, existing);
  };

  return slots.filter((entry, index) => {
    const slotNumber = resolveSlotNumber(entry, index);
    const rawSlot = (entry.rawSlot ?? entry) as any;
    const cardName = coerceString(entry.cardName || rawSlot?.cardName || entry.name || rawSlot?.name || entry.product?.name || rawSlot?.product?.name) || '';
    const partNumber = coerceString(
      entry.partNumber ||
      (entry.product as any)?.partNumber ||
      (entry.product as any)?.part_number ||
      rawSlot?.partNumber ||
      rawSlot?.product?.partNumber ||
      rawSlot?.product?.part_number
    ) || '';

    const { span, spanIndex, primarySlot, sharedFromSlot, secondaryFlag } = resolveSpanDetails(entry);

    const isSpan = span > 1 || spanIndex !== undefined || sharedFromSlot !== undefined || secondaryFlag;

    const cardKey = resolveCardKey(entry, cardName, partNumber);
    const level4Id = resolveLevel4BomItemId(entry);

    const anchorSlot = (() => {
      if (typeof primarySlot === 'number') return primarySlot;
      if (typeof sharedFromSlot === 'number') return sharedFromSlot;
      return slotNumber;
    })();

    const dedupeKey = `${cardKey}|${anchorSlot}`;

    const priorPrimary = lastPrimaryByCard.get(cardKey);

    let isSecondary = secondaryFlag;

    if (typeof spanIndex === 'number' && spanIndex > 0) {
      isSecondary = true;
    }

    if (typeof primarySlot === 'number' && primarySlot !== slotNumber) {
      isSecondary = true;
    }

    if (typeof sharedFromSlot === 'number' && sharedFromSlot !== slotNumber) {
      isSecondary = true;
    }

    if (isSpan && typeof priorPrimary === 'number' && slotNumber > priorPrimary && slotNumber - priorPrimary < span) {
      isSecondary = true;
    }

    if (isSpan && slotNumber !== anchorSlot && slotNumber > anchorSlot) {
      isSecondary = true;
    }

    if (!isSpan) {
      if (level4Id) {
        const seenForCard = seenLevel4IdsByCard.get(cardKey);
        if (seenForCard?.has(level4Id)) {
          return false;
        }
      }

      markPrimary(cardKey, slotNumber, dedupeKey, level4Id);
      return true;
    }

    if (level4Id) {
      const seenForCard = seenLevel4IdsByCard.get(cardKey);
      if (seenForCard?.has(level4Id)) {
        return false;
      }
    }

    if (isSecondary) {
      return false;
    }

    if (seenKeys.has(dedupeKey)) {
      return false;
    }

    markPrimary(cardKey, slotNumber, dedupeKey, level4Id);
    return true;
  });
};

export const generateQuotePDF = async (
  bomItems: BOMItem[],
  quoteInfo: Partial<Quote>,
  canSeePrices: boolean = true,
  action: 'view' | 'download' = 'download'
): Promise<void> => {
  // Create a new window for PDF generation - name it based on action
  const windowName = action === 'view' ? 'Quote_View' : 'Quote_Download';
  const printWindow = window.open('', windowName);
  if (!printWindow) return;

  const totalPrice = bomItems
    .filter(item => item.enabled)
    .reduce((total, item) => total + (item.product.price * item.quantity), 0);

  const normalizePercentage = (value?: number | null) => {
    if (value === null || value === undefined) {
      return 0;
    }

    const absolute = Math.abs(value);
    if (absolute > 0 && absolute <= 1) {
      return value * 100;
    }

    return value;
  };

  const originalTotal = typeof quoteInfo?.original_quote_value === 'number' && quoteInfo.original_quote_value > 0
    ? quoteInfo.original_quote_value
    : totalPrice;

  const requestedDiscountPercent = normalizePercentage(quoteInfo?.requested_discount);
  const approvedDiscountPercent = typeof quoteInfo?.approved_discount === 'number'
    ? normalizePercentage(quoteInfo.approved_discount)
    : undefined;

  const effectiveDiscountPercent = typeof approvedDiscountPercent === 'number'
    ? approvedDiscountPercent
    : requestedDiscountPercent;

  const discountedValueFromQuote = typeof quoteInfo?.discounted_value === 'number' && quoteInfo.discounted_value > 0
    ? quoteInfo.discounted_value
    : undefined;

  const hasEffectivePercent = effectiveDiscountPercent > 0;

  const derivedFinalTotal = discountedValueFromQuote !== undefined
    ? discountedValueFromQuote
    : hasEffectivePercent
      ? originalTotal * (1 - (effectiveDiscountPercent / 100))
      : originalTotal;

  const finalTotal = Number.isFinite(derivedFinalTotal)
    ? Math.max(derivedFinalTotal, 0)
    : originalTotal;

  const discountAmount = Math.max(originalTotal - finalTotal, 0);
  const hasDiscount = discountAmount > 0.01 || effectiveDiscountPercent > 0.01;
  const normalizedQuoteFields = parseQuoteFieldsValue(quoteInfo?.quote_fields);
  const additionalQuoteInfo =
    extractAdditionalQuoteInformation(quoteInfo, normalizedQuoteFields) ?? '';

  const resolvedCurrency = (() => {
    const raw = typeof quoteInfo?.currency === 'string' ? quoteInfo.currency.trim().toUpperCase() : '';
    return /^[A-Z]{3}$/.test(raw) ? raw : 'USD';
  })();

  const currencyFormatter = (() => {
    try {
      return new Intl.NumberFormat('en-US', {
        style: 'currency',
        currency: resolvedCurrency,
        minimumFractionDigits: 2,
        maximumFractionDigits: 2,
      });
    } catch {
      return new Intl.NumberFormat('en-US', {
        style: 'currency',
        currency: 'USD',
        minimumFractionDigits: 2,
        maximumFractionDigits: 2,
      });
    }
  })();

  const formatCurrency = (value: number) => {
    const numeric = Number.isFinite(value) ? value : 0;
    return currencyFormatter.format(numeric);
  };

  const formatPercent = (value: number) => {
    const absolute = Math.abs(value);
    const hasFraction = Math.abs(absolute - Math.trunc(absolute)) > 0.001;
    return new Intl.NumberFormat('en-US', {
      minimumFractionDigits: hasFraction ? 1 : 0,
      maximumFractionDigits: 2,
    }).format(value);
  };

  // Fetch Terms & Conditions and settings from database
  let termsAndConditions = '';
  let companyName = 'QUALITROL';
  let companyLogoUrl = '';
  let expiresDays = 30;
  let quoteFieldsForPDF: any[] = [];
  
  try {
    const { data: termsData, error: termsError } = await supabase
      .from('legal_pages')
      .select('content')
      .eq('slug', 'quote_terms')
      .single();
    
    if (!termsError && termsData) {
      termsAndConditions = termsData.content;
    }

    // Fetch company settings
    const { data: settingsData } = await supabase
      .from('app_settings')
      .select('key, value')
      .in('key', ['company_name', 'company_logo_url', 'quote_expires_days']);

    if (settingsData) {
      const nameSetting = settingsData.find(s => s.key === 'company_name');
      const logoSetting = settingsData.find(s => s.key === 'company_logo_url');
      const expiresSetting = settingsData.find(s => s.key === 'quote_expires_days');
      
      // Values are stored as JSONB directly now
      companyName = nameSetting?.value || 'QUALITROL';
      companyLogoUrl = logoSetting?.value || '';
      expiresDays = typeof expiresSetting?.value === 'number' ? expiresSetting.value : parseInt(expiresSetting?.value || '30');
    }

    // Fetch quote fields that should be included in PDF
    const { data: fieldsData } = await supabase
      .from('quote_fields')
      .select('*')
      .eq('include_in_pdf', true)
      .eq('enabled', true)
      .order('display_order', { ascending: true });

    if (fieldsData) {
      quoteFieldsForPDF = fieldsData;
    }
  } catch (error) {
    console.warn('Could not fetch PDF settings:', error);
  }

  const draftBom = quoteInfo?.draft_bom as any;
  const combinedQuoteFields: Record<string, any> = {
    ...(draftBom?.quoteFields && typeof draftBom.quoteFields === 'object'
      ? draftBom.quoteFields
      : {}),
    ...(quoteInfo?.quote_fields && typeof quoteInfo.quote_fields === 'object'
      ? quoteInfo.quote_fields
      : {}),
  };
  const rackLayoutFallbackMap = new Map<string, any>();
  if (Array.isArray(draftBom?.rackLayouts)) {
    draftBom.rackLayouts.forEach((entry: any) => {
      const key = entry?.productId || entry?.partNumber;
      if (!key) return;
      rackLayoutFallbackMap.set(String(key), entry?.layout || entry);
    });
  }

  const level4FallbackMap = new Map<string, any>();
  if (Array.isArray(draftBom?.level4Configurations)) {
    draftBom.level4Configurations.forEach((entry: any) => {
      const key = entry?.productId || entry?.partNumber;
      if (!key) return;
      level4FallbackMap.set(String(key), entry);
    });
  }

  const escapeHtml = (value: any): string => {
    return String(value ?? '')
      .replace(/&/g, '&amp;')
      .replace(/</g, '&lt;')
      .replace(/>/g, '&gt;')
      .replace(/"/g, '&quot;')
      .replace(/'/g, '&#39;');
  };

  const normalizeLevel4Options = (rawOptions: any): NormalizedLevel4Option[] => {
    if (!rawOptions) return [];

    let optionsArray: any[] = [];

    if (typeof rawOptions === 'string') {
      try {
        const parsed = JSON.parse(rawOptions);
        if (Array.isArray(parsed)) {
          optionsArray = parsed;
        } else if (parsed && typeof parsed === 'object') {
          if (Array.isArray((parsed as any).options)) {
            optionsArray = (parsed as any).options;
          } else {
            const firstArray = Object.values(parsed).find(value => Array.isArray(value));
            if (Array.isArray(firstArray)) {
              optionsArray = firstArray as any[];
            }
          }
        }
      } catch {
        return [];
      }
    } else if (Array.isArray(rawOptions)) {
      optionsArray = rawOptions;
    } else if (rawOptions && typeof rawOptions === 'object') {
      if (Array.isArray((rawOptions as any).options)) {
        optionsArray = (rawOptions as any).options;
      } else if (Array.isArray((rawOptions as any).data)) {
        optionsArray = (rawOptions as any).data;
      } else {
        const firstArray = Object.values(rawOptions).find(value => Array.isArray(value));
        if (Array.isArray(firstArray)) {
          optionsArray = firstArray as any[];
        }
      }
    }

    return optionsArray.map((option, index) => {
      const id = option?.id ?? option?.value ?? option?.option_value ?? option?.optionValue ?? option?.option_key ?? `option-${index}`;
      const value = option?.value ?? option?.option_value ?? option?.optionValue ?? option?.id ?? id;
      const label = option?.label ?? option?.name ?? option?.option_label ?? option?.optionValue ?? option?.option_value ?? option?.option_key ?? String(value);
      const infoUrl = option?.url ?? option?.info_url ?? option?.infoUrl ?? option?.link ?? null;
      const partNumber = option?.part_number ?? option?.partNumber ?? option?.metadata?.part_number ?? option?.metadata?.partNumber ?? null;

      return {
        id: String(id),
        value: String(value),
        label: String(label),
        infoUrl: infoUrl ? String(infoUrl) : null,
        partNumber: partNumber ? String(partNumber) : null,
      };
    });
  };

  const normalizeLevel4Entries = (entries: any): Array<{ index: number; value: string }> => {
    if (!entries) return [];

    if (typeof entries === 'string') {
      try {
        const parsed = JSON.parse(entries);
        const normalized = normalizeLevel4Entries(parsed);
        if (normalized.length > 0) {
          return normalized;
        }
      } catch {
        // Fall back to treating the string as a single value below
      }

      if (entries.trim().length > 0) {
        return [{ index: 0, value: entries.trim() }];
      }

      return [];
    }
    if (Array.isArray(entries)) {
      return entries
        .map((entry, idx) => {
          if (entry == null) return null;
          const index = typeof entry.index === 'number' && !Number.isNaN(entry.index)
            ? entry.index
            : typeof entry.inputIndex === 'number'
              ? entry.inputIndex
              : idx;
          const rawValue = entry.value ?? entry.option ?? entry.selection ?? entry.option_id ?? entry.optionId ?? entry.option_value ?? entry.optionValue ?? entry.id ?? entry.name ?? entry;
          if (rawValue === undefined || rawValue === null || rawValue === '') return null;
          return { index, value: String(rawValue) };
        })
        .filter((entry): entry is { index: number; value: string } => entry !== null);
    }

    if (typeof entries === 'object') {
      return Object.entries(entries)
        .map(([key, value], idx) => {
          if (value == null) return null;
          const candidateIndex = typeof (value as any).index === 'number' && !Number.isNaN((value as any).index)
            ? (value as any).index
            : Number.parseInt(key, 10);
          const index = Number.isFinite(candidateIndex) ? Number(candidateIndex) : idx;
          const rawValue = (value as any).value ?? (value as any).option ?? (value as any).selection ?? (value as any).option_id ?? (value as any).optionId ?? (value as any).option_value ?? (value as any).optionValue ?? (value as any).id ?? (value as any).name ?? value;
          if (rawValue === undefined || rawValue === null || rawValue === '') return null;
          return { index, value: String(rawValue) };
        })
        .filter((entry): entry is { index: number; value: string } => entry !== null);
    }

    return [];
  };

  const extractLevel4Payload = (data: any, depth = 0): NormalizedLevel4Payload | null => {
    if (!data || depth > 6) return null;

    const inspectCandidate = (candidate: any): NormalizedLevel4Payload | null => {
      if (!candidate || typeof candidate !== 'object') return null;

      const configId = candidate.level4_config_id ?? candidate.level4ConfigId ?? candidate.config_id ?? candidate.configId;
      const rawEntries = candidate.entries ?? candidate.selections ?? candidate.values ?? candidate.inputs;

      if (configId && rawEntries) {
        const normalizedEntries = normalizeLevel4Entries(rawEntries);
        if (normalizedEntries.length > 0) {
          const templateTypeRaw = candidate.template_type ?? candidate.templateType ?? candidate.mode;
          let templateType: 'OPTION_1' | 'OPTION_2' | undefined;
          if (typeof templateTypeRaw === 'string') {
            const normalized = templateTypeRaw.toUpperCase();
            if (normalized === 'OPTION_2' || normalized === 'FIXED' || normalized.includes('2')) {
              templateType = 'OPTION_2';
            } else {
              templateType = 'OPTION_1';
            }
          }

          return {
            level4_config_id: String(configId),
            entries: normalizedEntries,
            template_type: templateType,
          };
        }
      }

      return null;
    };

    const direct = inspectCandidate(data);
    if (direct) return direct;

    if (Array.isArray(data)) {
      for (const entry of data) {
        const found = extractLevel4Payload(entry, depth + 1);
        if (found) return found;
      }
      return null;
    }

    if (typeof data === 'object') {
      for (const value of Object.values(data)) {
        if (!value || typeof value !== 'object') continue;
        const found = extractLevel4Payload(value, depth + 1);
        if (found) return found;
      }
    }

    return null;
  };

  const extractFieldLabelFromConfig = (config: any, depth = 0): string | undefined => {
    if (!config || typeof config !== 'object' || depth > 4) return undefined;

    const candidates = [
      (config as any).field_label,
      (config as any).fieldLabel,
      (config as any).label,
      (config as any).field,
      (config as any).configuration?.field_label,
      (config as any).configuration?.fieldLabel,
      (config as any).config?.field_label,
      (config as any).config?.fieldLabel,
    ];

    for (const candidate of candidates) {
      if (typeof candidate === 'string' && candidate.trim().length > 0) {
        return candidate;
      }
    }

    for (const value of Object.values(config)) {
      if (value && typeof value === 'object') {
        const nested = extractFieldLabelFromConfig(value, depth + 1);
        if (nested) return nested;
      }
    }

    return undefined;
  };

  const extractTemplateTypeFromConfig = (config: any, depth = 0): 'OPTION_1' | 'OPTION_2' | undefined => {
    if (!config || typeof config !== 'object' || depth > 4) return undefined;

    const directTemplate = (config as any).template_type ?? (config as any).templateType;
    if (typeof directTemplate === 'string') {
      const normalized = directTemplate.toUpperCase();
      if (normalized === 'OPTION_2' || normalized === 'FIXED' || normalized.includes('2')) {
        return 'OPTION_2';
      }
      return 'OPTION_1';
    }

    const mode = (config as any).mode ?? (config as any).configurationMode;
    if (typeof mode === 'string') {
      return mode.toLowerCase() === 'fixed' ? 'OPTION_2' : 'OPTION_1';
    }

    const fixedInputs = (config as any).fixed_inputs ?? (config as any).fixedInputs ?? (config as any).fixed?.numberOfInputs;
    const variableInputs = (config as any).max_inputs ?? (config as any).maxInputs ?? (config as any).variable?.maxInputs;
    if (fixedInputs != null) return 'OPTION_2';
    if (variableInputs != null) return 'OPTION_1';

    const nestedKeys = ['configuration', 'config', 'level4Config', 'payload', 'data'];
    for (const key of nestedKeys) {
      const value = (config as any)[key];
      if (value && typeof value === 'object') {
        const nested = extractTemplateTypeFromConfig(value, depth + 1);
        if (nested) return nested;
      }
    }

    return undefined;
  };

  const extractOptionsFromConfig = (config: any, visited = new Set<any>()): NormalizedLevel4Option[] => {
    if (!config || typeof config !== 'object' || visited.has(config)) return [];
    visited.add(config);

    const candidateValues = [
      (config as any).options,
      (config as any).optionList,
      (config as any).availableOptions,
      (config as any).selectionOptions,
      (config as any).level4Options,
      (config as any).configuration?.options,
      (config as any).config?.options,
      (config as any).level4Config?.options,
      (config as any).configuration?.config?.options,
    ];

    for (const candidate of candidateValues) {
      const normalized = normalizeLevel4Options(candidate);
      if (normalized.length > 0) {
        return normalized;
      }
    }

    const nestedKeys = ['configuration', 'config', 'level4Config', 'payload', 'data'];
    for (const key of nestedKeys) {
      const value = (config as any)[key];
      if (value && typeof value === 'object') {
        const nested = extractOptionsFromConfig(value, visited);
        if (nested.length > 0) {
          return nested;
        }
      }
    }

    return [];
  };

  const analyzeLevel4Config = (config: any) => {
    return {
      payload: extractLevel4Payload(config),
      fieldLabel: extractFieldLabelFromConfig(config),
      templateType: extractTemplateTypeFromConfig(config),
      options: extractOptionsFromConfig(config),
    };
  };

  const resolveLevel4Option = (options: NormalizedLevel4Option[], value: string): NormalizedLevel4Option | undefined => {
    if (!value) return undefined;
    const exact = options.find(option => option.value === value || option.id === value || option.label === value);
    if (exact) return exact;

    const lowerValue = value.toLowerCase?.();
    if (!lowerValue) return undefined;

    return options.find(option =>
      option.value?.toLowerCase?.() === lowerValue ||
      option.id?.toLowerCase?.() === lowerValue ||
      option.label?.toLowerCase?.() === lowerValue
    );
  };

  const buildLevel4SectionHTML = (
    entries: Level4AnalyzedEntry[],
    definitions: Map<string, Level4ConfigDefinition>
  ): string => {
    if (!entries.length) {
      return '';
    }

    const sections = entries.map(entry => {
      const payload = entry.payload ?? null;
      const configId = payload?.level4_config_id;
      const definition = configId ? definitions.get(configId) : undefined;

      const options = (definition?.options && definition.options.length > 0)
        ? definition.options
        : entry.options;

      const fieldLabel = definition?.fieldLabel || entry.fieldLabel || 'Selection';
      const templateType = definition?.templateType || payload?.template_type || entry.templateType || 'OPTION_1';

      const headingParts: string[] = [];
      if (typeof entry.slotNumber === 'number') {
        headingParts.push(`Slot ${entry.slotNumber}`);
      }
      if (entry.slotCardName) {
        headingParts.push(entry.slotCardName);
      }
      if (entry.partNumber) {
        headingParts.push(entry.partNumber);
      }

      const headingText = headingParts.length > 0
        ? headingParts.map(part => escapeHtml(part)).join(' - ')
        : escapeHtml(`${entry.productName}${entry.partNumber ? ` - ${entry.partNumber}` : ''}`);

      const subheadingParts: string[] = [];
      if (entry.productName) {
        subheadingParts.push(entry.productName);
      }
      if (entry.productPartNumber && entry.productPartNumber !== entry.partNumber) {
        subheadingParts.push(`Part Number: ${entry.productPartNumber}`);
      }

      const subheadingText = subheadingParts.length > 0
        ? subheadingParts.map(part => escapeHtml(part)).join(' • ')
        : '';

      const metaParts: string[] = [];
      if (configId) {
        metaParts.push(`Configuration ID: ${escapeHtml(configId)}`);
      }
      if (!definition && configId) {
        metaParts.push('Metadata unavailable - displaying saved selections');
      }

      const selections = (() => {
        const normalizedPayloadEntries = payload?.entries
          ? [...payload.entries].sort((a, b) => a.index - b.index)
          : [];

        if (normalizedPayloadEntries.length > 0) {
          return normalizedPayloadEntries;
        }

        const fallbackSources: any[] = [];
        if (entry.rawConfig && typeof entry.rawConfig === 'object') {
          fallbackSources.push(
            (entry.rawConfig as any).entries,
            (entry.rawConfig as any).selections,
            (entry.rawConfig as any).values,
            (entry.rawConfig as any).inputs
          );
          fallbackSources.push(entry.rawConfig);

          if (Array.isArray(entry.rawConfig)) {
            fallbackSources.push(entry.rawConfig);
          }
        } else if (Array.isArray(entry.rawConfig)) {
          fallbackSources.push(entry.rawConfig);
        }

        for (const source of fallbackSources) {
          const normalized = normalizeLevel4Entries(source);
          if (normalized.length > 0) {
            return normalized.sort((a, b) => a.index - b.index);
          }
        }

        return [] as Array<{ index: number; value: string }>;
      })();
      let bodyHtml = '';

      if (selections.length > 0) {
        bodyHtml += '<table class="level4-table"><thead><tr><th>Input</th><th>Selected Option</th></tr></thead><tbody>';
        selections.forEach((selection, idx) => {
          const inputLabel = (selections.length > 1 || templateType === 'OPTION_2')
            ? `${fieldLabel} #${idx + 1}`
            : fieldLabel;

          const option = resolveLevel4Option(options, selection.value);
          const optionLabel = option ? escapeHtml(option.label) : escapeHtml(selection.value);

          const detailParts: string[] = [];
          if (option?.partNumber) {
            detailParts.push(`Part Number: ${escapeHtml(option.partNumber)}`);
          }
          if (option?.infoUrl) {
            detailParts.push(`Info: ${escapeHtml(option.infoUrl)}`);
          }
          if (!option) {
            detailParts.push(`Option ID: ${escapeHtml(selection.value)}`);
          }

          bodyHtml += `
            <tr>
              <td>${escapeHtml(inputLabel)}</td>
              <td>
                <div class="level4-option-label">${optionLabel}</div>
                ${detailParts.length > 0 ? `<div class="level4-option-meta">${detailParts.join(' • ')}</div>` : ''}
              </td>
            </tr>
          `;
        });
        bodyHtml += '</tbody></table>';
      } else if (payload) {
        bodyHtml += '<p class="level4-empty">No selections recorded for this configuration.</p>';
      } else {
        bodyHtml += '<p class="level4-empty">Unable to parse configuration details. Saved data shown below.</p>';
      }

      if ((!payload || !payload.entries?.length) && selections.length === 0 && entry.rawConfig) {
        bodyHtml += `<pre class="level4-raw">${escapeHtml(JSON.stringify(entry.rawConfig, null, 2))}</pre>`;
      }

      return `
        <div class="level4-section">
          <h3 class="level4-heading">${headingText}</h3>
          ${subheadingText ? `<div class="level4-subheading">${subheadingText}</div>` : ''}
          ${metaParts.length > 0 ? `<div class="level4-meta">${metaParts.join(' • ')}</div>` : ''}
          ${bodyHtml}
        </div>
      `;
    }).join('');

    if (!sections) {
      return '';
    }

    return `
      <div style="margin-top: 40px; page-break-before: always;">
        <h2 style="color: #dc2626; border-bottom: 2px solid #dc2626; padding-bottom: 10px;">Level 4 Configuration Details</h2>
        ${sections}
      </div>
    `;
  };

  const normalizeSlotNumber = (value: any, fallbackIndex: number): number => {
    if (typeof value === 'number' && !Number.isNaN(value)) {
      return value;
    }
    if (typeof value === 'string') {
      const parsed = Number.parseInt(value, 10);
      if (!Number.isNaN(parsed)) {
        return parsed;
      }
    }
    return fallbackIndex + 1;
  };

  const toSlotEntries = (slots: any[]): Array<{
    slot: number;
    cardName: string;
    partNumber?: string;
    level4Config?: any;
    level4Selections?: any;
    level4BomItemId?: string;
    isSharedLevel4Config?: boolean;
    isBushingSecondary?: boolean;
    sharedFromSlot?: number;
  }> => {
    if (!Array.isArray(slots)) return [];
    return slots
      .map((slot, index) => {
        const slotNumber = normalizeSlotNumber(slot?.slot ?? slot?.slotNumber ?? slot?.position ?? slot?.slot_index, index);
        return {
          slot: slotNumber,
          cardName: slot?.cardName || slot?.displayName || slot?.name || slot?.product?.name || `Slot ${slotNumber}`,
          partNumber: slot?.partNumber || slot?.product?.partNumber || slot?.part_number || undefined,
          level4Config: slot?.level4Config || slot?.configuration || null,
          level4Selections: slot?.level4Selections || slot?.selections || null,
          level4BomItemId:
            slot?.level4BomItemId ||
            slot?.level4_bom_item_id ||
            slot?.level4Config?.bomItemId ||
            slot?.level4Config?.bom_item_id ||
            slot?.level4Config?.bom_item ||
            slot?.configuration?.bomItemId ||
            slot?.configuration?.bom_item_id ||
            slot?.configuration?.bom_item ||
            undefined,
          isSharedLevel4Config:
            Boolean(
              slot?.isSharedLevel4Config ||
              slot?.sharedLevel4Config ||
              slot?.is_shared_level4_config ||
              slot?.isBushingSecondary ||
              slot?.level4Config?.isSharedLevel4Config ||
              slot?.level4Config?.sharedLevel4Config ||
              slot?.level4Config?.is_shared_level4_config ||
              slot?.level4Config?.shared_from_slot != null ||
              slot?.level4Config?.sharedFromSlot != null ||
              slot?.configuration?.isSharedLevel4Config ||
              slot?.configuration?.sharedLevel4Config ||
              slot?.configuration?.is_shared_level4_config ||
              slot?.configuration?.shared_from_slot != null ||
              slot?.configuration?.sharedFromSlot != null
            ),
          isBushingSecondary: Boolean(slot?.isBushingSecondary || slot?.is_bushing_secondary),
          sharedFromSlot: (() => {
            const rawShared =
              slot?.sharedFromSlot ??
              slot?.shared_from_slot ??
              slot?.level4Config?.sharedFromSlot ??
              slot?.level4Config?.shared_from_slot ??
              slot?.configuration?.sharedFromSlot ??
              slot?.configuration?.shared_from_slot;
            if (rawShared === undefined || rawShared === null || rawShared === '') {
              return undefined;
            }
            return normalizeSlotNumber(rawShared, index);
          })(),
        };
      })
      .filter(entry => entry.slot !== undefined && entry.slot !== null);
  };

  const deriveRackConfiguration = (item: any): {
    slots: Array<{
      slot: number;
      cardName: string;
      partNumber?: string;
      level4Config?: any;
      level4Selections?: any;
      level4BomItemId?: string;
      isSharedLevel4Config?: boolean;
      isBushingSecondary?: boolean;
      sharedFromSlot?: number;
    }>;
  } | undefined => {
    if (!item) return undefined;

    if (item.rackConfiguration && typeof item.rackConfiguration === 'object') {
      if (Array.isArray(item.rackConfiguration.slots)) {
        return { slots: toSlotEntries(item.rackConfiguration.slots) };
      }

      if (Array.isArray(item.rackConfiguration)) {
        return { slots: toSlotEntries(item.rackConfiguration) };
      }
    }

    if (Array.isArray(item.slotAssignments)) {
      return { slots: toSlotEntries(item.slotAssignments) };
    }

    if (item.slotAssignments && typeof item.slotAssignments === 'object') {
      const entries = Object.entries(item.slotAssignments).map(([slotKey, slotData], index) => {
        const data = slotData as any;
        return {
          slot: normalizeSlotNumber(slotKey, index),
          cardName: data?.displayName || data?.name || data?.product?.name || `Slot ${slotKey}`,
          partNumber: data?.partNumber || data?.product?.partNumber || data?.part_number || undefined,
          level4Config: data?.level4Config || null,
          level4Selections: data?.level4Selections || null,
          level4BomItemId:
            data?.level4BomItemId ||
            data?.level4_bom_item_id ||
            data?.level4Config?.bomItemId ||
            data?.level4Config?.bom_item_id ||
            data?.configuration?.bomItemId ||
            data?.configuration?.bom_item_id,
          isSharedLevel4Config:
            Boolean(
              data?.isSharedLevel4Config ||
              data?.sharedLevel4Config ||
              data?.is_shared_level4_config ||
              data?.isBushingSecondary ||
              data?.is_bushing_secondary
            ),
          isBushingSecondary: Boolean(data?.isBushingSecondary || data?.is_bushing_secondary),
          sharedFromSlot:
            data?.sharedFromSlot ??
            data?.shared_from_slot ??
            data?.bushingPairSlot ??
            data?.bushing_pair_slot ??
            undefined,
        };
      }).filter(entry => entry.slot !== undefined && entry.slot !== null);

      if (entries.length > 0) {
        return { slots: entries };
      }
    }

    return undefined;
  };

  const hasConfigData = (config: any): boolean => {
    if (!config) return false;
    if (Array.isArray(config)) {
      return config.length > 0;
    }
    if (typeof config === 'object') {
      return Object.values(config).some(value => {
        if (value === null || value === undefined) return false;
        if (Array.isArray(value)) return value.length > 0;
        if (typeof value === 'object') return Object.keys(value).length > 0;
        return String(value).trim().length > 0;
      });
    }
    return String(config).trim().length > 0;
  };

  const isSharedLevel4Slot = (slot: any): boolean => {
    if (!slot) return false;

    const directFlags = [
      slot.isSharedLevel4Config,
      slot.sharedLevel4Config,
      slot.is_shared_level4_config,
      slot.isBushingSecondary,
      slot.is_bushing_secondary,
    ];

    if (directFlags.some(flag => Boolean(flag))) {
      return true;
    }

    const sharedSource =
      slot.sharedFromSlot ??
      slot.shared_from_slot ??
      slot.primarySlot ??
      slot.primary_slot ??
      slot.bushingPairSlot ??
      slot.bushing_pair_slot;

    const slotNumber =
      typeof slot.slot === 'number' ? slot.slot :
      typeof slot.slotNumber === 'number' ? slot.slotNumber :
      undefined;

    if (sharedSource != null && sharedSource !== '' && sharedSource !== undefined) {
      const normalizedShared = Number.parseInt(String(sharedSource), 10);
      if (!Number.isNaN(normalizedShared)) {
        if (slotNumber === undefined || normalizedShared !== slotNumber) {
          return true;
        }
      }
    }

    const nestedCandidates = [slot.level4Config, slot.configuration, slot.level4Selections, slot.selections];
    return nestedCandidates.some(candidate => {
      if (!candidate || typeof candidate !== 'object') return false;
      if (
        candidate.isSharedLevel4Config ||
        candidate.sharedLevel4Config ||
        candidate.is_shared_level4_config ||
        candidate.isBushingSecondary ||
        candidate.is_bushing_secondary
      ) {
        return true;
      }
      const nestedShared = candidate.sharedFromSlot ?? candidate.shared_from_slot;
      if (nestedShared != null && nestedShared !== '') {
        return true;
      }
      return false;
    });
  };

  const buildLevel4SharedKey = (slot: any, configuration: any): string | undefined => {
    const candidateValues = [
      slot?.level4BomItemId,
      slot?.level4_bom_item_id,
      configuration?.level4BomItemId,
      configuration?.level4_bom_item_id,
      configuration?.bomItemId,
      configuration?.bom_item_id,
      configuration?.bom_item,
      configuration?.bomId,
      configuration?.bom_id,
      configuration?.bomItem?.id,
      configuration?.payload?.bomItemId,
      configuration?.payload?.bom_item_id,
    ];

    for (const candidate of candidateValues) {
      if (candidate === undefined || candidate === null) continue;
      const value = typeof candidate === 'string' ? candidate : String(candidate);
      if (value.trim().length > 0) {
        return `bom:${value.trim()}`;
      }
    }

    if (configuration !== undefined && configuration !== null) {
      if (typeof configuration === 'string') {
        const trimmed = configuration.trim();
        if (trimmed.length > 0) {
          return `cfg:${trimmed}`;
        }
      }

      try {
        const serialized = JSON.stringify(configuration);
        if (serialized.length > 0) {
          return `cfg:${serialized}`;
        }
      } catch {
        // Ignore serialization errors
      }
    }

    return undefined;
  };

  const normalizedBomItems = bomItems.map(item => {
    const product = (item.product || {}) as any;
    const parentProduct = (item.parentProduct || product?.parentProduct || {}) as any;
    const grandParentProduct = (parentProduct?.parentProduct || product?.parentProduct?.parentProduct || {}) as any;
    const configurationProduct = (item.configuration?.product || item.configuration?.selectedProduct || {}) as any;
    const configurationLevel2 = (item.configuration?.selectedLevel2Product || item.configuration?.level2Product || {}) as any;
    const directLevel2 = (item.level2Product || item.level2_product || {}) as any;
    const resolvedProductInfoUrl =
      resolveProductInfoUrl(
        product,
        parentProduct,
        grandParentProduct,
        item,
        item.configuration,
        configurationProduct,
        configurationLevel2,
        directLevel2,
        configurationProduct?.product,
        configurationProduct?.parentProduct,
        configurationLevel2?.parentProduct,
        directLevel2?.parentProduct
      );

    const fallbackProductInfoUrl =
      coerceString(product.productInfoUrl) ||
      coerceString((product as any).product_info_url) ||
      coerceString(item.productInfoUrl) ||
      coerceString((item as any).product_info_url) ||
      coerceString(configurationProduct?.productInfoUrl) ||
      coerceString(configurationProduct?.product_info_url) ||
      coerceString(configurationLevel2?.productInfoUrl) ||
      coerceString(configurationLevel2?.product_info_url) ||
      coerceString(directLevel2?.productInfoUrl) ||
      coerceString(directLevel2?.product_info_url) ||
      null;

    const productInfoUrl = resolvedProductInfoUrl || fallbackProductInfoUrl;

    const normalizedProduct = {
      ...product,
      name: product.name || item.name || 'Configured Item',
      description: product.description || item.description || '',
      price: typeof product.price === 'number' ? product.price : (item.product?.price || item.unit_price || 0),
      productInfoUrl: productInfoUrl || undefined,
    };

    const partNumber = item.partNumber || item.part_number || product.partNumber || product.part_number || 'TBD';
    const fallbackKey = product.id || partNumber || product.name;

    const fallbackRackEntry = fallbackKey ? rackLayoutFallbackMap.get(String(fallbackKey)) : undefined;
    const fallbackRack = fallbackRackEntry?.layout || fallbackRackEntry;
    const derivedRack = deriveRackConfiguration(item) || fallbackRack;

    const fallbackLevel4 = fallbackKey ? level4FallbackMap.get(String(fallbackKey)) : undefined;
    let directLevel4 = item.level4Config || item.level4Selections || null;
    if (!directLevel4 && fallbackLevel4?.configuration) {
      directLevel4 = fallbackLevel4.configuration;
    }

    const slotLevel4Entries: Array<{ slot: number; cardName: string; partNumber?: string; level4BomItemId?: string; configuration: any; rawSlot?: any; }> = [];
    const seenLevel4Keys = new Set<string>();

    const rackSlots = Array.isArray(derivedRack?.slots)
      ? dedupeSpanAwareSlots(derivedRack?.slots as SpanAwareSlot[])
      : [];

    rackSlots.forEach(slot => {
      const configuration = slot.level4Config || slot.level4Selections;
      if (!hasConfigData(configuration)) return;

      const sharedKey = buildLevel4SharedKey(slot, configuration);
      const isShared = isSharedLevel4Slot(slot);

      if (sharedKey && seenLevel4Keys.has(sharedKey) && isShared) {
        return;
      }

      if (sharedKey) {
        seenLevel4Keys.add(sharedKey);
      }

      slotLevel4Entries.push({
        slot: slot.slot,
        cardName: slot.cardName,
        partNumber: slot.partNumber,
        level4BomItemId: slot.level4BomItemId,
        configuration,
        rawSlot: slot,
      });
    });

    if (Array.isArray(fallbackLevel4?.slots)) {
      fallbackLevel4.slots.forEach((slot: any, index: number) => {
        const configuration = slot?.configuration || slot?.level4Config || slot?.level4Selections;
        if (!hasConfigData(configuration)) return;

        const normalizedSlot = {
          slot: normalizeSlotNumber(slot?.slot, index),
          cardName: slot?.cardName || slot?.name || normalizedProduct.name,
          partNumber: slot?.partNumber || partNumber,
          level4BomItemId:
            slot?.level4BomItemId ||
            slot?.level4_bom_item_id ||
            slot?.configuration?.bomItemId ||
            slot?.configuration?.bom_item_id ||
            slot?.level4Config?.bomItemId ||
            slot?.level4Config?.bom_item_id,
        };

        const sharedKey = buildLevel4SharedKey(normalizedSlot, configuration);
        const isShared = isSharedLevel4Slot({ ...normalizedSlot, level4Config: slot?.level4Config, level4Selections: slot?.level4Selections, configuration });

        if (sharedKey && seenLevel4Keys.has(sharedKey) && isShared) {
          return;
        }

        if (sharedKey) {
          seenLevel4Keys.add(sharedKey);
        }

        slotLevel4Entries.push({
          slot: normalizedSlot.slot,
          cardName: normalizedSlot.cardName,
          partNumber: normalizedSlot.partNumber,
          level4BomItemId: normalizedSlot.level4BomItemId,
          configuration,
          rawSlot: slot,
        });
      });
    }

    const normalizedSlotLevel4Entries = dedupeSpanAwareSlots(slotLevel4Entries);

    return {
      ...item,
      product: normalizedProduct,
      enabled: item.enabled !== false,
      partNumber,
      rackConfiguration: derivedRack,
      level4Config: directLevel4 || undefined,
      slotLevel4: normalizedSlotLevel4Entries,
    };
  });

  const level4DisplayItems: Level4DisplayItem[] = normalizedBomItems.flatMap(item => {
    const entries: Level4DisplayItem[] = [];

    if (hasConfigData(item.level4Config)) {
      entries.push({
        productName: item.product?.name || 'Configured Item',
        productPartNumber: item.partNumber,
        partNumber: item.partNumber,
        level4BomItemId:
          (item.level4Config as any)?.bomItemId ||
          (item.level4Config as any)?.bom_item_id ||
          (item.level4Config as any)?.bom_item ||
          undefined,
        config: item.level4Config,
      });
    }

    if (Array.isArray(item.slotLevel4) && item.slotLevel4.length > 0) {
      item.slotLevel4.forEach((slot, index) => {
        if (!hasConfigData(slot.configuration)) return;
        const resolvedSlotNumber = typeof slot.slot === 'number' && !Number.isNaN(slot.slot)
          ? slot.slot
          : normalizeSlotNumber(slot.slot, index);

      entries.push({
        productName: item.product?.name || 'Configured Item',
        productPartNumber: item.partNumber,
        slotNumber: resolvedSlotNumber,
        slotCardName: slot.cardName,
        partNumber: slot.partNumber || item.partNumber,
        level4BomItemId: slot.level4BomItemId,
        config: slot.configuration,
        rawSlot: slot.rawSlot ?? slot,
      });
    });
  }

    return entries;
  });

  const level4EntriesAnalyzed: Level4AnalyzedEntry[] = level4DisplayItems.map(entry => {
    const analysis = analyzeLevel4Config(entry.config);
    return {
      ...entry,
      payload: analysis.payload,
      fieldLabel: analysis.fieldLabel,
      templateType: analysis.templateType,
      options: analysis.options,
      rawConfig: entry.config,
    };
  });

  const uniqueLevel4ConfigIds = Array.from(
    new Set(
      level4EntriesAnalyzed
        .map(entry => entry.payload?.level4_config_id)
        .filter((id): id is string => Boolean(id))
    )
  );

  const level4ConfigDefinitions = new Map<string, Level4ConfigDefinition>();
  if (uniqueLevel4ConfigIds.length > 0) {
    try {
      const { data: configRows, error: configError } = await supabase
        .from('level4_configs')
        .select('id, field_label, mode, options, fixed_number_of_inputs, variable_max_inputs')
        .in('id', uniqueLevel4ConfigIds);

      if (configError) {
        throw configError;
      }

      if (Array.isArray(configRows)) {
        configRows.forEach(row => {
          const templateType = typeof row.mode === 'string'
            ? (row.mode.toLowerCase() === 'fixed' ? 'OPTION_2' : 'OPTION_1')
            : row.fixed_number_of_inputs != null
              ? 'OPTION_2'
              : row.variable_max_inputs != null
                ? 'OPTION_1'
                : undefined;

          level4ConfigDefinitions.set(row.id, {
            id: row.id,
            fieldLabel: typeof row.field_label === 'string' ? row.field_label : undefined,
            templateType,
            options: normalizeLevel4Options((row as any).options),
          });
        });
      }
    } catch (error) {
      console.warn('Could not fetch Level 4 configuration metadata for PDF:', error);
    }
  }

  const level4SectionHTML = buildLevel4SectionHTML(level4EntriesAnalyzed, level4ConfigDefinitions);

  // Calculate dates
  const createdDate = new Date();
  const expiryDate = new Date(createdDate);
  expiryDate.setDate(expiryDate.getDate() + expiresDays);

  // Determine quote ID display
  const isDraft = quoteInfo.status === 'draft';
  const quoteIdDisplay = isDraft ? 'DRAFT' : quoteInfo.id || 'New Quote';

  const htmlContent = `
    <!DOCTYPE html>
    <html>
    <head>
      <title>Quote - ${quoteIdDisplay}</title>
      <style>
        @import url('https://fonts.googleapis.com/css2?family=Inter:wght@400;500;600;700&display=swap');
        * { box-sizing: border-box; }
        body {
          font-family: 'Inter', sans-serif;
          background: #f1f5f9;
          color: #0f172a;
          margin: 0;
          padding: 36px;
          font-size: 11px;
          line-height: 1.55;
        }
        .page-container {
          max-width: 1080px;
          margin: 0 auto;
          background: #ffffff;
          border-radius: 20px;
          padding: 40px 44px;
          box-shadow: 0 30px 60px -28px rgba(15, 23, 42, 0.3);
        }
        .header {
          border-bottom: 1px solid #e2e8f0;
          padding-bottom: 24px;
          margin-bottom: 28px;
          display: flex;
          justify-content: space-between;
          align-items: center;
        }
        .header-left { display: flex; align-items: center; gap: 20px; }
        .logo-img { max-height: 56px; max-width: 200px; object-fit: contain; }
        .logo-text { color: #0f172a; font-size: 20px; font-weight: 700; letter-spacing: -0.02em; }
        .header-right { text-align: right; }
        .quote-id { font-size: 16px; font-weight: 600; color: #0f172a; margin: 0; }
        .header-meta { font-size: 11px; color: #64748b; margin-top: 6px; }
        .draft-warning { background: #fef3c7; border: 1px solid #f59e0b; padding: 16px 20px; border-radius: 12px; margin-bottom: 28px; color: #92400e; font-size: 11px; }
        .draft-warning strong { display: block; font-size: 11px; letter-spacing: 0.08em; text-transform: uppercase; margin-bottom: 6px; }
        .draft-warning p { margin: 4px 0 0; }
        .date-info { display: inline-flex; flex-wrap: wrap; gap: 14px; align-items: center; background: #f8fafc; border: 1px solid #e2e8f0; border-radius: 12px; padding: 14px 18px; margin-bottom: 32px; color: #475569; font-size: 11px; }
        .date-info strong { color: #0f172a; font-weight: 600; }
        .date-info .note { color: #64748b; font-style: italic; }
        .quote-header-fields { background: #f8fafc; border: 1px solid #e2e8f0; border-radius: 16px; padding: 24px 28px; margin-bottom: 36px; }
        .quote-header-fields h3 { color: #0f172a; margin: 0 0 18px; font-size: 15px; font-weight: 600; }
        .field-row { display: grid; grid-template-columns: minmax(180px, 220px) 1fr; gap: 14px; padding: 10px 0; border-bottom: 1px solid #e2e8f0; }
        .field-row:last-of-type { border-bottom: none; }
        .field-label { font-size: 10px; letter-spacing: 0.08em; text-transform: uppercase; color: #64748b; font-weight: 600; }
        .field-value { font-size: 12px; color: #0f172a; font-weight: 500; }
        h2 { color: #0f172a; font-size: 16px; font-weight: 600; margin: 28px 0 18px; }
        .bom-table { width: 100%; border-collapse: collapse; margin-bottom: 12px; }
        .bom-table th { background: #f1f5f9; color: #0f172a; padding: 12px 14px; font-size: 10px; letter-spacing: 0.08em; text-transform: uppercase; border-bottom: 1px solid #e2e8f0; }
        .bom-table td { padding: 14px; border-bottom: 1px solid #e2e8f0; color: #0f172a; font-size: 11px; vertical-align: top; }
        .bom-table tbody tr:nth-child(even) { background: #f8fafc; }
        .product-info-link { margin-top: 8px; font-size: 10px; }
        .product-info-link a { color: #2563eb; text-decoration: none; word-break: break-all; }
        .product-info-link a:hover { text-decoration: underline; }
        .total-section { margin-top: 20px; border-top: 1px solid #e2e8f0; padding-top: 16px; display: flex; flex-direction: column; gap: 8px; align-items: flex-end; }
        .total-line { display: flex; gap: 16px; font-size: 12px; font-weight: 600; color: #0f172a; }
        .total-line .label { font-size: 10px; letter-spacing: 0.08em; text-transform: uppercase; color: #64748b; font-weight: 500; }
        .total-line.discount { color: #b45309; }
        .total-line.final { font-size: 15px; color: #0f172a; }
        .level4-section { margin-top: 40px; border: 1px solid #e2e8f0; border-radius: 16px; padding: 26px; background: linear-gradient(135deg, rgba(241,245,249,0.88), rgba(248,250,252,0.96)); }
        .level4-heading { margin: 0; font-size: 15px; font-weight: 600; color: #0f172a; }
        .level4-subheading { margin-top: 6px; color: #64748b; font-size: 11px; }
        .level4-meta { margin-top: 10px; color: #64748b; font-size: 10px; }
        .level4-table { width: 100%; border-collapse: collapse; margin-top: 18px; border-radius: 12px; overflow: hidden; border: 1px solid #e2e8f0; background: #ffffff; }
        .level4-table th { background: #0f172a; color: #f8fafc; padding: 12px; text-align: left; font-size: 9px; letter-spacing: 0.08em; text-transform: uppercase; }
        .level4-table td { padding: 12px; border-bottom: 1px solid #e2e8f0; font-size: 11px; color: #0f172a; }
        .level4-option-label { font-weight: 600; color: #0f172a; }
        .level4-option-meta { margin-top: 4px; font-size: 10px; color: #64748b; }
        .level4-empty { color: #64748b; font-style: italic; background: #ffffff; border: 1px dashed #cbd5f5; padding: 14px; border-radius: 12px; margin-top: 16px; }
        .level4-raw { white-space: pre-wrap; font-family: 'SFMono-Regular', Consolas, 'Liberation Mono', monospace; font-size: 10px; background: #0f172a; color: #f8fafc; padding: 16px; border-radius: 12px; margin-top: 18px; }
        .footer { margin-top: 48px; border-top: 1px solid #e2e8f0; padding-top: 18px; font-size: 10px; color: #64748b; }
        @media print {
          body { background: #ffffff; padding: 0; }
          .page-container { box-shadow: none; border-radius: 0; margin: 0; padding: 32px; }
          .draft-warning, .level4-section { page-break-inside: avoid; }
        }
      </style>
    </head>
    <body>
      <div class="page-container">
        <div class="header">
          <div class="header-left">
            ${companyLogoUrl ? `<img src="${companyLogoUrl}" alt="${companyName} Logo" class="logo-img" />` : `<div class="logo-text">${companyName}</div>`}
          </div>
          <div class="header-right">
            <div class="quote-id">Quote ID: ${quoteIdDisplay}</div>
            <div class="header-meta">Generated on: ${createdDate.toLocaleDateString()}</div>
          </div>
        </div>

        ${isDraft ? `
          <div class="draft-warning">
            <strong>⚠️ Draft</strong>
            <p>Draft values are informational. Please request a formal quotation with a finalized configuration and quote ID before purchasing.</p>
          </div>
        ` : ''}

        <div class="date-info">
          <span><strong>Created:</strong> ${createdDate.toLocaleDateString()}</span>
          <span><strong>Valid Until:</strong> ${expiryDate.toLocaleDateString()}</span>
          <span class="note">Valid for ${expiresDays} days</span>
        </div>

      <div class="quote-header-fields">
        <h3>Quote Information</h3>
        
        ${quoteFieldsForPDF.map(field => {
          let value: any = 'Not specified';

          const candidateIds = Array.from(new Set([
            field.id,
            field.id?.replace(/-/g, '_'),
            field.id?.replace(/_/g, '-'),
            field.id?.toLowerCase?.(),
            field.label,
          ].filter(Boolean)));

          const candidates = candidateIds.flatMap(candidateId => [
            combinedQuoteFields[candidateId as string],
            (quoteInfo as Record<string, any> | undefined)?.[candidateId as string],
          ]);

          const found = candidates.find(candidate => candidate !== undefined && candidate !== null && candidate !== '');
          if (found !== undefined) {
            value = found;
          }

          if (value && typeof value === 'object') {
            value = JSON.stringify(value);
          } else if (value === null || value === undefined || value === '') {
            value = 'Not specified';
          } else {
            value = String(value).replace(/</g, '&lt;').replace(/>/g, '&gt;');
          }

          return `
            <div class="field-row">
              <div class="field-label">${field.label}:</div>
              <div class="field-value">${value}</div>
            </div>
          `;
        }).join('')}
        
      </div>

      <h2>Bill of Materials</h2>
      <table class="bom-table">
        <thead>
          <tr>
            <th>Item</th>
            <th>Description</th>
            <th>Part Number</th>
            <th>Qty</th>
            ${canSeePrices ? '<th>Unit Price</th><th>Total</th>' : ''}
          </tr>
        </thead>
        <tbody>
          ${normalizedBomItems
            .filter(item => item.enabled)
            .map((item, index) => `
              <tr>
                <td>${item.product.name}</td>
                <td>
                  ${item.product.description}
                  ${item.product.productInfoUrl
                    ? `<div class="product-info-link">Product Info: <a href="${escapeHtml(item.product.productInfoUrl)}" target="_blank" rel="noopener noreferrer">${escapeHtml(item.product.productInfoUrl)}</a></div>`
                    : ''}
                </td>
                <td>${item.partNumber || 'TBD'}</td>
                <td>${item.quantity}</td>
                ${canSeePrices ? `
                  <td>${formatCurrency(item.product.price)}</td>
                  <td>${formatCurrency(item.product.price * item.quantity)}</td>
                ` : ''}
              </tr>
            `).join('')}
        </tbody>
      </table>

      ${canSeePrices ? `
        <div class="total-section">
          ${hasDiscount ? `
            <p class="total-line">
              <span class="label">Original Total:</span>
              <span>${formatCurrency(originalTotal)}</span>
            </p>
            <p class="total-line discount">
              <span class="label">Discount (${formatPercent(effectiveDiscountPercent)}%):</span>
              <span>- ${formatCurrency(discountAmount)}</span>
            </p>
            <p class="total-line final">
              <span class="label">Final Total:</span>
              <span>${formatCurrency(finalTotal)}</span>
            </p>
          ` : `
            <p class="total-line final">
              <span class="label">Total:</span>
              <span>${formatCurrency(finalTotal)}</span>
            </p>
          `}
        </div>
      ` : ''}

      ${(() => {
        if (!additionalQuoteInfo) {
          return '';
        }

        const escaped = escapeHtml(additionalQuoteInfo).replace(/\r?\n/g, '<br />');
        return `
          <div style="margin-top: 24px; padding: 18px 20px; border-radius: 12px; background: #f8fafc; border: 1px solid #e2e8f0;">
            <h3 style="margin-top: 0; margin-bottom: 10px; color: #0f172a; font-size: 14px; font-weight: 600;">Additional Quote Information</h3>
            <p style="margin: 0; font-size: 11px; color: #334155; line-height: 1.6;">${escaped}</p>
          </div>
        `;
      })()}

      ${(() => {
        // Check if any items have chassis configurations
        const chassisItems = normalizedBomItems.filter(item =>
          item.enabled &&
          item.rackConfiguration &&
          typeof item.rackConfiguration === 'object'
        );

        const fallbackRackLayouts = Array.isArray(draftBom?.rackLayouts) ? draftBom.rackLayouts : [];

        if (chassisItems.length === 0 && fallbackRackLayouts.length === 0 && !quoteInfo.draft_bom?.rackConfiguration) {
          return '';
        }

        let rackConfigHTML = '<div style="page-break-before: always; margin-top: 40px;">';
        rackConfigHTML += '<h2 style="color: #0f172a; border-bottom: 1px solid #e2e8f0; padding-bottom: 12px;">Rack Configuration</h2>';

        const renderedRackLayoutKeys = new Set<string>();

        const buildRackLayoutKey = (title: string, partNumber: string | undefined, slots: any[]) => {
          const normalizedTitle = typeof title === 'string' ? title.trim().toLowerCase() : '';
          const normalizedPart = typeof partNumber === 'string' ? partNumber.trim().toLowerCase() : '';
          const normalizedSlots = Array.isArray(slots)
            ? slots.map(slot => ({
                slot:
                  slot?.slot ??
                  slot?.slotNumber ??
                  slot?.position ??
                  null,
                partNumber:
                  typeof slot?.partNumber === 'string'
                    ? slot.partNumber.trim().toLowerCase()
                    : typeof slot?.product?.partNumber === 'string'
                      ? slot.product.partNumber.trim().toLowerCase()
                      : null,
                cardName:
                  typeof slot?.cardName === 'string'
                    ? slot.cardName.trim().toLowerCase()
                    : typeof slot?.name === 'string'
                      ? slot.name.trim().toLowerCase()
                      : null,
              }))
            : [];

          try {
            return `${normalizedTitle}|${normalizedPart}|${JSON.stringify(normalizedSlots)}`;
          } catch {
            return `${normalizedTitle}|${normalizedPart}`;
          }
        };

        const renderRackLayout = (title: string, partNumber: string | undefined, slots: any[]) => {
          const layoutKey = buildRackLayoutKey(title, partNumber, slots);
          if (layoutKey && renderedRackLayoutKeys.has(layoutKey)) {
            return;
          }

          if (layoutKey) {
            renderedRackLayoutKeys.add(layoutKey);
          }

          rackConfigHTML += `
            <div style="margin-top: 30px; margin-bottom: 30px; background: #f8fafc; padding: 24px; border-radius: 16px; border: 1px solid #e2e8f0; box-shadow: 0 12px 32px -18px rgba(15,23,42,0.25);">
              <h3 style="color: #0f172a; margin-top: 0; font-size: 15px; font-weight: 600;">${title}${partNumber ? ` · ${partNumber}` : ''}</h3>
              <div style="margin-top: 18px;">`;

          const normalizedSlots = Array.isArray(slots) ? dedupeSpanAwareSlots(slots as SpanAwareSlot[]) : [];

          if (normalizedSlots.length > 0) {
            rackConfigHTML += '<table style="width: 100%; border-collapse: collapse; margin-top: 12px; background: #ffffff; border-radius: 12px; overflow: hidden; border: 1px solid #e2e8f0;">';
            rackConfigHTML += '<thead><tr style="background: #0f172a; color: #f8fafc;"><th style="padding: 12px; border-bottom: 1px solid #1f2937; text-align: left; font-size: 10px; letter-spacing: 0.08em; text-transform: uppercase;">Slot</th><th style="padding: 12px; border-bottom: 1px solid #1f2937; text-align: left; font-size: 10px; letter-spacing: 0.08em; text-transform: uppercase;">Card Type</th><th style="padding: 12px; border-bottom: 1px solid #1f2937; text-align: left; font-size: 10px; letter-spacing: 0.08em; text-transform: uppercase;">Part Number</th></tr></thead>';
            rackConfigHTML += '<tbody>';

            normalizedSlots.forEach((slot: any, idx: number) => {
              const slotNumber = slot?.slot ?? slot?.slotNumber ?? slot?.position ?? (idx + 1);
              const cardName = slot?.cardName || slot?.name || slot?.product?.name || 'Empty';
              const slotPartNumber = slot?.partNumber || slot?.product?.partNumber || '-';
              const rowStyle = idx % 2 === 0 ? 'background: #f8fafc;' : 'background: #ffffff;';
              rackConfigHTML += `
                <tr style="${rowStyle}">
                  <td style="padding: 12px; border-bottom: 1px solid #e2e8f0; font-weight: 600; color: #0f172a;">Slot ${slotNumber}</td>
                  <td style="padding: 12px; border-bottom: 1px solid #e2e8f0; color: #0f172a;">${cardName}</td>
                  <td style="padding: 12px; border-bottom: 1px solid #e2e8f0; font-family: 'SFMono-Regular', Consolas, 'Liberation Mono', monospace; font-size: 10px; color: #0f172a;">${slotPartNumber}</td>
                </tr>`;
            });

            rackConfigHTML += '</tbody></table>';
          } else {
            rackConfigHTML += '<p style="color: #64748b; font-style: italic; padding: 18px; background: #ffffff; border-radius: 12px; border: 1px dashed #cbd5f5;">No rack configuration data available</p>';
          }

          rackConfigHTML += '</div></div>';
        };

        // Process each chassis item
        chassisItems.forEach(chassisItem => {
          const config = chassisItem.rackConfiguration;
          renderRackLayout(chassisItem.product.name, chassisItem.partNumber, config?.slots || []);
        });

        // Render fallback rack layouts stored in draft data
        fallbackRackLayouts.forEach(layout => {
          const slots = layout?.layout?.slots || layout?.slots;
          if (Array.isArray(slots) && slots.length > 0) {
            renderRackLayout(layout.productName || 'Configured Rack', layout.partNumber, slots);
          }
        });

        // Also check draft_bom for any raw rack configuration data
        if (quoteInfo.draft_bom?.rackConfiguration) {
          rackConfigHTML += `
            <div style="margin-top: 30px; margin-bottom: 30px; background: #f8fafc; padding: 24px; border-radius: 16px; border: 1px solid #e2e8f0;">
              <h3 style="color: #0f172a; margin-top: 0; font-size: 15px; font-weight: 600;">Draft Rack Configuration</h3>
              <pre style="white-space: pre-wrap; font-family: 'SFMono-Regular', Consolas, 'Liberation Mono', monospace; font-size: 10px; background: #0f172a; color: #f8fafc; padding: 16px; border-radius: 12px; overflow-x: auto;">${JSON.stringify(quoteInfo.draft_bom.rackConfiguration, null, 2)}</pre>
            </div>`;
        }
        
        rackConfigHTML += '</div>';
        return rackConfigHTML;
      })()}

      ${level4SectionHTML}



      ${termsAndConditions ? `
        <div style="page-break-before: always; margin-top: 40px;">
          <h2 style="color: #0f172a; border-bottom: 1px solid #e2e8f0; padding-bottom: 12px;">Terms & Conditions</h2>
          <div style="background: #f8fafc; padding: 24px; border-radius: 16px; border: 1px solid #e2e8f0; margin-bottom: 20px; white-space: pre-wrap; font-size: 10px; line-height: 1.55; color: #475569; column-count: 2; column-gap: 32px;">
            ${termsAndConditions}
          </div>
        </div>
      ` : ''}

        <div class="footer">
          <p>${isDraft ? 'This is a draft quote and is subject to final approval and terms & conditions.' : 'This quote is subject to the terms & conditions outlined above.'}</p>
          <p>Generated by PowerQuotePro Quote System | ${companyName}</p>
          ${!isDraft ? `<p><strong>Quote ID:</strong> ${quoteInfo.id}</p>` : ''}
        </div>
      </div>
    </body>
    </html>
  `;

  printWindow.document.write(htmlContent);
  printWindow.document.close();
  
  // Only trigger print dialog if action is 'download', otherwise just show in browser
  if (action === 'download') {
    printWindow.print();
  }
};<|MERGE_RESOLUTION|>--- conflicted
+++ resolved
@@ -120,7 +120,6 @@
   return undefined;
 };
 
-<<<<<<< HEAD
 const PRODUCT_INFO_KEY_VARIANTS = [
   'productInfoUrl',
   'product_info_url',
@@ -201,20 +200,6 @@
     const found = searchObject(source, 0);
     if (found) {
       return found;
-=======
-const resolveProductInfoUrl = (...sources: Array<any>): string | null => {
-  const keys = ['productInfoUrl', 'product_info_url', 'infoUrl', 'info_url', 'url', 'link'];
-
-  for (const source of sources) {
-    if (!source || typeof source !== 'object') continue;
-
-    for (const key of keys) {
-      if (!Object.prototype.hasOwnProperty.call(source, key)) continue;
-      const resolved = coerceString((source as Record<string, unknown>)[key]);
-      if (resolved) {
-        return resolved;
-      }
->>>>>>> d3ea80e7
     }
   }
 
