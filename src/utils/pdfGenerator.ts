
import { BOMItem } from '@/types/product';
import { Quote } from '@/types/quote';
import { supabase } from '@/integrations/supabase/client';
import {
  extractAdditionalQuoteInformation,
  parseQuoteFieldsValue,
} from '@/utils/additionalQuoteInformation';

type NormalizedLevel4Option = {
  id: string;
  value: string;
  label: string;
  infoUrl?: string | null;
  partNumber?: string | null;
};

type NormalizedLevel4Payload = {
  level4_config_id: string;
  entries: Array<{ index: number; value: string }>;
  template_type?: 'OPTION_1' | 'OPTION_2';
};

type Level4DisplayItem = {
  productName: string;
  productPartNumber?: string;
  slotNumber?: number;
  slotCardName?: string;
  partNumber?: string;
  level4BomItemId?: string;
  config: any;
  rawSlot?: any;
};

type Level4AnalyzedEntry = Level4DisplayItem & {
  payload?: NormalizedLevel4Payload | null;
  fieldLabel?: string;
  templateType?: 'OPTION_1' | 'OPTION_2';
  options: NormalizedLevel4Option[];
  rawConfig: any;
};

type Level4ConfigDefinition = {
  id: string;
  fieldLabel?: string;
  templateType?: 'OPTION_1' | 'OPTION_2';
  options: NormalizedLevel4Option[];
};

type SpanAwareSlot = {
  slot?: number;
  slotNumber?: number;
  position?: number;
  cardName?: string;
  name?: string;
  partNumber?: string;
  level4BomItemId?: string;
  level4_bom_item_id?: string;
  bomItemId?: string;
  bom_item_id?: string;
  configuration?: any;
  level4Config?: any;
  level4Selections?: any;
  product?: { id?: string; name?: string; partNumber?: string; part_number?: string };
  rawSlot?: any;
};

const coerceNumber = (value: any): number | undefined => {
  if (value === undefined || value === null) {
    return undefined;
  }

  if (typeof value === 'number') {
    return Number.isFinite(value) ? value : undefined;
  }

  if (typeof value === 'string') {
    const trimmed = value.trim();
    if (!trimmed) return undefined;
    const parsed = Number(trimmed);
    return Number.isFinite(parsed) ? parsed : undefined;
  }

  return undefined;
};

const coerceBoolean = (value: any): boolean | undefined => {
  if (value === undefined || value === null) {
    return undefined;
  }

  if (typeof value === 'boolean') {
    return value;
  }

  if (typeof value === 'string') {
    const normalized = value.trim().toLowerCase();
    if (!normalized) return undefined;
    if (['true', '1', 'yes', 'y'].includes(normalized)) return true;
    if (['false', '0', 'no', 'n'].includes(normalized)) return false;
  }

  return Boolean(value);
};

const coerceString = (value: any): string | undefined => {
  if (value === undefined || value === null) {
    return undefined;
  }

  if (typeof value === 'string') {
    const trimmed = value.trim();
    return trimmed.length > 0 ? trimmed : undefined;
  }

  if (typeof value === 'number' && Number.isFinite(value)) {
    return String(value);
  }

  return undefined;
};

const PRODUCT_INFO_KEY_VARIANTS = [
  'productInfoUrl',
  'product_info_url',
  'productInfoURL',
  'product-info-url',
  'product info url',
  'productInfo',
  'product_info',
  'productInformationUrl',
  'product_information_url',
  'productInformation',
  'product_information',
  'infoUrl',
  'info_url',
  'info-url',
  'info url',
  'url',
  'link',
];

const normalizeProductInfoKey = (key: string): string => key.replace(/[\s_-]/g, '').toLowerCase();

const PRODUCT_INFO_KEYS = new Set(PRODUCT_INFO_KEY_VARIANTS.map(normalizeProductInfoKey));

const PRODUCT_ID_KEY_HINTS = [
  'productid',
  'level2productid',
  'selectedproductid',
  'selectedlevel2productid',
  'level2id',
  'selectedlevel2id',
  'chassisid',
  'chassisproductid',
  'configurationproductid',
  'variantid',
  'optionproductid',
  'parentproductid',
];

const PRODUCT_CONTAINER_KEY_HINTS = [
  'product',
  'level2product',
  'selectedproduct',
  'selectedlevel2product',
  'configurationproduct',
  'chassis',
  'variant',
  'option',
];

const coerceProductLevel = (value: any): 1 | 2 | 3 | 4 | undefined => {
  const numeric = coerceNumber(value);
  if (numeric !== undefined) {
    const rounded = Math.round(numeric);
    if (rounded >= 1 && rounded <= 4) {
      return rounded as 1 | 2 | 3 | 4;
    }
  }

  const stringValue = coerceString(value)?.toLowerCase();
  if (!stringValue) return undefined;

  const digitMatch = stringValue.match(/([1-4])/);
  if (digitMatch) {
    const parsed = Number(digitMatch[1]);
    if (parsed >= 1 && parsed <= 4) {
      return parsed as 1 | 2 | 3 | 4;
    }
  }

  const keywordMap: Record<string, 1 | 2 | 3 | 4> = {
    levelone: 1,
    level1: 1,
    l1: 1,
    leveltwo: 2,
    level2: 2,
    l2: 2,
    levelthree: 3,
    level3: 3,
    l3: 3,
    levelfour: 4,
    level4: 4,
    l4: 4,
  };

  const normalizedKey = stringValue.replace(/[^a-z0-9]/g, '');
  return keywordMap[normalizedKey];
};

const determineBomItemLevel = (item: any): 1 | 2 | 3 | 4 | undefined => {
  if (!item) return undefined;

  const candidates = [
    item.level,
    item.product?.level,
    item.product?.product_level,
    item.product?.productLevel,
    item.product_level,
    item.productLevel,
    item.product?.product?.product_level,
    item.product?.product?.level,
    item.configuration?.product?.product_level,
    item.configuration?.selectedProduct?.product_level,
    item.configuration?.selectedLevel2Product?.product_level,
    item.level2Product?.product_level,
    item.level2_product?.product_level,
  ];

  for (const candidate of candidates) {
    const level = coerceProductLevel(candidate);
    if (level) {
      return level;
    }
  }

  return undefined;
};

const sanitizeHttpUrl = (value: any): string | undefined => {
  const stringValue = coerceString(value)?.trim();
  if (!stringValue) return undefined;
  return /^https?:\/\//i.test(stringValue) ? stringValue : undefined;
};

const extractBomProductId = (item: any): string | undefined => {
  if (!item) return undefined;

  const candidates = [
    item.product?.id,
    item.product?.productId,
    item.product?.product_id,
    item.product_id,
    item.productId,
  ];

  for (const candidate of candidates) {
    const id = coerceString(candidate);
    if (id) return id;
  }

  return undefined;
};

const extractParentLevel2IdFromItem = (item: any): string | undefined => {
  if (!item) return undefined;

  const candidates = [
    item.parentLevel2Id,
    item.parent_product_id,
    item.parentProductId,
    item.parent_product?.id,
    item.product?.parentLevel2Id,
    item.product?.parent_product_id,
    item.product?.parentProductId,
    item.product?.parentProduct?.id,
    item.parentProduct?.id,
    item.level2Product?.id,
    item.level2_product?.id,
    item.configuration?.selectedLevel2Product?.id,
    item.configuration?.level2Product?.id,
    item.configuration?.selectedProduct?.parent_product_id,
    item.configuration?.selectedProduct?.parentProductId,
    item.configuration?.product?.parent_product_id,
    item.configuration?.product?.parentProductId,
  ];

  for (const candidate of candidates) {
    const id = coerceString(candidate);
    if (id) {
      return id;
    }
  }

  return undefined;
};

const resolveProductInfoUrl = (...sources: Array<any>): string | null => {
  const visited = new WeakSet<object>();

  const searchObject = (value: unknown, depth: number): string | null => {
    if (depth > 6) return null;

    if (!value || typeof value !== 'object') {
      return null;
    }

    if (visited.has(value as object)) {
      return null;
    }
    visited.add(value as object);

    if (Array.isArray(value)) {
      for (const entry of value) {
        const foundInArray = searchObject(entry, depth + 1);
        if (foundInArray) {
          return foundInArray;
        }
      }
      return null;
    }

    for (const [key, raw] of Object.entries(value as Record<string, unknown>)) {
      const normalizedKey = normalizeProductInfoKey(key);
      if (PRODUCT_INFO_KEYS.has(normalizedKey)) {
        const resolved = coerceString(raw);
        if (resolved) {
          return resolved;
        }
      }
    }

    for (const raw of Object.values(value as Record<string, unknown>)) {
      if (raw && typeof raw === 'object') {
        const nestedResult = searchObject(raw, depth + 1);
        if (nestedResult) {
          return nestedResult;
        }
      }
    }

    return null;
  };

  for (const source of sources) {
    const directString = coerceString(source);
    if (directString) {
      return directString;
    }

    const found = searchObject(source, 0);
    if (found) {
      return found;
    }
  }

  return null;
};

const collectProductIdCandidates = (...sources: Array<any>): string[] => {
  const candidates = new Set<string>();
  const visited = new WeakSet<object>();

  const addCandidate = (value: unknown) => {
    const stringValue = coerceString(value);
    if (stringValue) {
      candidates.add(stringValue);
    }
  };

  const searchObject = (value: unknown, depth: number, parentKey?: string) => {
    if (!value || typeof value !== 'object' || depth > 6) {
      return;
    }

    if (visited.has(value as object)) {
      return;
    }
    visited.add(value as object);

    if (Array.isArray(value)) {
      for (const entry of value) {
        if (entry && typeof entry === 'object') {
          searchObject(entry, depth + 1, parentKey);
        }
      }
      return;
    }

    const record = value as Record<string, unknown>;

    if (parentKey && PRODUCT_CONTAINER_KEY_HINTS.some(hint => parentKey.includes(hint))) {
      addCandidate(record.id);
    }

    const productLevel =
      coerceNumber(record.productLevel) ??
      coerceNumber(record.product_level) ??
      coerceNumber(record.level) ??
      undefined;

    if (productLevel === 2 || record.parentProductId || record.parent_product_id) {
      addCandidate(record.id);
    }

    for (const [key, raw] of Object.entries(record)) {
      const normalizedKey = normalizeProductInfoKey(key);

      if (PRODUCT_ID_KEY_HINTS.some(hint => normalizedKey.includes(hint))) {
        addCandidate(raw);
      }

      if (Array.isArray(raw)) {
        for (const entry of raw) {
          if (entry && typeof entry === 'object') {
            searchObject(entry, depth + 1, normalizedKey);
          }
        }
      } else if (raw && typeof raw === 'object') {
        searchObject(raw, depth + 1, normalizedKey);
      } else if (normalizedKey === 'id') {
        if (PRODUCT_CONTAINER_KEY_HINTS.some(hint => (parentKey ?? '').includes(hint))) {
          addCandidate(raw);
        } else if (productLevel === 2) {
          addCandidate(raw);
        }
      }
    }
  };

  sources.forEach(source => {
    if (source == null) return;
    if (typeof source === 'string' || typeof source === 'number') {
      addCandidate(source);
      return;
    }
    if (typeof source === 'object') {
      searchObject(source, 0);
    }
  });

  return Array.from(candidates);
};

const extractProductInfoUrlFromItem = (item: any): string | undefined => {
  if (!item) return undefined;

  const resolved = resolveProductInfoUrl(
    item?.resolvedInfoUrl,
    item?.productInfoUrl,
    item?.product_info_url,
    item?.product?.productInfoUrl,
    item?.product?.product_info_url,
    item?.product,
    item?.parentProduct,
    item?.configuration?.product,
    item?.configuration?.selectedProduct,
    item?.configuration?.selectedLevel2Product,
    item?.configuration?.level2Product,
    item?.level2Product,
    item?.level2_product
  );

  return sanitizeHttpUrl(resolved);
};

const extractParentLevel2InfoUrl = (item: any): string | undefined => {
  const resolved = resolveProductInfoUrl(
    item?.parentProduct,
    item?.product?.parentProduct,
    item?.configuration?.selectedLevel2Product,
    item?.configuration?.level2Product,
    item?.level2Product,
    item?.level2_product,
    item?.configuration?.selectedProduct?.parentProduct,
    item?.configuration?.selectedProduct?.level2Product
  );

  return sanitizeHttpUrl(resolved);
};

const attachInfoUrlForPdf = async <T extends Record<string, any>>(items: T[]): Promise<T[]> => {
  if (!items || items.length === 0) {
    return items;
  }

  const level2Index = new Map<string, { productInfoUrl?: string }>();
  const level3ToLevel2 = new Map<string, string>();
  const level2IdsToFetch = new Set<string>();
  const level3IdsToFetch = new Set<string>();

  items.forEach(item => {
    const level = determineBomItemLevel(item);

    if (level === 2) {
      const level2Id = extractBomProductId(item);
      if (!level2Id) {
        return;
      }

      const existingUrl = extractProductInfoUrlFromItem(item);
      if (existingUrl) {
        level2Index.set(level2Id, { productInfoUrl: existingUrl });
      } else {
        level2IdsToFetch.add(level2Id);
      }
    } else if (level === 3) {
      const parentLevel2Id = extractParentLevel2IdFromItem(item);
      if (parentLevel2Id) {
        if (!level2Index.has(parentLevel2Id)) {
          const parentUrl = extractParentLevel2InfoUrl(item);
          if (parentUrl) {
            level2Index.set(parentLevel2Id, { productInfoUrl: parentUrl });
          } else {
            level2IdsToFetch.add(parentLevel2Id);
          }
        }
      } else {
        const level3Id = extractBomProductId(item);
        if (level3Id) {
          level3IdsToFetch.add(level3Id);
        }
      }
    }
  });

  if (level3IdsToFetch.size > 0) {
    try {
      const { data: level3Rows, error: level3Error } = await supabase
        .from('products')
        .select('id, parent_product_id')
        .in('id', Array.from(level3IdsToFetch));

      if (level3Error) throw level3Error;

      (level3Rows || []).forEach(row => {
        const level3Id = coerceString((row as any)?.id);
        const parentId = coerceString((row as any)?.parent_product_id);

        if (level3Id && parentId) {
          level3ToLevel2.set(level3Id, parentId);
          if (!level2Index.has(parentId)) {
            level2IdsToFetch.add(parentId);
          }
        }
      });
    } catch (error) {
      console.warn('Could not resolve Level 2 parents for Level 3 BOM items:', error);
    }
  }

  if (level2IdsToFetch.size > 0) {
    try {
      const { data: level2Rows, error: level2Error } = await supabase
        .from('products')
        .select('id, product_info_url')
        .in('id', Array.from(level2IdsToFetch));

      if (level2Error) throw level2Error;

      (level2Rows || []).forEach(row => {
        const id = coerceString((row as any)?.id);
        if (!id) return;

        const url = sanitizeHttpUrl((row as any)?.product_info_url);
        if (url) {
          level2Index.set(id, { productInfoUrl: url });
        } else if (!level2Index.has(id)) {
          level2Index.set(id, { productInfoUrl: undefined });
        }
      });
    } catch (error) {
      console.warn('Could not fetch Level 2 product info URLs for BOM items:', error);
    }
  }

  return items.map(item => {
    const level = determineBomItemLevel(item);
    let parentLevel2Id = extractParentLevel2IdFromItem(item);

    if (level === 3 && !parentLevel2Id) {
      const level3Id = extractBomProductId(item);
      if (level3Id) {
        parentLevel2Id = level3ToLevel2.get(level3Id);
      }
    }

    const sanitizedExistingProductUrl =
      sanitizeHttpUrl((item?.product as any)?.productInfoUrl) ??
      sanitizeHttpUrl((item?.product as any)?.product_info_url);

    let resolvedInfoUrl: string | undefined;

    if (level === 2) {
      const level2Id = extractBomProductId(item);
      if (level2Id) {
        const entry = level2Index.get(level2Id);
        resolvedInfoUrl = entry?.productInfoUrl ?? sanitizedExistingProductUrl ?? extractProductInfoUrlFromItem(item);
      } else {
        resolvedInfoUrl = sanitizedExistingProductUrl ?? extractProductInfoUrlFromItem(item);
      }
    } else if (level === 3) {
      if (parentLevel2Id) {
        const entry = level2Index.get(parentLevel2Id);
        resolvedInfoUrl = entry?.productInfoUrl ?? extractParentLevel2InfoUrl(item);
      } else {
        resolvedInfoUrl = extractParentLevel2InfoUrl(item);
      }
    }

    const sanitizedResolved =
      level === 2
        ? sanitizeHttpUrl(resolvedInfoUrl) ??
          sanitizeHttpUrl(item.resolvedInfoUrl) ??
          sanitizedExistingProductUrl ??
          extractProductInfoUrlFromItem(item)
        : level === 3
          ? sanitizeHttpUrl(resolvedInfoUrl) ??
            sanitizeHttpUrl(item.resolvedInfoUrl) ??
            extractParentLevel2InfoUrl(item)
          : sanitizeHttpUrl(item.resolvedInfoUrl) ?? sanitizedExistingProductUrl;

    const mergedProduct =
      level === 2
        ? {
            ...(item?.product ?? {}),
            productInfoUrl: sanitizedResolved ?? sanitizedExistingProductUrl ?? undefined,
          }
        : item?.product;

    return {
      ...item,
      level: level ?? item.level,
      parentLevel2Id: parentLevel2Id ?? item.parentLevel2Id,
      product: mergedProduct,
      resolvedInfoUrl: sanitizedResolved,
    };
  });
};

const gatherSources = (slot: SpanAwareSlot): any[] => {
  const rawSlot = slot.rawSlot ?? slot;
  const config = slot.configuration ?? slot.level4Config ?? slot.level4Selections ?? rawSlot?.configuration ?? rawSlot?.level4Config ?? rawSlot?.level4Selections;
  return [slot, rawSlot, config, rawSlot?.configuration, rawSlot?.level4Config, rawSlot?.level4Selections].filter(Boolean);
};

const pickFirstNumber = (sources: any[], keys: string[]): number | undefined => {
  for (const source of sources) {
    for (const key of keys) {
      if (Object.prototype.hasOwnProperty.call(source, key)) {
        const value = coerceNumber(source[key]);
        if (value !== undefined) {
          return value;
        }
      }
    }
  }
  return undefined;
};

const pickFirstBoolean = (sources: any[], keys: string[]): boolean | undefined => {
  for (const source of sources) {
    for (const key of keys) {
      if (Object.prototype.hasOwnProperty.call(source, key)) {
        const value = coerceBoolean(source[key]);
        if (value !== undefined) {
          return value;
        }
      }
    }
  }
  return undefined;
};

const pickFirstString = (sources: any[], keys: string[]): string | undefined => {
  for (const source of sources) {
    for (const key of keys) {
      if (Object.prototype.hasOwnProperty.call(source, key)) {
        const value = coerceString(source[key]);
        if (value) {
          return value;
        }
      }
    }
  }
  return undefined;
};

const resolveSlotNumber = (slot: SpanAwareSlot, index: number): number => {
  const sources = gatherSources(slot);
  const explicit = pickFirstNumber(sources, ['slot', 'slotNumber', 'position', 'slot_index']);
  if (explicit !== undefined) {
    return explicit;
  }
  return index + 1;
};

const resolveSpanDetails = (slot: SpanAwareSlot) => {
  const sources = gatherSources(slot);
  const span = pickFirstNumber(sources, [
    'slotSpan',
    'slot_span',
    'span',
    'spanSize',
    'span_size',
    'slotRequirement',
    'slot_requirement',
    'slotSpanCount',
    'slot_span_count',
    'slotCount',
    'slot_count',
    'spanLength',
    'span_length',
  ]) ?? 1;

  const spanIndex = pickFirstNumber(sources, [
    'spanIndex',
    'span_index',
    'spanPosition',
    'span_position',
    'spanSlotIndex',
    'span_slot_index',
    'spanOffset',
    'span_offset',
    'slotOffset',
    'slot_offset',
  ]);

  const primarySlot = pickFirstNumber(sources, [
    'primarySlot',
    'primary_slot',
    'primarySpanSlot',
    'primary_span_slot',
    'spanRootSlot',
    'span_root_slot',
    'rootSlot',
    'root_slot',
    'originSlot',
    'origin_slot',
  ]);

  const sharedFromSlot = pickFirstNumber(sources, [
    'sharedFromSlot',
    'shared_from_slot',
    'bushingPairSlot',
    'bushing_pair_slot',
    'spanFromSlot',
    'span_from_slot',
    'derivedFromSlot',
    'derived_from_slot',
    'sourceSlot',
    'source_slot',
  ]);

  const secondaryFlag = pickFirstBoolean(sources, [
    'isSpanReplica',
    'is_span_replica',
    'isSecondarySpanSlot',
    'is_secondary_span_slot',
    'isSpanSecondary',
    'is_span_secondary',
    'isSpanContinuation',
    'is_span_continuation',
    'isSecondarySpan',
    'is_secondary_span',
  ]) || false;

  return {
    span: span > 0 ? span : 1,
    spanIndex,
    primarySlot,
    sharedFromSlot,
    secondaryFlag,
  };
};

const resolveCardKey = (slot: SpanAwareSlot, cardName: string, partNumber: string): string => {
  const sources = gatherSources(slot);
  const idCandidate = pickFirstString(sources, [
    'level4BomItemId',
    'level4_bom_item_id',
    'bomItemId',
    'bom_item_id',
    'bom_item',
    'level4BomItem',
    'level4_bom_item',
    'level4ItemId',
    'level4_item_id',
    'cardId',
    'card_id',
    'id',
    'product_id',
  ]);

  if (idCandidate) {
    return idCandidate;
  }

  if (partNumber || cardName) {
    return `${partNumber || ''}|${cardName || ''}`.toLowerCase();
  }

  return 'unknown-card';
};

const resolveLevel4BomItemId = (slot: SpanAwareSlot): string | undefined => {
  const sources = gatherSources(slot);
  const idCandidate = pickFirstString(sources, [
    'level4BomItemId',
    'level4_bom_item_id',
    'bomItemId',
    'bom_item_id',
    'bom_item',
    'payloadBomItemId',
    'payload_bom_item_id',
    'configurationBomItemId',
    'configuration_bom_item_id',
    'bomId',
    'bom_id',
    'level4ItemId',
    'level4_item_id',
  ]);

  if (idCandidate) {
    return idCandidate;
  }

  const raw = sources.find(source => typeof source?.id === 'string' && source.id.trim().length > 0) as
    | { id: string }
    | undefined;
  if (raw?.id) {
    return String(raw.id).trim();
  }

  return undefined;
};

const dedupeSpanAwareSlots = <T extends SpanAwareSlot>(slots: T[]): T[] => {
  const seenKeys = new Set<string>();
  const lastPrimaryByCard = new Map<string, number>();
  const seenLevel4IdsByCard = new Map<string, Set<string>>();

  const markPrimary = (cardKey: string, slotNumber: number, dedupeKey: string, level4Id?: string) => {
    seenKeys.add(dedupeKey);
    lastPrimaryByCard.set(cardKey, slotNumber);

    if (!level4Id) return;

    const existing = seenLevel4IdsByCard.get(cardKey) ?? new Set<string>();
    existing.add(level4Id);
    seenLevel4IdsByCard.set(cardKey, existing);
  };

  return slots.filter((entry, index) => {
    const slotNumber = resolveSlotNumber(entry, index);
    const rawSlot = (entry.rawSlot ?? entry) as any;
    const cardName = coerceString(entry.cardName || rawSlot?.cardName || entry.name || rawSlot?.name || entry.product?.name || rawSlot?.product?.name) || '';
    const partNumber = coerceString(
      entry.partNumber ||
      (entry.product as any)?.partNumber ||
      (entry.product as any)?.part_number ||
      rawSlot?.partNumber ||
      rawSlot?.product?.partNumber ||
      rawSlot?.product?.part_number
    ) || '';

    const { span, spanIndex, primarySlot, sharedFromSlot, secondaryFlag } = resolveSpanDetails(entry);

    const isSpan = span > 1 || spanIndex !== undefined || sharedFromSlot !== undefined || secondaryFlag;

    const cardKey = resolveCardKey(entry, cardName, partNumber);
    const level4Id = resolveLevel4BomItemId(entry);

    const anchorSlot = (() => {
      if (typeof primarySlot === 'number') return primarySlot;
      if (typeof sharedFromSlot === 'number') return sharedFromSlot;
      return slotNumber;
    })();

    const dedupeKey = `${cardKey}|${anchorSlot}`;

    const priorPrimary = lastPrimaryByCard.get(cardKey);

    let isSecondary = secondaryFlag;

    if (typeof spanIndex === 'number' && spanIndex > 0) {
      isSecondary = true;
    }

    if (typeof primarySlot === 'number' && primarySlot !== slotNumber) {
      isSecondary = true;
    }

    if (typeof sharedFromSlot === 'number' && sharedFromSlot !== slotNumber) {
      isSecondary = true;
    }

    if (isSpan && typeof priorPrimary === 'number' && slotNumber > priorPrimary && slotNumber - priorPrimary < span) {
      isSecondary = true;
    }

    if (isSpan && slotNumber !== anchorSlot && slotNumber > anchorSlot) {
      isSecondary = true;
    }

    if (!isSpan) {
      if (level4Id) {
        const seenForCard = seenLevel4IdsByCard.get(cardKey);
        if (seenForCard?.has(level4Id)) {
          return false;
        }
      }

      markPrimary(cardKey, slotNumber, dedupeKey, level4Id);
      return true;
    }

    if (level4Id) {
      const seenForCard = seenLevel4IdsByCard.get(cardKey);
      if (seenForCard?.has(level4Id)) {
        return false;
      }
    }

    if (isSecondary) {
      return false;
    }

    if (seenKeys.has(dedupeKey)) {
      return false;
    }

    markPrimary(cardKey, slotNumber, dedupeKey, level4Id);
    return true;
  });
};

export const generateQuotePDF = async (
  bomItems: BOMItem[],
  quoteInfo: Partial<Quote>,
  canSeePrices: boolean = true,
  action: 'view' | 'download' = 'download'
): Promise<void> => {
  // Create a new window for PDF generation - name it based on action
  const windowName = action === 'view' ? 'Quote_View' : 'Quote_Download';
  const printWindow = window.open('', windowName);
  if (!printWindow) return;

  const totalPrice = bomItems
    .filter(item => item.enabled)
    .reduce((total, item) => total + (item.product.price * item.quantity), 0);

  const normalizePercentage = (value?: number | null) => {
    if (value === null || value === undefined) {
      return 0;
    }

    const absolute = Math.abs(value);
    if (absolute > 0 && absolute <= 1) {
      return value * 100;
    }

    return value;
  };

  const originalTotal = typeof quoteInfo?.original_quote_value === 'number' && quoteInfo.original_quote_value > 0
    ? quoteInfo.original_quote_value
    : totalPrice;

  const requestedDiscountPercent = normalizePercentage(quoteInfo?.requested_discount);
  const approvedDiscountPercent = typeof quoteInfo?.approved_discount === 'number'
    ? normalizePercentage(quoteInfo.approved_discount)
    : undefined;

  const effectiveDiscountPercent = typeof approvedDiscountPercent === 'number'
    ? approvedDiscountPercent
    : requestedDiscountPercent;

  const discountedValueFromQuote = typeof quoteInfo?.discounted_value === 'number' && quoteInfo.discounted_value > 0
    ? quoteInfo.discounted_value
    : undefined;

  const hasEffectivePercent = effectiveDiscountPercent > 0;

  const derivedFinalTotal = discountedValueFromQuote !== undefined
    ? discountedValueFromQuote
    : hasEffectivePercent
      ? originalTotal * (1 - (effectiveDiscountPercent / 100))
      : originalTotal;

  const finalTotal = Number.isFinite(derivedFinalTotal)
    ? Math.max(derivedFinalTotal, 0)
    : originalTotal;

  const discountAmount = Math.max(originalTotal - finalTotal, 0);
  const hasDiscount = discountAmount > 0.01 || effectiveDiscountPercent > 0.01;
  const normalizedQuoteFields = parseQuoteFieldsValue(quoteInfo?.quote_fields);
  const additionalQuoteInfo =
    extractAdditionalQuoteInformation(quoteInfo, normalizedQuoteFields) ?? '';

  const resolvedCurrency = (() => {
    const raw = typeof quoteInfo?.currency === 'string' ? quoteInfo.currency.trim().toUpperCase() : '';
    return /^[A-Z]{3}$/.test(raw) ? raw : 'USD';
  })();

  const currencyFormatter = (() => {
    try {
      return new Intl.NumberFormat('en-US', {
        style: 'currency',
        currency: resolvedCurrency,
        minimumFractionDigits: 2,
        maximumFractionDigits: 2,
      });
    } catch {
      return new Intl.NumberFormat('en-US', {
        style: 'currency',
        currency: 'USD',
        minimumFractionDigits: 2,
        maximumFractionDigits: 2,
      });
    }
  })();

  const formatCurrency = (value: number) => {
    const numeric = Number.isFinite(value) ? value : 0;
    return currencyFormatter.format(numeric);
  };

  const formatPercent = (value: number) => {
    const absolute = Math.abs(value);
    const hasFraction = Math.abs(absolute - Math.trunc(absolute)) > 0.001;
    return new Intl.NumberFormat('en-US', {
      minimumFractionDigits: hasFraction ? 1 : 0,
      maximumFractionDigits: 2,
    }).format(value);
  };

  // Fetch Terms & Conditions and settings from database
  let termsAndConditions = '';

  const sanitizeTermsParagraph = (paragraph: string) =>
    paragraph
      .trim()
      .replace(/&/g, '&amp;')
      .replace(/</g, '&lt;')
      .replace(/>/g, '&gt;');

  type TermsBlock =
    | { type: 'heading'; text: string }
    | { type: 'content'; html: string };

  const isLikelyTermsHeading = (value: string) => {
    const trimmed = value.trim();
    if (!trimmed) return false;

    const hasLetters = /[a-zA-Z]/.test(trimmed);
    const hasLowercase = /[a-z]/.test(trimmed);
    const isAllCaps = hasLetters && !hasLowercase;
    const startsWithNumber = /^\d{1,3}(?:[A-Z]?)[).\-\s]+/.test(trimmed);

    if (startsWithNumber) {
      const withoutNumber = trimmed.replace(/^\d{1,3}(?:[A-Z]?)[).\-\s]+/, '');
      if (!withoutNumber) {
        return true;
      }
      const headingPart = withoutNumber.trim();
      const headingHasLetters = /[a-zA-Z]/.test(headingPart);
      const headingHasLowercase = /[a-z]/.test(headingPart);
      if (headingHasLetters && !headingHasLowercase) {
        return true;
      }
    }

    if (isAllCaps) {
      return true;
    }

    return false;
  };

  const buildPlainTextTermsBlocks = (content: string): TermsBlock[] => {
    const normalized = content.replace(/\r\n/g, '\n');
    const lines = normalized.split('\n');
    const paragraphs: string[] = [];
    let buffer: string[] = [];

    const flushBuffer = () => {
      if (buffer.length === 0) return;
      const combined = buffer.join(' ').trim();
      if (combined) {
        paragraphs.push(combined);
      }
      buffer = [];
    };

    lines.forEach(rawLine => {
      const line = rawLine.trim();
      if (!line) {
        flushBuffer();
        return;
      }

      if (buffer.length > 0 && /[.!?]$/.test(buffer[buffer.length - 1])) {
        flushBuffer();
      }

      buffer.push(line);
    });

    flushBuffer();

    if (paragraphs.length === 0) {
      return [
        {
          type: 'content',
          html: `<p>${sanitizeTermsParagraph(content).replace(/\r?\n/g, '<br />')}</p>`,
        },
      ];
    }

    const blocks: TermsBlock[] = [];

    paragraphs.forEach(paragraph => {
      if (isLikelyTermsHeading(paragraph)) {
        blocks.push({ type: 'heading', text: paragraph });
        return;
      }

      const headingMatch = paragraph.match(/^(.{1,120}?)(?:\s*[.:\-]\s+)(.+)$/);
      if (headingMatch) {
        const candidateHeading = headingMatch[1].trim();
        const remainder = headingMatch[2].trim();

        if (candidateHeading && isLikelyTermsHeading(candidateHeading)) {
          blocks.push({ type: 'heading', text: candidateHeading });
          if (remainder) {
            blocks.push({
              type: 'content',
              html: `<p>${sanitizeTermsParagraph(remainder)}</p>`,
            });
          }
          return;
        }
      }

      blocks.push({
        type: 'content',
        html: `<p>${sanitizeTermsParagraph(paragraph)}</p>`,
      });
    });

    return blocks;
  };

  const sanitizeAllowedElement = (element: HTMLElement) => {
    const allowedTags = new Set([
      'P',
      'UL',
      'OL',
      'LI',
      'TABLE',
      'THEAD',
      'TBODY',
      'TFOOT',
      'TR',
      'TH',
      'TD',
      'BR',
      'EM',
      'STRONG',
      'B',
      'I',
      'U',
      'SPAN',
      'A',
    ]);

    const walker = document.createTreeWalker(element, NodeFilter.SHOW_ELEMENT, null);
    const toRemove: Element[] = [];

    while (walker.nextNode()) {
      const current = walker.currentNode as HTMLElement;
      if (!allowedTags.has(current.tagName.toUpperCase())) {
        toRemove.push(current);
        continue;
      }

      Array.from(current.attributes).forEach(attr => {
        const name = attr.name.toLowerCase();
        if (name === 'href') {
          const href = current.getAttribute('href');
          if (!href || !/^https?:/i.test(href)) {
            current.removeAttribute('href');
          }
          return;
        }

        if (name === 'target') {
          const target = current.getAttribute('target');
          if (target && ['_blank', '_self'].includes(target)) {
            return;
          }
          current.removeAttribute('target');
          return;
        }

        if (name === 'rel') {
          return;
        }

        current.removeAttribute(attr.name);
      });
    }

    toRemove.forEach(el => {
      const parent = el.parentElement;
      if (!parent) {
        el.remove();
        return;
      }
      while (el.firstChild) {
        parent.insertBefore(el.firstChild, el);
      }
      el.remove();
    });
  };

  const extractHeadingFromParagraphElement = (element: HTMLElement): string | null => {
    const firstChild = element.firstChild;
    if (!firstChild) return null;

    if (firstChild.nodeType !== Node.ELEMENT_NODE) {
      const text = firstChild.textContent?.trim() || '';
      if (text && isLikelyTermsHeading(text)) {
        firstChild.textContent = '';
        return text;
      }
      return null;
    }

    const firstElement = firstChild as HTMLElement;
    const tagName = firstElement.tagName.toUpperCase();
    if (tagName === 'STRONG' || tagName === 'B' || tagName === 'SPAN') {
      const text = firstElement.textContent?.trim() || '';
      if (text && isLikelyTermsHeading(text)) {
        element.removeChild(firstElement);
        return text;
      }
    }

    return null;
  };

  const buildHtmlTermsBlocks = (content: string): TermsBlock[] | null => {
    if (typeof document === 'undefined') {
      return null;
    }

    try {
      const tempContainer = document.createElement('div');
      tempContainer.innerHTML = content;

      const blocks: TermsBlock[] = [];

      const pushHeading = (text: string) => {
        const normalized = text.trim();
        if (!normalized) return;
        blocks.push({ type: 'heading', text: normalized });
      };

      const pushContent = (html: string) => {
        const trimmed = html.trim();
        if (!trimmed) return;
        blocks.push({ type: 'content', html: trimmed });
      };

      const processNode = (node: Node) => {
        if (node.nodeType === Node.ELEMENT_NODE) {
          const element = node as HTMLElement;
          const tagName = element.tagName.toUpperCase();

          if (/^H[1-6]$/.test(tagName)) {
            pushHeading(element.textContent || '');
            return;
          }

          if (tagName === 'P') {
            const clone = element.cloneNode(true) as HTMLElement;
            sanitizeAllowedElement(clone);
            const headingText = extractHeadingFromParagraphElement(clone);
            if (headingText) {
              pushHeading(headingText);
            }
            const html = clone.innerHTML.trim();
            if (html) {
              pushContent(`<p>${html}</p>`);
            }
            return;
          }

          if (tagName === 'UL' || tagName === 'OL' || tagName === 'TABLE') {
            const clone = element.cloneNode(true) as HTMLElement;
            sanitizeAllowedElement(clone);
            pushContent(clone.outerHTML);
            return;
          }

          if ((tagName === 'STRONG' || tagName === 'B') && isLikelyTermsHeading(element.textContent || '')) {
            pushHeading(element.textContent || '');
            return;
          }

          const childNodes = Array.from(element.childNodes);
          if (childNodes.length === 0) {
            const text = element.textContent?.trim();
            if (text) {
              pushContent(`<p>${escapeHtml(text)}</p>`);
            }
            return;
          }

          childNodes.forEach(processNode);
          return;
        }

        if (node.nodeType === Node.TEXT_NODE) {
          const text = node.textContent?.trim();
          if (text) {
            pushContent(`<p>${escapeHtml(text)}</p>`);
          }
        }
      };

      Array.from(tempContainer.childNodes).forEach(processNode);
      if (blocks.length === 0) {
        return null;
      }

      return blocks;
    } catch (error) {
      console.warn('Could not normalize Terms & Conditions HTML for PDF:', error);
      return null;
    }
  };

  const fallbackMeasureTermsBlockHeight = (block: TermsBlock): number => {
    if (block.type === 'heading') {
      return 140;
    }

    const textContent = block.html.replace(/<[^>]+>/g, ' ').replace(/\s+/g, ' ').trim();
    if (!textContent) {
      return 80;
    }

    const wordCount = textContent.split(/\s+/).length;
    const charCount = textContent.length;
    const paragraphCount = (block.html.match(/<p\b/gi) || []).length;
    const breakCount = (block.html.match(/<br\s*\/?\s*>/gi) || []).length;
    const listItemCount = (block.html.match(/<li\b/gi) || []).length;
    const tableRowCount = (block.html.match(/<tr\b/gi) || []).length;
    const hasTable = /<table/i.test(block.html);
    const hasList = /<(ul|ol)/i.test(block.html);
    const blockquoteCount = (block.html.match(/<(blockquote|pre)\b/gi) || []).length;

    let height = Math.max(wordCount * 3, Math.ceil(charCount * 0.85), 90);

    if (paragraphCount > 1) {
      height += (paragraphCount - 1) * 32;
    }

    if (breakCount > 0) {
      height += breakCount * 18;
    }

    if (hasList) {
      height += 48 + listItemCount * 24;
    }

    if (hasTable) {
      height += 160 + Math.max(tableRowCount, 1) * 48;
    }

    if (blockquoteCount > 0) {
      height += blockquoteCount * 72;
    }

    return height;
  };

  const TERMS_COLUMN_WIDTH = 348;
  const TERMS_SECTION_SPACING = 44;
  const TERMS_MAX_COLUMN_HEIGHT = 960;

  const createTermsMeasurementContext = () => {
    if (typeof document === 'undefined') {
      return {
        measure: (block: TermsBlock) => fallbackMeasureTermsBlockHeight(block),
        dispose: () => {},
      };
    }

    const measurementRoot = document.createElement('div');
    measurementRoot.setAttribute('data-terms-measure', 'true');
    measurementRoot.style.position = 'absolute';
    measurementRoot.style.left = '-9999px';
    measurementRoot.style.top = '0';
    measurementRoot.style.width = `${TERMS_COLUMN_WIDTH}px`;
    measurementRoot.style.visibility = 'hidden';
    measurementRoot.style.pointerEvents = 'none';
    measurementRoot.style.fontSize = '10px';
    measurementRoot.style.lineHeight = '1.6';
    measurementRoot.style.fontFamily = "'Inter', 'Helvetica Neue', Arial, sans-serif";
    measurementRoot.style.color = '#475569';
    measurementRoot.style.boxSizing = 'border-box';
    measurementRoot.style.padding = '0';
    measurementRoot.style.margin = '0';
    measurementRoot.style.whiteSpace = 'normal';
    measurementRoot.style.wordBreak = 'break-word';

    const applyContentStyles = (element: HTMLElement) => {
      element.querySelectorAll('p').forEach(paragraph => {
        const target = paragraph as HTMLElement;
        target.style.margin = '0 0 10px';
        target.style.fontSize = '10px';
        target.style.lineHeight = '1.6';
        target.style.color = '#475569';
      });

      element.querySelectorAll('ul, ol').forEach(list => {
        const target = list as HTMLElement;
        target.style.margin = '0 0 12px 18px';
        target.style.padding = '0';
      });

      element.querySelectorAll('li').forEach(item => {
        const target = item as HTMLElement;
        target.style.marginBottom = '6px';
      });

      element.querySelectorAll('table').forEach(table => {
        const target = table as HTMLElement;
        target.style.width = '100%';
        target.style.borderCollapse = 'collapse';
        target.style.margin = '6px 0 12px';
      });

      element.querySelectorAll('th, td').forEach(cell => {
        const target = cell as HTMLElement;
        target.style.border = '1px solid #cbd5f5';
        target.style.padding = '6px 8px';
        target.style.textAlign = 'left';
        target.style.fontSize = '10px';
        target.style.lineHeight = '1.6';
      });

      element.querySelectorAll('strong').forEach(strong => {
        const target = strong as HTMLElement;
        target.style.fontWeight = '600';
        target.style.color = '#0f172a';
      });

      element.querySelectorAll('a').forEach(link => {
        const target = link as HTMLElement;
        target.style.color = '#2563eb';
        target.style.textDecoration = 'none';
      });
    };

    document.body.appendChild(measurementRoot);

    return {
      measure: (block: TermsBlock) => {
        const wrapper = document.createElement('div');
        wrapper.style.display = 'block';
        wrapper.style.width = '100%';
        wrapper.style.boxSizing = 'border-box';
        wrapper.style.padding = '0';
        wrapper.style.margin = '0';
        wrapper.style.breakInside = 'avoid';
        wrapper.style.pageBreakInside = 'avoid';

        if (block.type === 'heading') {
          const heading = document.createElement('div');
          heading.textContent = block.text;
          heading.style.fontSize = '10px';
          heading.style.fontWeight = '700';
          heading.style.letterSpacing = '0.08em';
          heading.style.textTransform = 'uppercase';
          heading.style.color = '#0f172a';
          heading.style.margin = '14px 0 6px';
          wrapper.appendChild(heading);
        } else {
          wrapper.innerHTML = block.html;
        }

        applyContentStyles(wrapper);
        measurementRoot.appendChild(wrapper);
        const rect = wrapper.getBoundingClientRect();
        measurementRoot.removeChild(wrapper);

        const measuredHeight = Math.ceil(rect.height);
        const allowance = block.type === 'heading' ? 28 : 18;

        return Math.max(measuredHeight + allowance, block.type === 'heading' ? 72 : 40);
      },
      dispose: () => {
        if (measurementRoot.parentElement) {
          measurementRoot.parentElement.removeChild(measurementRoot);
        }
      },
    };
  };

  const splitOversizedContentBlock = (block: TermsBlock): TermsBlock[] => {
    if (block.type !== 'content') {
      return [block];
    }

    const paragraphFragments = block.html
      .split(/<\/p>/i)
      .map(fragment => fragment.trim())
      .filter(fragment => fragment.length > 0)
      .map(fragment => (fragment.endsWith('</p>') ? fragment : `${fragment}</p>`));

    if (paragraphFragments.length > 1) {
      return paragraphFragments.map(html => ({ type: 'content', html }));
    }

    const listMatch = block.html.match(/^<(ul|ol)([^>]*)>([\s\S]*)<\/\1>$/i);
    if (listMatch) {
      const listTag = listMatch[1].toLowerCase();
      const listAttributes = listMatch[2] || '';
      const listBody = listMatch[3] || '';
      const listItems = listBody.match(/<li[^>]*>[\s\S]*?<\/li>/gi) || [];
      if (listItems.length > 1) {
        const normalizedAttributes = listAttributes
          .replace(/\s+/g, ' ')
          .replace(/\s*start\s*=\s*"?\d+"?/gi, '')
          .trim();

        const attributeSuffix = normalizedAttributes ? ` ${normalizedAttributes}` : '';

        let startValue = 1;
        if (listTag === 'ol') {
          const explicitStart = listAttributes.match(/start\s*=\s*"?(\d+)"?/i);
          if (explicitStart) {
            const parsedStart = parseInt(explicitStart[1], 10);
            if (!Number.isNaN(parsedStart)) {
              startValue = parsedStart;
            }
          }
        }

        return listItems.map((item, index) => {
          const startAttribute = listTag === 'ol' ? ` start="${startValue + index}"` : '';
          return {
            type: 'content',
            html: `<${listTag}${attributeSuffix}${startAttribute}>${item}</${listTag}>`,
          };
        });
      }
    }

    const breakFragments = block.html
      .split(/<br\s*\/?\s*>/i)
      .map(fragment => fragment.trim())
      .filter(fragment => fragment.length > 0)
      .map(fragment => `<p>${fragment}</p>`);

    if (breakFragments.length > 1) {
      return breakFragments.map(html => ({ type: 'content', html }));
    }

    return [block];
  };

  const renderTermsColumns = (blocks: TermsBlock[]): { html: string; columnCount: number } => {
    if (blocks.length === 0) {
      return { html: '', columnCount: 0 };
    }

    const sections: TermsBlock[][] = [];
    blocks.forEach(block => {
      if (block.type === 'heading') {
        sections.push([block]);
        return;
      }

      const lastSection = sections[sections.length - 1];
      if (lastSection) {
        lastSection.push(block);
      } else {
        sections.push([block]);
      }
    });

    const headingState = { count: 0 };
    const renderBlock = (block: TermsBlock): string => {
      if (block.type === 'heading') {
        const headingClass = `terms-heading${headingState.count === 0 ? ' terms-heading--intro' : ''}`;
        headingState.count += 1;
        return `<h3 class="${headingClass}">${escapeHtml(block.text)}</h3>`;
      }

      return block.html;
    };

    const measurement = createTermsMeasurementContext();
    const heightCache = new Map<TermsBlock, number>();

    const ensureMeasured = (block: TermsBlock): number => {
      const cached = heightCache.get(block);
      if (typeof cached === 'number') {
        return cached;
      }

      const measured = measurement.measure(block);
      heightCache.set(block, measured);
      return measured;
    };

    const expandedSections = sections.map(section => {
      const expanded: TermsBlock[] = [];

      section.forEach(block => {
        if (block.type === 'content') {
          const blockHeight = ensureMeasured(block);
          if (blockHeight > TERMS_MAX_COLUMN_HEIGHT) {
            const splitBlocks = splitOversizedContentBlock(block);
            if (splitBlocks.length > 1) {
              splitBlocks.forEach(splitBlock => {
                const measuredSplit = ensureMeasured(splitBlock);
                if (measuredSplit > TERMS_MAX_COLUMN_HEIGHT) {
                  const deeperSplit = splitOversizedContentBlock(splitBlock);
                  if (deeperSplit.length > 1) {
                    deeperSplit.forEach(item => {
                      ensureMeasured(item);
                      expanded.push(item);
                    });
                    return;
                  }
                }
                expanded.push(splitBlock);
              });
              return;
            }
          }
        }

        expanded.push(block);
      });

      return expanded;
    });

<<<<<<< HEAD
    type ColumnBuffer = { blocks: TermsBlock[]; height: number };
    const createColumn = (): ColumnBuffer => ({ blocks: [], height: 0 });

    type PageBuffer = { columns: [ColumnBuffer, ColumnBuffer] };
    const pages: PageBuffer[] = [{ columns: [createColumn(), createColumn()] }];

    let currentPage = pages[0];
    let currentColumnIndex = 0;

    const advanceColumn = () => {
      if (currentColumnIndex === 0) {
        currentColumnIndex = 1;
      } else {
        const nextPage: PageBuffer = { columns: [createColumn(), createColumn()] };
        pages.push(nextPage);
        currentPage = nextPage;
        currentColumnIndex = 0;
      }
    };

    const computeHeadingGuard = (blockHeight: number, nextHeight?: number) => {
      if (!nextHeight || blockHeight >= TERMS_MAX_COLUMN_HEIGHT) {
        return 0;
      }

      const remaining = TERMS_MAX_COLUMN_HEIGHT - blockHeight;
      if (remaining <= 0) {
        return 0;
      }

      return Math.min(nextHeight, remaining);
    };

    const placeBlock = (
      block: TermsBlock,
      blockHeight: number,
      context: { isSectionStart: boolean; nextHeight?: number },
    ) => {
      const headingGuard = computeHeadingGuard(blockHeight, context.nextHeight);
      let attempts = 0;

      while (attempts < 16) {
        attempts += 1;
        const column = currentPage.columns[currentColumnIndex];
        const needsSectionSpacing = context.isSectionStart && column.blocks.length > 0;
        const spacing = needsSectionSpacing ? TERMS_SECTION_SPACING : 0;
        const required = column.height + spacing + blockHeight + headingGuard;

        if (required <= TERMS_MAX_COLUMN_HEIGHT || column.blocks.length === 0) {
          if (needsSectionSpacing) {
            column.height += TERMS_SECTION_SPACING;
          }

          column.blocks.push(block);
          column.height += blockHeight;
          return;
        }

        advanceColumn();
      }

      const fallbackColumn = currentPage.columns[currentColumnIndex];
      const needsSpacing = context.isSectionStart && fallbackColumn.blocks.length > 0;
      if (needsSpacing) {
        fallbackColumn.height += TERMS_SECTION_SPACING;
      }
      fallbackColumn.blocks.push(block);
      fallbackColumn.height += Math.min(blockHeight, TERMS_MAX_COLUMN_HEIGHT);
=======
    const columns: TermsBlock[][] = [];
    let currentColumn: TermsBlock[] = [];
    let currentColumnHeight = 0;

    const pushCurrentColumn = () => {
      if (currentColumn.length > 0) {
        columns.push(currentColumn);
        currentColumn = [];
        currentColumnHeight = 0;
      }
>>>>>>> d1d0429a
    };

    expandedSections.forEach(section => {
      const sectionHeights = section.map(block => ensureMeasured(block));

      section.forEach((block, index) => {
        const blockHeight = sectionHeights[index];
<<<<<<< HEAD
        const nextHeight = sectionHeights[index + 1];

        if (blockHeight > TERMS_MAX_COLUMN_HEIGHT && block.type === 'content') {
          const splitBlocks = splitOversizedContentBlock(block);
          if (splitBlocks.length > 1) {
            const splitHeights = splitBlocks.map(splitBlock => ensureMeasured(splitBlock));
            splitBlocks.forEach((splitBlock, splitIndex) => {
              const splitNextHeight = splitHeights[splitIndex + 1] ?? nextHeight;
              placeBlock(splitBlock, splitHeights[splitIndex], {
                isSectionStart: index === 0 && splitIndex === 0,
                nextHeight: splitNextHeight,
              });
            });
            return;
          }
        }

        placeBlock(block, blockHeight, {
          isSectionStart: index === 0,
          nextHeight,
        });
      });
    });

    measurement.dispose();

    const renderedPages = pages
      .map((page, pageIndex) => {
        const [leftColumn, rightColumn] = page.columns;
        const isSingleColumnPage = rightColumn.blocks.length === 0;
        const classes = [
          'terms-columns-set',
          isSingleColumnPage ? 'terms-columns-set--single' : '',
          pageIndex < pages.length - 1 ? 'terms-columns-set--paged' : '',
        ].filter(Boolean);

        const columnMarkup = [leftColumn, rightColumn]
          .filter((columnBuffer, columnIdx) => columnBuffer.blocks.length > 0 || columnIdx === 0)
          .map(columnBuffer => {
            if (columnBuffer.blocks.length === 0) {
              return '';
            }

            return `<div class="terms-column">${columnBuffer.blocks.map(renderBlock).join('')}</div>`;
          })
          .join('');

        if (!columnMarkup) {
          return '';
        }

        return `<div class="${classes.join(' ')}">${columnMarkup}</div>`;
      })
      .filter(Boolean);

    if (renderedPages.length === 0) {
      const html = blocks.map(renderBlock).join('').trim();
      return { html, columnCount: 1 };
    }

    const html = renderedPages.join('').trim();
    const hasSecondColumn = pages.some(page => page.columns[1].blocks.length > 0);
=======
        const nextHeight = sectionHeights[index + 1] ?? 0;
        const isFirstInSection = index === 0;

        if (isFirstInSection && currentColumn.length > 0) {
          const required = blockHeight + (block.type === 'heading' ? nextHeight : 0) + TERMS_SECTION_SPACING;
          if (currentColumnHeight + required > TERMS_MAX_COLUMN_HEIGHT) {
            pushCurrentColumn();
          } else {
            currentColumnHeight += TERMS_SECTION_SPACING;
          }
        } else if (currentColumn.length > 0 && currentColumnHeight + blockHeight > TERMS_MAX_COLUMN_HEIGHT) {
          pushCurrentColumn();
        }

        if (
          block.type === 'heading' &&
          currentColumn.length > 0 &&
          currentColumnHeight + blockHeight + Math.min(nextHeight || 0, 160) > TERMS_MAX_COLUMN_HEIGHT
        ) {
          pushCurrentColumn();
        }

        currentColumn.push(block);
        currentColumnHeight += blockHeight;
      });
    });

    pushCurrentColumn();
    measurement.dispose();

    if (columns.length === 0) {
      const html = blocks.map(renderBlock).join('').trim();
      return { html, columnCount: 1 };
    }

    const pages: TermsBlock[][][] = [];
    for (let i = 0; i < columns.length; i += 2) {
      const leftColumn = columns[i];
      const rightColumn = columns[i + 1] || [];
      pages.push([leftColumn, rightColumn]);
    }

    const html = pages
      .map((pageColumns, pageIndex) => {
        const [leftColumn, rightColumn] = pageColumns;
        const isSingleColumnPage = rightColumn.length === 0;
        const classes = [
          'terms-columns-set',
          isSingleColumnPage ? 'terms-columns-set--single' : '',
          pageIndex < pages.length - 1 ? 'terms-columns-set--paged' : '',
        ].filter(Boolean);

        const columnMarkup = [leftColumn, rightColumn]
          .filter((columnBlocks, columnIndex) => columnBlocks.length > 0 || columnIndex === 0)
          .map(columnBlocks => {
            if (columnBlocks.length === 0) {
              return '';
            }

            return `<div class="terms-column">${columnBlocks.map(renderBlock).join('')}</div>`;
          })
          .join('');

        return `<div class="${classes.join(' ')}">${columnMarkup}</div>`;
      })
      .join('')
      .trim();

    const hasSecondColumn = pages.some(([, rightColumn]) => rightColumn.length > 0);
>>>>>>> d1d0429a

    return { html, columnCount: hasSecondColumn ? 2 : 1 };
  };

  const formatTermsAndConditions = (content: string): { html: string; columnCount: number } => {
    if (!content) {
      return { html: '', columnCount: 0 };
    }

    const trimmed = content.trim();
    if (!trimmed) {
      return { html: '', columnCount: 0 };
    }

    const hasHtmlTags = /<[^>]+>/.test(trimmed);
    if (hasHtmlTags) {
      const normalizedBlocks = buildHtmlTermsBlocks(trimmed);
      if (normalizedBlocks) {
        return renderTermsColumns(normalizedBlocks);
      }

      const textOnly = trimmed.replace(/<[^>]+>/g, ' ');
      return renderTermsColumns(buildPlainTextTermsBlocks(textOnly));
    }

    return renderTermsColumns(buildPlainTextTermsBlocks(trimmed));
  };
  let companyName = 'QUALITROL';
  let companyLogoUrl = '';
  let expiresDays = 30;
  let quoteFieldsForPDF: any[] = [];
  
  try {
    const { data: termsData, error: termsError } = await supabase
      .from('legal_pages')
      .select('content')
      .eq('slug', 'quote_terms')
      .single();
    
    if (!termsError && termsData) {
      termsAndConditions = termsData.content;
    }

    // Fetch company settings
    const { data: settingsData } = await supabase
      .from('app_settings')
      .select('key, value')
      .in('key', ['company_name', 'company_logo_url', 'quote_expires_days']);

    if (settingsData) {
      const nameSetting = settingsData.find(s => s.key === 'company_name');
      const logoSetting = settingsData.find(s => s.key === 'company_logo_url');
      const expiresSetting = settingsData.find(s => s.key === 'quote_expires_days');
      
      // Values are stored as JSONB directly now
      companyName = nameSetting?.value || 'QUALITROL';
      companyLogoUrl = logoSetting?.value || '';
      expiresDays = typeof expiresSetting?.value === 'number' ? expiresSetting.value : parseInt(expiresSetting?.value || '30');
    }

    // Fetch quote fields that should be included in PDF
    const { data: fieldsData } = await supabase
      .from('quote_fields')
      .select('*')
      .eq('include_in_pdf', true)
      .eq('enabled', true)
      .order('display_order', { ascending: true });

    if (fieldsData) {
      quoteFieldsForPDF = fieldsData;
    }
  } catch (error) {
    console.warn('Could not fetch PDF settings:', error);
  }

  const draftBom = quoteInfo?.draft_bom as any;
  const combinedQuoteFields: Record<string, any> = {
    ...(draftBom?.quoteFields && typeof draftBom.quoteFields === 'object'
      ? draftBom.quoteFields
      : {}),
    ...(quoteInfo?.quote_fields && typeof quoteInfo.quote_fields === 'object'
      ? quoteInfo.quote_fields
      : {}),
  };
  const rackLayoutFallbackMap = new Map<string, any>();
  if (Array.isArray(draftBom?.rackLayouts)) {
    draftBom.rackLayouts.forEach((entry: any) => {
      const key = entry?.productId || entry?.partNumber;
      if (!key) return;
      rackLayoutFallbackMap.set(String(key), entry?.layout || entry);
    });
  }

  const level4FallbackMap = new Map<string, any>();
  if (Array.isArray(draftBom?.level4Configurations)) {
    draftBom.level4Configurations.forEach((entry: any) => {
      const key = entry?.productId || entry?.partNumber;
      if (!key) return;
      level4FallbackMap.set(String(key), entry);
    });
  }

  const escapeHtml = (value: any): string => {
    return String(value ?? '')
      .replace(/&/g, '&amp;')
      .replace(/</g, '&lt;')
      .replace(/>/g, '&gt;')
      .replace(/"/g, '&quot;')
      .replace(/'/g, '&#39;');
  };

  const normalizeLevel4Options = (rawOptions: any): NormalizedLevel4Option[] => {
    if (!rawOptions) return [];

    let optionsArray: any[] = [];

    if (typeof rawOptions === 'string') {
      try {
        const parsed = JSON.parse(rawOptions);
        if (Array.isArray(parsed)) {
          optionsArray = parsed;
        } else if (parsed && typeof parsed === 'object') {
          if (Array.isArray((parsed as any).options)) {
            optionsArray = (parsed as any).options;
          } else {
            const firstArray = Object.values(parsed).find(value => Array.isArray(value));
            if (Array.isArray(firstArray)) {
              optionsArray = firstArray as any[];
            }
          }
        }
      } catch {
        return [];
      }
    } else if (Array.isArray(rawOptions)) {
      optionsArray = rawOptions;
    } else if (rawOptions && typeof rawOptions === 'object') {
      if (Array.isArray((rawOptions as any).options)) {
        optionsArray = (rawOptions as any).options;
      } else if (Array.isArray((rawOptions as any).data)) {
        optionsArray = (rawOptions as any).data;
      } else {
        const firstArray = Object.values(rawOptions).find(value => Array.isArray(value));
        if (Array.isArray(firstArray)) {
          optionsArray = firstArray as any[];
        }
      }
    }

    return optionsArray.map((option, index) => {
      const id = option?.id ?? option?.value ?? option?.option_value ?? option?.optionValue ?? option?.option_key ?? `option-${index}`;
      const value = option?.value ?? option?.option_value ?? option?.optionValue ?? option?.id ?? id;
      const label = option?.label ?? option?.name ?? option?.option_label ?? option?.optionValue ?? option?.option_value ?? option?.option_key ?? String(value);
      const infoUrl = option?.url ?? option?.info_url ?? option?.infoUrl ?? option?.link ?? null;
      const partNumber = option?.part_number ?? option?.partNumber ?? option?.metadata?.part_number ?? option?.metadata?.partNumber ?? null;

      return {
        id: String(id),
        value: String(value),
        label: String(label),
        infoUrl: infoUrl ? String(infoUrl) : null,
        partNumber: partNumber ? String(partNumber) : null,
      };
    });
  };

  const normalizeLevel4Entries = (entries: any): Array<{ index: number; value: string }> => {
    if (!entries) return [];

    if (typeof entries === 'string') {
      try {
        const parsed = JSON.parse(entries);
        const normalized = normalizeLevel4Entries(parsed);
        if (normalized.length > 0) {
          return normalized;
        }
      } catch {
        // Fall back to treating the string as a single value below
      }

      if (entries.trim().length > 0) {
        return [{ index: 0, value: entries.trim() }];
      }

      return [];
    }
    if (Array.isArray(entries)) {
      return entries
        .map((entry, idx) => {
          if (entry == null) return null;
          const index = typeof entry.index === 'number' && !Number.isNaN(entry.index)
            ? entry.index
            : typeof entry.inputIndex === 'number'
              ? entry.inputIndex
              : idx;
          const rawValue = entry.value ?? entry.option ?? entry.selection ?? entry.option_id ?? entry.optionId ?? entry.option_value ?? entry.optionValue ?? entry.id ?? entry.name ?? entry;
          if (rawValue === undefined || rawValue === null || rawValue === '') return null;
          return { index, value: String(rawValue) };
        })
        .filter((entry): entry is { index: number; value: string } => entry !== null);
    }

    if (typeof entries === 'object') {
      return Object.entries(entries)
        .map(([key, value], idx) => {
          if (value == null) return null;
          const candidateIndex = typeof (value as any).index === 'number' && !Number.isNaN((value as any).index)
            ? (value as any).index
            : Number.parseInt(key, 10);
          const index = Number.isFinite(candidateIndex) ? Number(candidateIndex) : idx;
          const rawValue = (value as any).value ?? (value as any).option ?? (value as any).selection ?? (value as any).option_id ?? (value as any).optionId ?? (value as any).option_value ?? (value as any).optionValue ?? (value as any).id ?? (value as any).name ?? value;
          if (rawValue === undefined || rawValue === null || rawValue === '') return null;
          return { index, value: String(rawValue) };
        })
        .filter((entry): entry is { index: number; value: string } => entry !== null);
    }

    return [];
  };

  const extractLevel4Payload = (data: any, depth = 0): NormalizedLevel4Payload | null => {
    if (!data || depth > 6) return null;

    const inspectCandidate = (candidate: any): NormalizedLevel4Payload | null => {
      if (!candidate || typeof candidate !== 'object') return null;

      const configId = candidate.level4_config_id ?? candidate.level4ConfigId ?? candidate.config_id ?? candidate.configId;
      const rawEntries = candidate.entries ?? candidate.selections ?? candidate.values ?? candidate.inputs;

      if (configId && rawEntries) {
        const normalizedEntries = normalizeLevel4Entries(rawEntries);
        if (normalizedEntries.length > 0) {
          const templateTypeRaw = candidate.template_type ?? candidate.templateType ?? candidate.mode;
          let templateType: 'OPTION_1' | 'OPTION_2' | undefined;
          if (typeof templateTypeRaw === 'string') {
            const normalized = templateTypeRaw.toUpperCase();
            if (normalized === 'OPTION_2' || normalized === 'FIXED' || normalized.includes('2')) {
              templateType = 'OPTION_2';
            } else {
              templateType = 'OPTION_1';
            }
          }

          return {
            level4_config_id: String(configId),
            entries: normalizedEntries,
            template_type: templateType,
          };
        }
      }

      return null;
    };

    const direct = inspectCandidate(data);
    if (direct) return direct;

    if (Array.isArray(data)) {
      for (const entry of data) {
        const found = extractLevel4Payload(entry, depth + 1);
        if (found) return found;
      }
      return null;
    }

    if (typeof data === 'object') {
      for (const value of Object.values(data)) {
        if (!value || typeof value !== 'object') continue;
        const found = extractLevel4Payload(value, depth + 1);
        if (found) return found;
      }
    }

    return null;
  };

  const extractFieldLabelFromConfig = (config: any, depth = 0): string | undefined => {
    if (!config || typeof config !== 'object' || depth > 4) return undefined;

    const candidates = [
      (config as any).field_label,
      (config as any).fieldLabel,
      (config as any).label,
      (config as any).field,
      (config as any).configuration?.field_label,
      (config as any).configuration?.fieldLabel,
      (config as any).config?.field_label,
      (config as any).config?.fieldLabel,
    ];

    for (const candidate of candidates) {
      if (typeof candidate === 'string' && candidate.trim().length > 0) {
        return candidate;
      }
    }

    for (const value of Object.values(config)) {
      if (value && typeof value === 'object') {
        const nested = extractFieldLabelFromConfig(value, depth + 1);
        if (nested) return nested;
      }
    }

    return undefined;
  };

  const extractTemplateTypeFromConfig = (config: any, depth = 0): 'OPTION_1' | 'OPTION_2' | undefined => {
    if (!config || typeof config !== 'object' || depth > 4) return undefined;

    const directTemplate = (config as any).template_type ?? (config as any).templateType;
    if (typeof directTemplate === 'string') {
      const normalized = directTemplate.toUpperCase();
      if (normalized === 'OPTION_2' || normalized === 'FIXED' || normalized.includes('2')) {
        return 'OPTION_2';
      }
      return 'OPTION_1';
    }

    const mode = (config as any).mode ?? (config as any).configurationMode;
    if (typeof mode === 'string') {
      return mode.toLowerCase() === 'fixed' ? 'OPTION_2' : 'OPTION_1';
    }

    const fixedInputs = (config as any).fixed_inputs ?? (config as any).fixedInputs ?? (config as any).fixed?.numberOfInputs;
    const variableInputs = (config as any).max_inputs ?? (config as any).maxInputs ?? (config as any).variable?.maxInputs;
    if (fixedInputs != null) return 'OPTION_2';
    if (variableInputs != null) return 'OPTION_1';

    const nestedKeys = ['configuration', 'config', 'level4Config', 'payload', 'data'];
    for (const key of nestedKeys) {
      const value = (config as any)[key];
      if (value && typeof value === 'object') {
        const nested = extractTemplateTypeFromConfig(value, depth + 1);
        if (nested) return nested;
      }
    }

    return undefined;
  };

  const extractOptionsFromConfig = (config: any, visited = new Set<any>()): NormalizedLevel4Option[] => {
    if (!config || typeof config !== 'object' || visited.has(config)) return [];
    visited.add(config);

    const candidateValues = [
      (config as any).options,
      (config as any).optionList,
      (config as any).availableOptions,
      (config as any).selectionOptions,
      (config as any).level4Options,
      (config as any).configuration?.options,
      (config as any).config?.options,
      (config as any).level4Config?.options,
      (config as any).configuration?.config?.options,
    ];

    for (const candidate of candidateValues) {
      const normalized = normalizeLevel4Options(candidate);
      if (normalized.length > 0) {
        return normalized;
      }
    }

    const nestedKeys = ['configuration', 'config', 'level4Config', 'payload', 'data'];
    for (const key of nestedKeys) {
      const value = (config as any)[key];
      if (value && typeof value === 'object') {
        const nested = extractOptionsFromConfig(value, visited);
        if (nested.length > 0) {
          return nested;
        }
      }
    }

    return [];
  };

  const analyzeLevel4Config = (config: any) => {
    return {
      payload: extractLevel4Payload(config),
      fieldLabel: extractFieldLabelFromConfig(config),
      templateType: extractTemplateTypeFromConfig(config),
      options: extractOptionsFromConfig(config),
    };
  };

  const resolveLevel4Option = (options: NormalizedLevel4Option[], value: string): NormalizedLevel4Option | undefined => {
    if (!value) return undefined;
    const exact = options.find(option => option.value === value || option.id === value || option.label === value);
    if (exact) return exact;

    const lowerValue = value.toLowerCase?.();
    if (!lowerValue) return undefined;

    return options.find(option =>
      option.value?.toLowerCase?.() === lowerValue ||
      option.id?.toLowerCase?.() === lowerValue ||
      option.label?.toLowerCase?.() === lowerValue
    );
  };

  const buildLevel4SectionHTML = (
    entries: Level4AnalyzedEntry[],
    definitions: Map<string, Level4ConfigDefinition>
  ): string => {
    if (!entries.length) {
      return '';
    }

    const sections = entries.map(entry => {
      const payload = entry.payload ?? null;
      const configId = payload?.level4_config_id;
      const definition = configId ? definitions.get(configId) : undefined;

      const options = (definition?.options && definition.options.length > 0)
        ? definition.options
        : entry.options;

      const fieldLabel = definition?.fieldLabel || entry.fieldLabel || 'Selection';
      const templateType = definition?.templateType || payload?.template_type || entry.templateType || 'OPTION_1';

      const headingParts: string[] = [];
      if (typeof entry.slotNumber === 'number') {
        headingParts.push(`Slot ${entry.slotNumber}`);
      }
      if (entry.slotCardName) {
        headingParts.push(entry.slotCardName);
      }
      if (entry.partNumber) {
        headingParts.push(entry.partNumber);
      }

      const headingText = headingParts.length > 0
        ? headingParts.map(part => escapeHtml(part)).join(' - ')
        : escapeHtml(`${entry.productName}${entry.partNumber ? ` - ${entry.partNumber}` : ''}`);

      const subheadingParts: string[] = [];
      if (entry.productName) {
        subheadingParts.push(entry.productName);
      }
      if (entry.productPartNumber && entry.productPartNumber !== entry.partNumber) {
        subheadingParts.push(`Part Number: ${entry.productPartNumber}`);
      }

      const subheadingText = subheadingParts.length > 0
        ? subheadingParts.map(part => escapeHtml(part)).join(' • ')
        : '';

      const metaParts: string[] = [];
      if (configId) {
        metaParts.push(`Configuration ID: ${escapeHtml(configId)}`);
      }
      if (!definition && configId) {
        metaParts.push('Metadata unavailable - displaying saved selections');
      }

      const selections = (() => {
        const normalizedPayloadEntries = payload?.entries
          ? [...payload.entries].sort((a, b) => a.index - b.index)
          : [];

        if (normalizedPayloadEntries.length > 0) {
          return normalizedPayloadEntries;
        }

        const fallbackSources: any[] = [];
        if (entry.rawConfig && typeof entry.rawConfig === 'object') {
          fallbackSources.push(
            (entry.rawConfig as any).entries,
            (entry.rawConfig as any).selections,
            (entry.rawConfig as any).values,
            (entry.rawConfig as any).inputs
          );
          fallbackSources.push(entry.rawConfig);

          if (Array.isArray(entry.rawConfig)) {
            fallbackSources.push(entry.rawConfig);
          }
        } else if (Array.isArray(entry.rawConfig)) {
          fallbackSources.push(entry.rawConfig);
        }

        for (const source of fallbackSources) {
          const normalized = normalizeLevel4Entries(source);
          if (normalized.length > 0) {
            return normalized.sort((a, b) => a.index - b.index);
          }
        }

        return [] as Array<{ index: number; value: string }>;
      })();
      let bodyHtml = '';

      if (selections.length > 0) {
        bodyHtml += '<table class="level4-table"><thead><tr><th>Input</th><th>Selected Option</th></tr></thead><tbody>';
        selections.forEach((selection, idx) => {
          const inputLabel = (selections.length > 1 || templateType === 'OPTION_2')
            ? `${fieldLabel} #${idx + 1}`
            : fieldLabel;

          const option = resolveLevel4Option(options, selection.value);
          const optionLabel = option ? escapeHtml(option.label) : escapeHtml(selection.value);

          const detailParts: string[] = [];
          if (option?.partNumber) {
            detailParts.push(`Part Number: ${escapeHtml(option.partNumber)}`);
          }
          const optionInfoUrl =
            sanitizeHttpUrl(option?.infoUrl) ??
            sanitizeHttpUrl((option as any)?.info_url);

          if (optionInfoUrl) {
            detailParts.push(
              `<a href="${escapeHtml(optionInfoUrl)}" target="_blank" rel="noopener noreferrer">Product Info</a>`
            );
          }
          if (!option) {
            detailParts.push(`Option ID: ${escapeHtml(selection.value)}`);
          }

          bodyHtml += `
            <tr>
              <td>${escapeHtml(inputLabel)}</td>
              <td>
                <div class="level4-option-label">${optionLabel}</div>
                ${detailParts.length > 0 ? `<div class="level4-option-meta">${detailParts.join(' • ')}</div>` : ''}
              </td>
            </tr>
          `;
        });
        bodyHtml += '</tbody></table>';
      } else if (payload) {
        bodyHtml += '<p class="level4-empty">No selections recorded for this configuration.</p>';
      } else {
        bodyHtml += '<p class="level4-empty">Unable to parse configuration details. Saved data shown below.</p>';
      }

      if ((!payload || !payload.entries?.length) && selections.length === 0 && entry.rawConfig) {
        bodyHtml += `<pre class="level4-raw">${escapeHtml(JSON.stringify(entry.rawConfig, null, 2))}</pre>`;
      }

      return `
        <div class="level4-section">
          <h3 class="level4-heading">${headingText}</h3>
          ${subheadingText ? `<div class="level4-subheading">${subheadingText}</div>` : ''}
          ${metaParts.length > 0 ? `<div class="level4-meta">${metaParts.join(' • ')}</div>` : ''}
          ${bodyHtml}
        </div>
      `;
    }).join('');

    if (!sections) {
      return '';
    }

    return `
      <div class="level4-collection">
        ${sections}
      </div>
    `;
  };

  const normalizeSlotNumber = (value: any, fallbackIndex: number): number => {
    if (typeof value === 'number' && !Number.isNaN(value)) {
      return value;
    }
    if (typeof value === 'string') {
      const parsed = Number.parseInt(value, 10);
      if (!Number.isNaN(parsed)) {
        return parsed;
      }
    }
    return fallbackIndex + 1;
  };

  const toSlotEntries = (slots: any[]): Array<{
    slot: number;
    cardName: string;
    partNumber?: string;
    level4Config?: any;
    level4Selections?: any;
    level4BomItemId?: string;
    isSharedLevel4Config?: boolean;
    isBushingSecondary?: boolean;
    sharedFromSlot?: number;
  }> => {
    if (!Array.isArray(slots)) return [];
    return slots
      .map((slot, index) => {
        const slotNumber = normalizeSlotNumber(slot?.slot ?? slot?.slotNumber ?? slot?.position ?? slot?.slot_index, index);
        return {
          slot: slotNumber,
          cardName: slot?.cardName || slot?.displayName || slot?.name || slot?.product?.name || `Slot ${slotNumber}`,
          partNumber: slot?.partNumber || slot?.product?.partNumber || slot?.part_number || undefined,
          level4Config: slot?.level4Config || slot?.configuration || null,
          level4Selections: slot?.level4Selections || slot?.selections || null,
          level4BomItemId:
            slot?.level4BomItemId ||
            slot?.level4_bom_item_id ||
            slot?.level4Config?.bomItemId ||
            slot?.level4Config?.bom_item_id ||
            slot?.level4Config?.bom_item ||
            slot?.configuration?.bomItemId ||
            slot?.configuration?.bom_item_id ||
            slot?.configuration?.bom_item ||
            undefined,
          isSharedLevel4Config:
            Boolean(
              slot?.isSharedLevel4Config ||
              slot?.sharedLevel4Config ||
              slot?.is_shared_level4_config ||
              slot?.isBushingSecondary ||
              slot?.level4Config?.isSharedLevel4Config ||
              slot?.level4Config?.sharedLevel4Config ||
              slot?.level4Config?.is_shared_level4_config ||
              slot?.level4Config?.shared_from_slot != null ||
              slot?.level4Config?.sharedFromSlot != null ||
              slot?.configuration?.isSharedLevel4Config ||
              slot?.configuration?.sharedLevel4Config ||
              slot?.configuration?.is_shared_level4_config ||
              slot?.configuration?.shared_from_slot != null ||
              slot?.configuration?.sharedFromSlot != null
            ),
          isBushingSecondary: Boolean(slot?.isBushingSecondary || slot?.is_bushing_secondary),
          sharedFromSlot: (() => {
            const rawShared =
              slot?.sharedFromSlot ??
              slot?.shared_from_slot ??
              slot?.level4Config?.sharedFromSlot ??
              slot?.level4Config?.shared_from_slot ??
              slot?.configuration?.sharedFromSlot ??
              slot?.configuration?.shared_from_slot;
            if (rawShared === undefined || rawShared === null || rawShared === '') {
              return undefined;
            }
            return normalizeSlotNumber(rawShared, index);
          })(),
        };
      })
      .filter(entry => entry.slot !== undefined && entry.slot !== null);
  };

  const deriveRackConfiguration = (item: any): {
    slots: Array<{
      slot: number;
      cardName: string;
      partNumber?: string;
      level4Config?: any;
      level4Selections?: any;
      level4BomItemId?: string;
      isSharedLevel4Config?: boolean;
      isBushingSecondary?: boolean;
      sharedFromSlot?: number;
    }>;
  } | undefined => {
    if (!item) return undefined;

    if (item.rackConfiguration && typeof item.rackConfiguration === 'object') {
      if (Array.isArray(item.rackConfiguration.slots)) {
        return { slots: toSlotEntries(item.rackConfiguration.slots) };
      }

      if (Array.isArray(item.rackConfiguration)) {
        return { slots: toSlotEntries(item.rackConfiguration) };
      }
    }

    if (Array.isArray(item.slotAssignments)) {
      return { slots: toSlotEntries(item.slotAssignments) };
    }

    if (item.slotAssignments && typeof item.slotAssignments === 'object') {
      const entries = Object.entries(item.slotAssignments).map(([slotKey, slotData], index) => {
        const data = slotData as any;
        return {
          slot: normalizeSlotNumber(slotKey, index),
          cardName: data?.displayName || data?.name || data?.product?.name || `Slot ${slotKey}`,
          partNumber: data?.partNumber || data?.product?.partNumber || data?.part_number || undefined,
          level4Config: data?.level4Config || null,
          level4Selections: data?.level4Selections || null,
          level4BomItemId:
            data?.level4BomItemId ||
            data?.level4_bom_item_id ||
            data?.level4Config?.bomItemId ||
            data?.level4Config?.bom_item_id ||
            data?.configuration?.bomItemId ||
            data?.configuration?.bom_item_id,
          isSharedLevel4Config:
            Boolean(
              data?.isSharedLevel4Config ||
              data?.sharedLevel4Config ||
              data?.is_shared_level4_config ||
              data?.isBushingSecondary ||
              data?.is_bushing_secondary
            ),
          isBushingSecondary: Boolean(data?.isBushingSecondary || data?.is_bushing_secondary),
          sharedFromSlot:
            data?.sharedFromSlot ??
            data?.shared_from_slot ??
            data?.bushingPairSlot ??
            data?.bushing_pair_slot ??
            undefined,
        };
      }).filter(entry => entry.slot !== undefined && entry.slot !== null);

      if (entries.length > 0) {
        return { slots: entries };
      }
    }

    return undefined;
  };

  const hasConfigData = (config: any): boolean => {
    if (!config) return false;
    if (Array.isArray(config)) {
      return config.length > 0;
    }
    if (typeof config === 'object') {
      return Object.values(config).some(value => {
        if (value === null || value === undefined) return false;
        if (Array.isArray(value)) return value.length > 0;
        if (typeof value === 'object') return Object.keys(value).length > 0;
        return String(value).trim().length > 0;
      });
    }
    return String(config).trim().length > 0;
  };

  const isSharedLevel4Slot = (slot: any): boolean => {
    if (!slot) return false;

    const directFlags = [
      slot.isSharedLevel4Config,
      slot.sharedLevel4Config,
      slot.is_shared_level4_config,
      slot.isBushingSecondary,
      slot.is_bushing_secondary,
    ];

    if (directFlags.some(flag => Boolean(flag))) {
      return true;
    }

    const sharedSource =
      slot.sharedFromSlot ??
      slot.shared_from_slot ??
      slot.primarySlot ??
      slot.primary_slot ??
      slot.bushingPairSlot ??
      slot.bushing_pair_slot;

    const slotNumber =
      typeof slot.slot === 'number' ? slot.slot :
      typeof slot.slotNumber === 'number' ? slot.slotNumber :
      undefined;

    if (sharedSource != null && sharedSource !== '' && sharedSource !== undefined) {
      const normalizedShared = Number.parseInt(String(sharedSource), 10);
      if (!Number.isNaN(normalizedShared)) {
        if (slotNumber === undefined || normalizedShared !== slotNumber) {
          return true;
        }
      }
    }

    const nestedCandidates = [slot.level4Config, slot.configuration, slot.level4Selections, slot.selections];
    return nestedCandidates.some(candidate => {
      if (!candidate || typeof candidate !== 'object') return false;
      if (
        candidate.isSharedLevel4Config ||
        candidate.sharedLevel4Config ||
        candidate.is_shared_level4_config ||
        candidate.isBushingSecondary ||
        candidate.is_bushing_secondary
      ) {
        return true;
      }
      const nestedShared = candidate.sharedFromSlot ?? candidate.shared_from_slot;
      if (nestedShared != null && nestedShared !== '') {
        return true;
      }
      return false;
    });
  };

  const buildLevel4SharedKey = (slot: any, configuration: any): string | undefined => {
    const candidateValues = [
      slot?.level4BomItemId,
      slot?.level4_bom_item_id,
      configuration?.level4BomItemId,
      configuration?.level4_bom_item_id,
      configuration?.bomItemId,
      configuration?.bom_item_id,
      configuration?.bom_item,
      configuration?.bomId,
      configuration?.bom_id,
      configuration?.bomItem?.id,
      configuration?.payload?.bomItemId,
      configuration?.payload?.bom_item_id,
    ];

    for (const candidate of candidateValues) {
      if (candidate === undefined || candidate === null) continue;
      const value = typeof candidate === 'string' ? candidate : String(candidate);
      if (value.trim().length > 0) {
        return `bom:${value.trim()}`;
      }
    }

    if (configuration !== undefined && configuration !== null) {
      if (typeof configuration === 'string') {
        const trimmed = configuration.trim();
        if (trimmed.length > 0) {
          return `cfg:${trimmed}`;
        }
      }

      try {
        const serialized = JSON.stringify(configuration);
        if (serialized.length > 0) {
          return `cfg:${serialized}`;
        }
      } catch {
        // Ignore serialization errors
      }
    }

    return undefined;
  };

  let normalizedBomItems = bomItems.map(item => {
    const product = (item.product || {}) as any;
    const parentProduct = (item.parentProduct || product?.parentProduct || {}) as any;
    const grandParentProduct = (parentProduct?.parentProduct || product?.parentProduct?.parentProduct || {}) as any;
    const configurationProduct = (item.configuration?.product || item.configuration?.selectedProduct || {}) as any;
    const configurationLevel2 = (item.configuration?.selectedLevel2Product || item.configuration?.level2Product || {}) as any;
    const directLevel2 = (item.level2Product || item.level2_product || {}) as any;
    const resolvedProductInfoUrl =
      resolveProductInfoUrl(
        product,
        parentProduct,
        grandParentProduct,
        item,
        item.configuration,
        configurationProduct,
        configurationLevel2,
        directLevel2,
        configurationProduct?.product,
        configurationProduct?.parentProduct,
        configurationLevel2?.parentProduct,
        directLevel2?.parentProduct
      );

    const fallbackProductInfoUrl =
      coerceString(product.productInfoUrl) ||
      coerceString((product as any).product_info_url) ||
      coerceString(item.productInfoUrl) ||
      coerceString((item as any).product_info_url) ||
      coerceString(configurationProduct?.productInfoUrl) ||
      coerceString(configurationProduct?.product_info_url) ||
      coerceString(configurationLevel2?.productInfoUrl) ||
      coerceString(configurationLevel2?.product_info_url) ||
      coerceString(directLevel2?.productInfoUrl) ||
      coerceString(directLevel2?.product_info_url) ||
      null;

    const productInfoUrl = resolvedProductInfoUrl || fallbackProductInfoUrl;

    const normalizedProduct = {
      ...product,
      name: product.name || item.name || 'Configured Item',
      description: product.description || item.description || '',
      price: typeof product.price === 'number' ? product.price : (item.product?.price || item.unit_price || 0),
      productInfoUrl: productInfoUrl || undefined,
    };

    const normalizedLevel =
      determineBomItemLevel({ ...item, product: normalizedProduct }) ??
      determineBomItemLevel(item) ??
      coerceProductLevel(item.level);

    const partNumber = item.partNumber || item.part_number || product.partNumber || product.part_number || 'TBD';
    const fallbackKey = product.id || partNumber || product.name;

    const fallbackRackEntry = fallbackKey ? rackLayoutFallbackMap.get(String(fallbackKey)) : undefined;
    const fallbackRack = fallbackRackEntry?.layout || fallbackRackEntry;
    const derivedRack = deriveRackConfiguration(item) || fallbackRack;

    const fallbackLevel4 = fallbackKey ? level4FallbackMap.get(String(fallbackKey)) : undefined;
    let directLevel4 = item.level4Config || item.level4Selections || null;
    if (!directLevel4 && fallbackLevel4?.configuration) {
      directLevel4 = fallbackLevel4.configuration;
    }

    const slotLevel4Entries: Array<{ slot: number; cardName: string; partNumber?: string; level4BomItemId?: string; configuration: any; rawSlot?: any; }> = [];
    const seenLevel4Keys = new Set<string>();

    const rackSlots = Array.isArray(derivedRack?.slots)
      ? dedupeSpanAwareSlots(derivedRack?.slots as SpanAwareSlot[])
      : [];

    rackSlots.forEach(slot => {
      const configuration = slot.level4Config || slot.level4Selections;
      if (!hasConfigData(configuration)) return;

      const sharedKey = buildLevel4SharedKey(slot, configuration);
      const isShared = isSharedLevel4Slot(slot);

      if (sharedKey && seenLevel4Keys.has(sharedKey) && isShared) {
        return;
      }

      if (sharedKey) {
        seenLevel4Keys.add(sharedKey);
      }

      slotLevel4Entries.push({
        slot: slot.slot,
        cardName: slot.cardName,
        partNumber: slot.partNumber,
        level4BomItemId: slot.level4BomItemId,
        configuration,
        rawSlot: slot,
      });
    });

    if (Array.isArray(fallbackLevel4?.slots)) {
      fallbackLevel4.slots.forEach((slot: any, index: number) => {
        const configuration = slot?.configuration || slot?.level4Config || slot?.level4Selections;
        if (!hasConfigData(configuration)) return;

        const normalizedSlot = {
          slot: normalizeSlotNumber(slot?.slot, index),
          cardName: slot?.cardName || slot?.name || normalizedProduct.name,
          partNumber: slot?.partNumber || partNumber,
          level4BomItemId:
            slot?.level4BomItemId ||
            slot?.level4_bom_item_id ||
            slot?.configuration?.bomItemId ||
            slot?.configuration?.bom_item_id ||
            slot?.level4Config?.bomItemId ||
            slot?.level4Config?.bom_item_id,
        };

        const sharedKey = buildLevel4SharedKey(normalizedSlot, configuration);
        const isShared = isSharedLevel4Slot({ ...normalizedSlot, level4Config: slot?.level4Config, level4Selections: slot?.level4Selections, configuration });

        if (sharedKey && seenLevel4Keys.has(sharedKey) && isShared) {
          return;
        }

        if (sharedKey) {
          seenLevel4Keys.add(sharedKey);
        }

        slotLevel4Entries.push({
          slot: normalizedSlot.slot,
          cardName: normalizedSlot.cardName,
          partNumber: normalizedSlot.partNumber,
          level4BomItemId: normalizedSlot.level4BomItemId,
          configuration,
          rawSlot: slot,
        });
      });
    }

    const normalizedSlotLevel4Entries = dedupeSpanAwareSlots(slotLevel4Entries);

    return {
      ...item,
      product: normalizedProduct,
      enabled: item.enabled !== false,
      partNumber,
      rackConfiguration: derivedRack,
      level4Config: directLevel4 || undefined,
      slotLevel4: normalizedSlotLevel4Entries,
      level: normalizedLevel ?? item.level,
    };
  });

  normalizedBomItems = await attachInfoUrlForPdf(normalizedBomItems);

  const itemsMissingProductInfo = normalizedBomItems.filter(item => !coerceString((item.product as any)?.productInfoUrl));

  if (itemsMissingProductInfo.length > 0) {
    const productIdsToFetch = new Set<string>();

    itemsMissingProductInfo.forEach(item => {
      const candidates = collectProductIdCandidates(
        item,
        item.product,
        item.configuration,
        item.configuration?.product,
        item.configuration?.selectedProduct,
        item.configuration?.selectedLevel2Product,
        item.configuration?.level2Product,
        item.configuration?.selectedProducts,
        item.level2Product,
        item.level2_product,
        item.parentProduct,
        item.configuration?.rackConfiguration,
        item.rackConfiguration,
        item.slotAssignments
      );

      candidates.forEach(candidate => productIdsToFetch.add(candidate));
    });

    if (productIdsToFetch.size > 0) {
      const { data: productInfoRows } = await supabase
        .from('products')
        .select('id, product_info_url')
        .in('id', Array.from(productIdsToFetch));

      if (Array.isArray(productInfoRows) && productInfoRows.length > 0) {
        const infoUrlMap = new Map<string, string>();
        productInfoRows.forEach(row => {
          const infoUrl = coerceString((row as any)?.product_info_url);
          if (infoUrl) {
            infoUrlMap.set(String((row as any).id), infoUrl);
          }
        });

        itemsMissingProductInfo.forEach(item => {
          const candidates = collectProductIdCandidates(
            item,
            item.product,
            item.configuration,
            item.configuration?.product,
            item.configuration?.selectedProduct,
            item.configuration?.selectedLevel2Product,
            item.configuration?.level2Product,
            item.configuration?.selectedProducts,
            item.level2Product,
            item.level2_product,
            item.parentProduct,
            item.configuration?.rackConfiguration,
            item.rackConfiguration,
            item.slotAssignments
          );

          for (const candidate of candidates) {
            const matchedUrl = candidate ? infoUrlMap.get(candidate) : undefined;
            const sanitizedMatchedUrl = sanitizeHttpUrl(matchedUrl);

            if (sanitizedMatchedUrl) {
              (item.product as any).productInfoUrl = sanitizedMatchedUrl;
              (item.product as any).product_info_url = sanitizedMatchedUrl;
              (item as any).productInfoUrl = sanitizedMatchedUrl;
              (item as any).resolvedInfoUrl = sanitizedMatchedUrl;
              break;
            }
          }
        });
      }
    }
  }

  const level2ItemsById = new Map<string, (typeof normalizedBomItems)[number]>();

  normalizedBomItems.forEach(item => {
    const normalizedLevel =
      coerceProductLevel(item?.level) ??
      coerceProductLevel(item?.product?.product_level) ??
      determineBomItemLevel(item);

    if (normalizedLevel !== 2) {
      return;
    }

    const level2Id =
      coerceString(extractBomProductId(item)) ??
      coerceString(item?.product?.id) ??
      coerceString(item?.product_id) ??
      coerceString(item?.productId);

    if (level2Id) {
      level2ItemsById.set(level2Id, item);
    }
  });

  const level4DisplayItems: Level4DisplayItem[] = normalizedBomItems.flatMap(item => {
    const entries: Level4DisplayItem[] = [];

    if (hasConfigData(item.level4Config)) {
      entries.push({
        productName: item.product?.name || 'Configured Item',
        productPartNumber: item.partNumber,
        partNumber: item.partNumber,
        level4BomItemId:
          (item.level4Config as any)?.bomItemId ||
          (item.level4Config as any)?.bom_item_id ||
          (item.level4Config as any)?.bom_item ||
          undefined,
        config: item.level4Config,
      });
    }

    if (Array.isArray(item.slotLevel4) && item.slotLevel4.length > 0) {
      item.slotLevel4.forEach((slot, index) => {
        if (!hasConfigData(slot.configuration)) return;
        const resolvedSlotNumber = typeof slot.slot === 'number' && !Number.isNaN(slot.slot)
          ? slot.slot
          : normalizeSlotNumber(slot.slot, index);

      entries.push({
        productName: item.product?.name || 'Configured Item',
        productPartNumber: item.partNumber,
        slotNumber: resolvedSlotNumber,
        slotCardName: slot.cardName,
        partNumber: slot.partNumber || item.partNumber,
        level4BomItemId: slot.level4BomItemId,
        config: slot.configuration,
        rawSlot: slot.rawSlot ?? slot,
      });
    });
  }

    return entries;
  });

  const level4EntriesAnalyzed: Level4AnalyzedEntry[] = level4DisplayItems.map(entry => {
    const analysis = analyzeLevel4Config(entry.config);
    return {
      ...entry,
      payload: analysis.payload,
      fieldLabel: analysis.fieldLabel,
      templateType: analysis.templateType,
      options: analysis.options,
      rawConfig: entry.config,
    };
  });

  const uniqueLevel4ConfigIds = Array.from(
    new Set(
      level4EntriesAnalyzed
        .map(entry => entry.payload?.level4_config_id)
        .filter((id): id is string => Boolean(id))
    )
  );

  const level4ConfigDefinitions = new Map<string, Level4ConfigDefinition>();
  if (uniqueLevel4ConfigIds.length > 0) {
    try {
      const { data: configRows, error: configError } = await supabase
        .from('level4_configs')
        .select('id, field_label, mode, options, fixed_number_of_inputs, variable_max_inputs')
        .in('id', uniqueLevel4ConfigIds);

      if (configError) {
        throw configError;
      }

      if (Array.isArray(configRows)) {
        configRows.forEach(row => {
          const templateType = typeof row.mode === 'string'
            ? (row.mode.toLowerCase() === 'fixed' ? 'OPTION_2' : 'OPTION_1')
            : row.fixed_number_of_inputs != null
              ? 'OPTION_2'
              : row.variable_max_inputs != null
                ? 'OPTION_1'
                : undefined;

          level4ConfigDefinitions.set(row.id, {
            id: row.id,
            fieldLabel: typeof row.field_label === 'string' ? row.field_label : undefined,
            templateType,
            options: normalizeLevel4Options((row as any).options),
          });
        });
      }
    } catch (error) {
      console.warn('Could not fetch Level 4 configuration metadata for PDF:', error);
    }
  }

  const level4SectionHTML = buildLevel4SectionHTML(level4EntriesAnalyzed, level4ConfigDefinitions);

  // Calculate dates
  const createdDate = new Date();
  const expiryDate = new Date(createdDate);
  expiryDate.setDate(expiryDate.getDate() + expiresDays);

  // Determine quote ID display
  const isDraft = quoteInfo.status === 'draft';
  const quoteIdDisplay = isDraft ? 'DRAFT' : quoteInfo.id || 'New Quote';

  const formattedTermsAndConditions = formatTermsAndConditions(termsAndConditions);
  const hasTermsContent = formattedTermsAndConditions.columnCount > 0 && formattedTermsAndConditions.html.trim().length > 0;

  const rackConfigurationHTML = (() => {
    const chassisItems = normalizedBomItems.filter(item =>
      item.enabled &&
      item.rackConfiguration &&
      typeof item.rackConfiguration === 'object'
    );

    const fallbackRackLayouts = Array.isArray(draftBom?.rackLayouts) ? draftBom.rackLayouts : [];

    if (chassisItems.length === 0 && fallbackRackLayouts.length === 0 && !quoteInfo.draft_bom?.rackConfiguration) {
      return '';
    }

    let rackConfigHTML = '<div class="rack-config">';

    const renderedRackLayoutKeys = new Set<string>();

    const buildRackLayoutKey = (title: string, partNumber: string | undefined, slots: any[]) => {
      const normalizedTitle = typeof title === 'string' ? title.trim().toLowerCase() : '';
      const normalizedPart = typeof partNumber === 'string' ? partNumber.trim().toLowerCase() : '';
      const normalizedSlots = Array.isArray(slots)
        ? slots.map(slot => ({
            slot:
              slot?.slot ??
              slot?.slotNumber ??
              slot?.position ??
              null,
            partNumber:
              typeof slot?.partNumber === 'string'
                ? slot.partNumber.trim().toLowerCase()
                : typeof slot?.product?.partNumber === 'string'
                  ? slot.product.partNumber.trim().toLowerCase()
                  : null,
            cardName:
              typeof slot?.cardName === 'string'
                ? slot.cardName.trim().toLowerCase()
                : typeof slot?.name === 'string'
                  ? slot.name.trim().toLowerCase()
                  : null,
          }))
        : [];

      try {
        return `${normalizedTitle}|${normalizedPart}|${JSON.stringify(normalizedSlots)}`;
      } catch {
        return `${normalizedTitle}|${normalizedPart}`;
      }
    };

    const renderRackLayout = (title: string, partNumber: string | undefined, slots: any[]) => {
      const layoutKey = buildRackLayoutKey(title, partNumber, slots);
      if (layoutKey && renderedRackLayoutKeys.has(layoutKey)) {
        return;
      }

      if (layoutKey) {
        renderedRackLayoutKeys.add(layoutKey);
      }

      const safeTitle = escapeHtml(title);
      const safePartNumber = partNumber ? escapeHtml(partNumber) : '';

      rackConfigHTML += `
        <div class="rack-card">
          <h3 class="rack-card-title">${safeTitle}${safePartNumber ? ` · ${safePartNumber}` : ''}</h3>
      `;

      const normalizedSlots = Array.isArray(slots) ? dedupeSpanAwareSlots(slots as SpanAwareSlot[]) : [];

      if (normalizedSlots.length > 0) {
        rackConfigHTML += '<table class="rack-table"><thead><tr><th>Slot</th><th>Card Type</th><th>Part Number</th></tr></thead><tbody>';

        normalizedSlots.forEach((slot: any, idx: number) => {
          const slotNumber = slot?.slot ?? slot?.slotNumber ?? slot?.position ?? (idx + 1);
          const cardName = slot?.cardName || slot?.name || slot?.product?.name || 'Empty';
          const slotPartNumber = slot?.partNumber || slot?.product?.partNumber || '-';

          rackConfigHTML += `
            <tr>
              <td>Slot ${escapeHtml(String(slotNumber))}</td>
              <td>${escapeHtml(cardName)}</td>
              <td>${escapeHtml(String(slotPartNumber))}</td>
            </tr>
          `;
        });

        rackConfigHTML += '</tbody></table>';
      } else {
        rackConfigHTML += '<p class="rack-empty">No rack configuration data available</p>';
      }

      rackConfigHTML += '</div>';
    };

    chassisItems.forEach(chassisItem => {
      const config = chassisItem.rackConfiguration;
      renderRackLayout(chassisItem.product.name, chassisItem.partNumber, config?.slots || []);
    });

    fallbackRackLayouts.forEach(layout => {
      const slots = layout?.layout?.slots || layout?.slots;
      if (Array.isArray(slots) && slots.length > 0) {
        renderRackLayout(layout.productName || 'Configured Rack', layout.partNumber, slots);
      }
    });

    if (quoteInfo.draft_bom?.rackConfiguration) {
      const rawLayout = JSON.stringify(quoteInfo.draft_bom.rackConfiguration, null, 2);
      rackConfigHTML += `
        <div class="rack-card">
          <h3 class="rack-card-title">Draft Rack Configuration</h3>
          <pre class="rack-raw">${escapeHtml(rawLayout)}</pre>
        </div>
      `;
    }

    rackConfigHTML += '</div>';
    return rackConfigHTML;
  })();

  const footerHTML = `
    <div class="footer">
      <p>${isDraft ? 'This is a draft quote and is subject to final approval and terms & conditions.' : 'This quote is subject to the terms & conditions outlined above.'}</p>
      <p>Generated by PowerQuotePro Quote System | ${companyName}</p>
      ${!isDraft ? `<p><strong>Quote ID:</strong> ${quoteInfo.id}</p>` : ''}
    </div>
  `;

  const hasRackOrLevel4Content = Boolean(rackConfigurationHTML || level4SectionHTML);

  const htmlContent = `
    <!DOCTYPE html>
    <html>
    <head>
      <title>Quote - ${quoteIdDisplay}</title>
      <style>
        @import url('https://fonts.googleapis.com/css2?family=Inter:wght@400;500;600;700&display=swap');
        * { box-sizing: border-box; }
        @page {
          margin: 10mm 8mm;
        }
        body {
          font-family: 'Inter', sans-serif;
          background: #f1f5f9;
          color: #0f172a;
          margin: 0;
          padding: 20px 12px;
          font-size: 11px;
          line-height: 1.55;
        }
        .page {
          background: #ffffff;
          border-radius: 20px;
          box-shadow: 0 30px 60px -28px rgba(15, 23, 42, 0.3);
          margin: 0 auto 24px;
          max-width: 210mm;
          width: 100%;
          page-break-after: always;
        }
        .page:last-of-type { page-break-after: auto; }
        .page-inner { padding: 26px 26px; }
        .header {
          border-bottom: 1px solid #e2e8f0;
          padding-bottom: 24px;
          margin-bottom: 28px;
          display: flex;
          justify-content: space-between;
          align-items: center;
        }
        .header-left { display: flex; align-items: center; gap: 20px; }
        .logo-img { max-height: 56px; max-width: 200px; object-fit: contain; }
        .logo-text { color: #0f172a; font-size: 20px; font-weight: 700; letter-spacing: -0.02em; }
        .header-right { text-align: right; }
        .quote-id { font-size: 16px; font-weight: 600; color: #0f172a; margin: 0; }
        .header-meta { font-size: 11px; color: #64748b; margin-top: 6px; }
        .draft-warning { background: #fef3c7; border: 1px solid #f59e0b; padding: 16px 20px; border-radius: 12px; margin-bottom: 28px; color: #92400e; font-size: 11px; }
        .draft-warning strong { display: block; font-size: 11px; letter-spacing: 0.08em; text-transform: uppercase; margin-bottom: 6px; }
        .draft-warning p { margin: 4px 0 0; }
        .date-info { display: inline-flex; flex-wrap: wrap; gap: 14px; align-items: center; background: #f8fafc; border: 1px solid #e2e8f0; border-radius: 12px; padding: 14px 18px; margin-bottom: 32px; color: #475569; font-size: 11px; }
        .date-info strong { color: #0f172a; font-weight: 600; }
        .date-info .note { color: #64748b; font-style: italic; }
        .quote-header-fields { background: #f8fafc; border: 1px solid #e2e8f0; border-radius: 16px; padding: 24px 28px; margin-bottom: 36px; }
        .quote-header-fields h3 { color: #0f172a; margin: 0 0 18px; font-size: 15px; font-weight: 600; }
        .field-row { display: grid; grid-template-columns: minmax(180px, 220px) 1fr; gap: 14px; padding: 10px 0; border-bottom: 1px solid #e2e8f0; }
        .field-row:last-of-type { border-bottom: none; }
        .field-label { font-size: 10px; letter-spacing: 0.08em; text-transform: uppercase; color: #64748b; font-weight: 600; }
        .field-value { font-size: 12px; color: #0f172a; font-weight: 500; word-break: break-word; }
        .section-title { color: #0f172a; font-size: 16px; font-weight: 600; margin: 0 0 18px; }
        .bom-table { width: 100%; border-collapse: collapse; margin-bottom: 12px; }
        .bom-table thead { display: table-header-group; }
        .bom-table th { background: #f1f5f9; color: #0f172a; padding: 12px 14px; font-size: 10px; letter-spacing: 0.08em; text-transform: uppercase; border-bottom: 1px solid #e2e8f0; }
        .bom-table td { padding: 14px; border-bottom: 1px solid #e2e8f0; color: #0f172a; font-size: 11px; vertical-align: top; }
        .bom-table tbody tr { page-break-inside: avoid; }
        .bom-table tbody tr:nth-child(even) { background: #f8fafc; }
        .bom-item-cell { display: flex; flex-direction: column; align-items: flex-start; }
        .bom-item-name { font-weight: 600; }
        .product-info-link { margin-top: 8px; font-size: 10px; }
        .product-info-link a { color: #2563eb; text-decoration: none; word-break: break-all; }
        .product-info-link a:hover { text-decoration: underline; }
        .total-section { margin-top: 20px; border-top: 1px solid #e2e8f0; padding-top: 16px; display: flex; flex-direction: column; gap: 8px; align-items: flex-end; }
        .total-line { display: flex; gap: 16px; font-size: 12px; font-weight: 600; color: #0f172a; }
        .total-line .label { font-size: 10px; letter-spacing: 0.08em; text-transform: uppercase; color: #64748b; font-weight: 500; }
        .total-line.discount { color: #b45309; }
        .total-line.final { font-size: 15px; color: #0f172a; }
        .additional-info { margin-top: 24px; padding: 18px 20px; border-radius: 12px; background: #f8fafc; border: 1px solid #e2e8f0; }
        .additional-info h3 { margin: 0 0 10px; color: #0f172a; font-size: 14px; font-weight: 600; }
        .additional-info p { margin: 0; font-size: 11px; color: #334155; line-height: 1.6; }
        .rack-config { display: flex; flex-direction: column; gap: 24px; }
        .rack-card { background: #f8fafc; border: 1px solid #e2e8f0; border-radius: 16px; padding: 24px; box-shadow: 0 12px 32px -18px rgba(15,23,42,0.25); }
        .rack-card-title { color: #0f172a; margin: 0; font-size: 15px; font-weight: 600; }
        .rack-table { width: 100%; border-collapse: collapse; margin-top: 18px; background: #ffffff; border-radius: 12px; overflow: hidden; border: 1px solid #e2e8f0; }
        .rack-table th { background: #0f172a; color: #f8fafc; padding: 12px; text-align: left; font-size: 10px; letter-spacing: 0.08em; text-transform: uppercase; }
        .rack-table td { padding: 12px; border-bottom: 1px solid #e2e8f0; font-size: 11px; color: #0f172a; }
        .rack-table tbody tr:nth-child(even) { background: #f8fafc; }
        .rack-empty { color: #64748b; font-style: italic; padding: 18px; background: #ffffff; border-radius: 12px; border: 1px dashed #cbd5f5; margin-top: 18px; }
        .rack-raw { white-space: pre-wrap; font-family: 'SFMono-Regular', Consolas, 'Liberation Mono', monospace; font-size: 10px; background: #0f172a; color: #f8fafc; padding: 16px; border-radius: 12px; margin-top: 18px; overflow-x: auto; }
        .level4-collection { display: flex; flex-direction: column; gap: 24px; margin-top: 24px; }
        .level4-section { border: 1px solid #e2e8f0; border-radius: 16px; padding: 26px; background: linear-gradient(135deg, rgba(241,245,249,0.88), rgba(248,250,252,0.96)); }
        .level4-heading { margin: 0; font-size: 15px; font-weight: 600; color: #0f172a; }
        .level4-subheading { margin-top: 6px; color: #64748b; font-size: 11px; }
        .level4-meta { margin-top: 10px; color: #64748b; font-size: 10px; }
        .level4-table { width: 100%; border-collapse: collapse; margin-top: 18px; border-radius: 12px; overflow: hidden; border: 1px solid #e2e8f0; background: #ffffff; }
        .level4-table th { background: #0f172a; color: #f8fafc; padding: 12px; text-align: left; font-size: 9px; letter-spacing: 0.08em; text-transform: uppercase; }
        .level4-table td { padding: 12px; border-bottom: 1px solid #e2e8f0; font-size: 11px; color: #0f172a; }
        .level4-option-label { font-weight: 600; color: #0f172a; }
        .level4-option-meta { margin-top: 4px; font-size: 10px; color: #64748b; }
        .level4-empty { color: #64748b; font-style: italic; background: #ffffff; border: 1px dashed #cbd5f5; padding: 14px; border-radius: 12px; margin-top: 16px; }
        .level4-raw { white-space: pre-wrap; font-family: 'SFMono-Regular', Consolas, 'Liberation Mono', monospace; font-size: 10px; background: #0f172a; color: #f8fafc; padding: 16px; border-radius: 12px; margin-top: 18px; }
        .terms-columns {
          background: #f8fafc;
          padding: 20px 22px;
          border-radius: 14px;
          border: 1px solid #e2e8f0;
          margin-bottom: 20px;
          font-size: 10px;
          line-height: 1.6;
          color: #475569;
          display: flex;
          flex-direction: column;
          gap: 24px;
        }
        .terms-columns-set {
          display: grid;
          grid-template-columns: repeat(2, minmax(0, 1fr));
          gap: 22px;
          align-items: start;
        }
        .terms-columns--single .terms-columns-set,
        .terms-columns-set--single {
          grid-template-columns: 1fr;
        }
        .terms-column {
          display: flex;
          flex-direction: column;
          gap: 10px;
          min-width: 0;
        }
        .terms-column > * {
          display: block;
          break-inside: avoid;
          page-break-inside: avoid;
        }
        .terms-columns h3 {
          font-size: 10px;
          letter-spacing: 0.08em;
          text-transform: uppercase;
          color: #0f172a;
          font-weight: 700;
          margin: 14px 0 6px;
          break-after: avoid;
          page-break-after: avoid;
        }
        .terms-columns h3:first-of-type {
          margin-top: 0;
        }
        .terms-heading--intro {
          font-size: 11px;
          letter-spacing: 0.12em;
        }
        .terms-columns p {
          margin: 0 0 10px;
          color: #475569;
        }
        .terms-section ul,
        .terms-section ol {
          margin: 0 0 12px 18px;
          padding: 0;
        }
        .terms-columns li {
          margin-bottom: 6px;
        }
        .terms-columns table {
          width: 100%;
          border-collapse: collapse;
          margin: 6px 0 12px;
        }
        .terms-columns th,
        .terms-columns td {
          border: 1px solid #cbd5f5;
          padding: 6px 8px;
          text-align: left;
          font-size: 10px;
        }
        .terms-columns strong {
          color: #0f172a;
          font-weight: 600;
        }
        .terms-columns a {
          color: #2563eb;
          text-decoration: none;
        }
        .terms-columns a:hover {
          text-decoration: underline;
        }
        .footer { margin-top: 48px; border-top: 1px solid #e2e8f0; padding-top: 18px; font-size: 10px; color: #64748b; }
        @media print {
          body { background: #ffffff; padding: 0; }
          .page { box-shadow: none; border-radius: 0; margin: 0 auto; max-width: none; width: auto; }
          .page-inner { padding: 9mm 8mm; }
          .draft-warning, .date-info, .quote-header-fields, .rack-card, .level4-section { page-break-inside: avoid; }
          .terms-columns { gap: 18px; }
          .terms-columns-set {
            grid-template-columns: repeat(2, minmax(0, 1fr));
            gap: 18px;
            page-break-inside: avoid;
          }
          .terms-columns-set--single {
            grid-template-columns: 1fr;
          }
          .terms-columns-set.terms-columns-set--paged {
            page-break-after: always;
          }
        }
      </style>
    </head>
    <body>
      <div class="page page-intro">
        <div class="page-inner">
          <div class="header">
            <div class="header-left">
              ${companyLogoUrl ? `<img src="${companyLogoUrl}" alt="${companyName} Logo" class="logo-img" />` : `<div class="logo-text">${companyName}</div>`}
            </div>
            <div class="header-right">
              <div class="quote-id">Quote ID: ${quoteIdDisplay}</div>
              <div class="header-meta">Generated on: ${createdDate.toLocaleDateString()}</div>
            </div>
          </div>

          ${isDraft ? `
            <div class="draft-warning">
              <strong>⚠️ Draft</strong>
              <p>Draft values are informational. Please request a formal quotation with a finalized configuration and quote ID before purchasing.</p>
            </div>
          ` : ''}

          <div class="date-info">
            <span><strong>Created:</strong> ${createdDate.toLocaleDateString()}</span>
            <span><strong>Valid Until:</strong> ${expiryDate.toLocaleDateString()}</span>
            <span class="note">Valid for ${expiresDays} days</span>
          </div>

          <div class="quote-header-fields">
            <h3>Quote Information</h3>

            ${quoteFieldsForPDF.map(field => {
              let value: any = 'Not specified';

              const candidateIds = Array.from(new Set([
                field.id,
                field.id?.replace(/-/g, '_'),
                field.id?.replace(/_/g, '-'),
                field.id?.toLowerCase?.(),
                field.label,
              ].filter(Boolean)));

              const candidates = candidateIds.flatMap(candidateId => [
                combinedQuoteFields[candidateId as string],
                (quoteInfo as Record<string, any> | undefined)?.[candidateId as string],
              ]);

              const found = candidates.find(candidate => candidate !== undefined && candidate !== null && candidate !== '');
              if (found !== undefined) {
                value = found;
              }

              if (value && typeof value === 'object') {
                value = JSON.stringify(value);
              } else if (value === null || value === undefined || value === '') {
                value = 'Not specified';
              } else {
                value = String(value).replace(/</g, '&lt;').replace(/>/g, '&gt;');
              }

              return `
                <div class="field-row">
                  <div class="field-label">${field.label}:</div>
                  <div class="field-value">${value}</div>
                </div>
              `;
            }).join('')}

          </div>
        </div>
      </div>

      <div class="page page-bom">
        <div class="page-inner">
          <h2 class="section-title">Bill of Materials</h2>
          <table class="bom-table">
            <thead>
              <tr>
                <th>Item</th>
                <th>Description</th>
                <th>Part Number</th>
                <th>Qty</th>
                ${canSeePrices ? '<th>Unit Price</th><th>Total</th>' : ''}
              </tr>
            </thead>
            <tbody>
              ${normalizedBomItems
                .filter(item => item.enabled)
                .map(item => {
                  const normalizedLevel =
                    coerceProductLevel(item?.level) ??
                    coerceProductLevel(item?.product?.product_level) ??
                    determineBomItemLevel(item);

                  const parentLevel2Id = coerceString(
                    extractParentLevel2IdFromItem(item) ??
                      item?.parentLevel2Id ??
                      item?.product?.parentLevel2Id ??
                      item?.product?.parent_product_id ??
                      item?.product?.parentProductId
                  );

                  const parentLevel2Item = parentLevel2Id ? level2ItemsById.get(parentLevel2Id) : undefined;

                  const infoUrl =
                    sanitizeHttpUrl(item?.resolvedInfoUrl) ??
                    sanitizeHttpUrl((item?.product as any)?.productInfoUrl) ??
                    sanitizeHttpUrl((item?.product as any)?.product_info_url) ??
                    (parentLevel2Item
                      ? sanitizeHttpUrl(parentLevel2Item?.resolvedInfoUrl) ??
                        sanitizeHttpUrl((parentLevel2Item?.product as any)?.productInfoUrl) ??
                        sanitizeHttpUrl((parentLevel2Item?.product as any)?.product_info_url)
                      : undefined);

                  const shouldRenderLink =
                    !!infoUrl && normalizedLevel !== 1 && normalizedLevel !== 4;

                  const infoLinkHtml = shouldRenderLink && infoUrl
                    ? `<div class="product-info-link"><a href="${escapeHtml(infoUrl)}" target="_blank" rel="noopener noreferrer">Product Info</a></div>`
                    : '';

                  return `
                  <tr>
                    <td>
                      <div class="bom-item-cell">
                        <div class="bom-item-name">${escapeHtml(item.product.name)}</div>
                        ${infoLinkHtml}
                      </div>
                    </td>
                    <td>
                      ${item.product.description}
                    </td>
                    <td>${item.partNumber || 'TBD'}</td>
                    <td>${item.quantity}</td>
                    ${canSeePrices ? `
                      <td>${formatCurrency(item.product.price)}</td>
                      <td>${formatCurrency(item.product.price * item.quantity)}</td>
                    ` : ''}
                  </tr>
                `;
                })
                .join('')}
            </tbody>
          </table>

          ${canSeePrices ? `
            <div class="total-section">
              ${hasDiscount ? `
                <p class="total-line">
                  <span class="label">Original Total:</span>
                  <span>${formatCurrency(originalTotal)}</span>
                </p>
                <p class="total-line discount">
                  <span class="label">Discount (${formatPercent(effectiveDiscountPercent)}%):</span>
                  <span>- ${formatCurrency(discountAmount)}</span>
                </p>
                <p class="total-line final">
                  <span class="label">Final Total:</span>
                  <span>${formatCurrency(finalTotal)}</span>
                </p>
              ` : `
                <p class="total-line final">
                  <span class="label">Total:</span>
                  <span>${formatCurrency(finalTotal)}</span>
                </p>
              `}
            </div>
          ` : ''}

          ${additionalQuoteInfo ? `
            <div class="additional-info">
              <h3>Additional Quote Information</h3>
              <p>${escapeHtml(additionalQuoteInfo).replace(/\r?\n/g, '<br />')}</p>
            </div>
          ` : ''}

          ${!hasRackOrLevel4Content && !hasTermsContent ? footerHTML : ''}
        </div>
      </div>

      ${hasRackOrLevel4Content ? `
        <div class="page page-config">
          <div class="page-inner">
            ${rackConfigurationHTML ? `<h2 class="section-title">Rack Configuration</h2>${rackConfigurationHTML}` : ''}
            ${level4SectionHTML ? `<h2 class="section-title">Level 4 Configuration Details</h2>${level4SectionHTML}` : ''}
            ${!hasTermsContent ? footerHTML : ''}
          </div>
        </div>
      ` : ''}

      ${hasTermsContent ? `
        <div class="page page-terms">
          <div class="page-inner">
            <h2 class="section-title">Terms & Conditions</h2>
            <div class="terms-columns${formattedTermsAndConditions.columnCount === 1 ? ' terms-columns--single' : ''}">
              ${formattedTermsAndConditions.html}
            </div>
            ${footerHTML}
          </div>
        </div>
      ` : ''}
    </body>
    </html>
  `;

  printWindow.document.write(htmlContent);
  printWindow.document.close();

  const waitForDocumentReady = async () => {
    const doc = printWindow.document;

    if (doc.readyState !== 'complete') {
      await new Promise<void>(resolve => {
        const handleReadyState = () => {
          if (doc.readyState === 'complete') {
            doc.removeEventListener('readystatechange', handleReadyState);
            resolve();
          }
        };

        doc.addEventListener('readystatechange', handleReadyState);
        if (doc.readyState === 'complete') {
          doc.removeEventListener('readystatechange', handleReadyState);
          resolve();
        }
      });
    }

    const fontSet = (doc as Document & { fonts?: FontFaceSet }).fonts;
    if (fontSet?.ready) {
      try {
        await fontSet.ready;
      } catch (error) {
        console.warn('PDF fonts did not finish loading before print:', error);
      }
    }
  };

  const delay = (ms: number) => new Promise<void>(resolve => setTimeout(resolve, ms));

  // Only trigger print dialog if action is 'download', otherwise just show in browser
  if (action === 'download') {
    await waitForDocumentReady();
    await delay(150);
    printWindow.focus();
    printWindow.print();
  }
};<|MERGE_RESOLUTION|>--- conflicted
+++ resolved
@@ -1655,7 +1655,6 @@
       return expanded;
     });
 
-<<<<<<< HEAD
     type ColumnBuffer = { blocks: TermsBlock[]; height: number };
     const createColumn = (): ColumnBuffer => ({ blocks: [], height: 0 });
 
@@ -1724,18 +1723,6 @@
       }
       fallbackColumn.blocks.push(block);
       fallbackColumn.height += Math.min(blockHeight, TERMS_MAX_COLUMN_HEIGHT);
-=======
-    const columns: TermsBlock[][] = [];
-    let currentColumn: TermsBlock[] = [];
-    let currentColumnHeight = 0;
-
-    const pushCurrentColumn = () => {
-      if (currentColumn.length > 0) {
-        columns.push(currentColumn);
-        currentColumn = [];
-        currentColumnHeight = 0;
-      }
->>>>>>> d1d0429a
     };
 
     expandedSections.forEach(section => {
@@ -1743,7 +1730,6 @@
 
       section.forEach((block, index) => {
         const blockHeight = sectionHeights[index];
-<<<<<<< HEAD
         const nextHeight = sectionHeights[index + 1];
 
         if (blockHeight > TERMS_MAX_COLUMN_HEIGHT && block.type === 'content') {
@@ -1806,77 +1792,6 @@
 
     const html = renderedPages.join('').trim();
     const hasSecondColumn = pages.some(page => page.columns[1].blocks.length > 0);
-=======
-        const nextHeight = sectionHeights[index + 1] ?? 0;
-        const isFirstInSection = index === 0;
-
-        if (isFirstInSection && currentColumn.length > 0) {
-          const required = blockHeight + (block.type === 'heading' ? nextHeight : 0) + TERMS_SECTION_SPACING;
-          if (currentColumnHeight + required > TERMS_MAX_COLUMN_HEIGHT) {
-            pushCurrentColumn();
-          } else {
-            currentColumnHeight += TERMS_SECTION_SPACING;
-          }
-        } else if (currentColumn.length > 0 && currentColumnHeight + blockHeight > TERMS_MAX_COLUMN_HEIGHT) {
-          pushCurrentColumn();
-        }
-
-        if (
-          block.type === 'heading' &&
-          currentColumn.length > 0 &&
-          currentColumnHeight + blockHeight + Math.min(nextHeight || 0, 160) > TERMS_MAX_COLUMN_HEIGHT
-        ) {
-          pushCurrentColumn();
-        }
-
-        currentColumn.push(block);
-        currentColumnHeight += blockHeight;
-      });
-    });
-
-    pushCurrentColumn();
-    measurement.dispose();
-
-    if (columns.length === 0) {
-      const html = blocks.map(renderBlock).join('').trim();
-      return { html, columnCount: 1 };
-    }
-
-    const pages: TermsBlock[][][] = [];
-    for (let i = 0; i < columns.length; i += 2) {
-      const leftColumn = columns[i];
-      const rightColumn = columns[i + 1] || [];
-      pages.push([leftColumn, rightColumn]);
-    }
-
-    const html = pages
-      .map((pageColumns, pageIndex) => {
-        const [leftColumn, rightColumn] = pageColumns;
-        const isSingleColumnPage = rightColumn.length === 0;
-        const classes = [
-          'terms-columns-set',
-          isSingleColumnPage ? 'terms-columns-set--single' : '',
-          pageIndex < pages.length - 1 ? 'terms-columns-set--paged' : '',
-        ].filter(Boolean);
-
-        const columnMarkup = [leftColumn, rightColumn]
-          .filter((columnBlocks, columnIndex) => columnBlocks.length > 0 || columnIndex === 0)
-          .map(columnBlocks => {
-            if (columnBlocks.length === 0) {
-              return '';
-            }
-
-            return `<div class="terms-column">${columnBlocks.map(renderBlock).join('')}</div>`;
-          })
-          .join('');
-
-        return `<div class="${classes.join(' ')}">${columnMarkup}</div>`;
-      })
-      .join('')
-      .trim();
-
-    const hasSecondColumn = pages.some(([, rightColumn]) => rightColumn.length > 0);
->>>>>>> d1d0429a
 
     return { html, columnCount: hasSecondColumn ? 2 : 1 };
   };
