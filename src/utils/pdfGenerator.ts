
import { BOMItem } from '@/types/product';
import { Quote } from '@/types/quote';
import { supabase } from '@/integrations/supabase/client';
import {
  extractAdditionalQuoteInformation,
  parseQuoteFieldsValue,
} from '@/utils/additionalQuoteInformation';

type NormalizedLevel4Option = {
  id: string;
  value: string;
  label: string;
  infoUrl?: string | null;
  partNumber?: string | null;
};

type NormalizedLevel4Payload = {
  level4_config_id: string;
  entries: Array<{ index: number; value: string }>;
  template_type?: 'OPTION_1' | 'OPTION_2';
};

type Level4DisplayItem = {
  productName: string;
  productPartNumber?: string;
  slotNumber?: number;
  slotCardName?: string;
  partNumber?: string;
  level4BomItemId?: string;
  config: any;
  rawSlot?: any;
};

type Level4AnalyzedEntry = Level4DisplayItem & {
  payload?: NormalizedLevel4Payload | null;
  fieldLabel?: string;
  templateType?: 'OPTION_1' | 'OPTION_2';
  options: NormalizedLevel4Option[];
  rawConfig: any;
};

type Level4ConfigDefinition = {
  id: string;
  fieldLabel?: string;
  templateType?: 'OPTION_1' | 'OPTION_2';
  options: NormalizedLevel4Option[];
};

type SpanAwareSlot = {
  slot?: number;
  slotNumber?: number;
  position?: number;
  cardName?: string;
  name?: string;
  partNumber?: string;
  level4BomItemId?: string;
  level4_bom_item_id?: string;
  bomItemId?: string;
  bom_item_id?: string;
  configuration?: any;
  level4Config?: any;
  level4Selections?: any;
  product?: { id?: string; name?: string; partNumber?: string; part_number?: string };
  rawSlot?: any;
};

const coerceNumber = (value: any): number | undefined => {
  if (value === undefined || value === null) {
    return undefined;
  }

  if (typeof value === 'number') {
    return Number.isFinite(value) ? value : undefined;
  }

  if (typeof value === 'string') {
    const trimmed = value.trim();
    if (!trimmed) return undefined;
    const parsed = Number(trimmed);
    return Number.isFinite(parsed) ? parsed : undefined;
  }

  return undefined;
};

const coerceBoolean = (value: any): boolean | undefined => {
  if (value === undefined || value === null) {
    return undefined;
  }

  if (typeof value === 'boolean') {
    return value;
  }

  if (typeof value === 'string') {
    const normalized = value.trim().toLowerCase();
    if (!normalized) return undefined;
    if (['true', '1', 'yes', 'y'].includes(normalized)) return true;
    if (['false', '0', 'no', 'n'].includes(normalized)) return false;
  }

  return Boolean(value);
};

const coerceString = (value: any): string | undefined => {
  if (value === undefined || value === null) {
    return undefined;
  }

  if (typeof value === 'string') {
    const trimmed = value.trim();
    return trimmed.length > 0 ? trimmed : undefined;
  }

  if (typeof value === 'number' && Number.isFinite(value)) {
    return String(value);
  }

  return undefined;
};

const PRODUCT_INFO_KEY_VARIANTS = [
  'productInfoUrl',
  'product_info_url',
  'productInfoURL',
  'product-info-url',
  'product info url',
  'productInfo',
  'product_info',
  'productInformationUrl',
  'product_information_url',
  'productInformation',
  'product_information',
  'infoUrl',
  'info_url',
  'info-url',
  'info url',
  'url',
  'link',
];

const normalizeProductInfoKey = (key: string): string => key.replace(/[\s_-]/g, '').toLowerCase();

const PRODUCT_INFO_KEYS = new Set(PRODUCT_INFO_KEY_VARIANTS.map(normalizeProductInfoKey));

const PRODUCT_ID_KEY_HINTS = [
  'productid',
  'level2productid',
  'selectedproductid',
  'selectedlevel2productid',
  'level2id',
  'selectedlevel2id',
  'chassisid',
  'chassisproductid',
  'configurationproductid',
  'variantid',
  'optionproductid',
  'parentproductid',
];

const PRODUCT_CONTAINER_KEY_HINTS = [
  'product',
  'level2product',
  'selectedproduct',
  'selectedlevel2product',
  'configurationproduct',
  'chassis',
  'variant',
  'option',
];

const resolveProductInfoUrl = (...sources: Array<any>): string | null => {
  const visited = new WeakSet<object>();

  const searchObject = (value: unknown, depth: number): string | null => {
    if (depth > 6) return null;

    if (!value || typeof value !== 'object') {
      return null;
    }

    if (visited.has(value as object)) {
      return null;
    }
    visited.add(value as object);

    if (Array.isArray(value)) {
      for (const entry of value) {
        const foundInArray = searchObject(entry, depth + 1);
        if (foundInArray) {
          return foundInArray;
        }
      }
      return null;
    }

    for (const [key, raw] of Object.entries(value as Record<string, unknown>)) {
      const normalizedKey = normalizeProductInfoKey(key);
      if (PRODUCT_INFO_KEYS.has(normalizedKey)) {
        const resolved = coerceString(raw);
        if (resolved) {
          return resolved;
        }
      }
    }

    for (const raw of Object.values(value as Record<string, unknown>)) {
      if (raw && typeof raw === 'object') {
        const nestedResult = searchObject(raw, depth + 1);
        if (nestedResult) {
          return nestedResult;
        }
      }
    }

    return null;
  };

  for (const source of sources) {
    const directString = coerceString(source);
    if (directString) {
      return directString;
    }

    const found = searchObject(source, 0);
    if (found) {
      return found;
    }
  }

  return null;
};

const collectProductIdCandidates = (...sources: Array<any>): string[] => {
  const candidates = new Set<string>();
  const visited = new WeakSet<object>();

  const addCandidate = (value: unknown) => {
    const stringValue = coerceString(value);
    if (stringValue) {
      candidates.add(stringValue);
    }
  };

  const searchObject = (value: unknown, depth: number, parentKey?: string) => {
    if (!value || typeof value !== 'object' || depth > 6) {
      return;
    }

    if (visited.has(value as object)) {
      return;
    }
    visited.add(value as object);

    if (Array.isArray(value)) {
      for (const entry of value) {
        if (entry && typeof entry === 'object') {
          searchObject(entry, depth + 1, parentKey);
        }
      }
      return;
    }

    const record = value as Record<string, unknown>;

    if (parentKey && PRODUCT_CONTAINER_KEY_HINTS.some(hint => parentKey.includes(hint))) {
      addCandidate(record.id);
    }

    const productLevel =
      coerceNumber(record.productLevel) ??
      coerceNumber(record.product_level) ??
      coerceNumber(record.level) ??
      undefined;

    if (productLevel === 2 || record.parentProductId || record.parent_product_id) {
      addCandidate(record.id);
    }

    for (const [key, raw] of Object.entries(record)) {
      const normalizedKey = normalizeProductInfoKey(key);

      if (PRODUCT_ID_KEY_HINTS.some(hint => normalizedKey.includes(hint))) {
        addCandidate(raw);
      }

      if (Array.isArray(raw)) {
        for (const entry of raw) {
          if (entry && typeof entry === 'object') {
            searchObject(entry, depth + 1, normalizedKey);
          }
        }
      } else if (raw && typeof raw === 'object') {
        searchObject(raw, depth + 1, normalizedKey);
      } else if (normalizedKey === 'id') {
        if (PRODUCT_CONTAINER_KEY_HINTS.some(hint => (parentKey ?? '').includes(hint))) {
          addCandidate(raw);
        } else if (productLevel === 2) {
          addCandidate(raw);
        }
      }
    }
  };

  sources.forEach(source => {
    if (source == null) return;
    if (typeof source === 'string' || typeof source === 'number') {
      addCandidate(source);
      return;
    }
    if (typeof source === 'object') {
      searchObject(source, 0);
    }
  });

  return Array.from(candidates);
};

const gatherSources = (slot: SpanAwareSlot): any[] => {
  const rawSlot = slot.rawSlot ?? slot;
  const config = slot.configuration ?? slot.level4Config ?? slot.level4Selections ?? rawSlot?.configuration ?? rawSlot?.level4Config ?? rawSlot?.level4Selections;
  return [slot, rawSlot, config, rawSlot?.configuration, rawSlot?.level4Config, rawSlot?.level4Selections].filter(Boolean);
};

const pickFirstNumber = (sources: any[], keys: string[]): number | undefined => {
  for (const source of sources) {
    for (const key of keys) {
      if (Object.prototype.hasOwnProperty.call(source, key)) {
        const value = coerceNumber(source[key]);
        if (value !== undefined) {
          return value;
        }
      }
    }
  }
  return undefined;
};

const pickFirstBoolean = (sources: any[], keys: string[]): boolean | undefined => {
  for (const source of sources) {
    for (const key of keys) {
      if (Object.prototype.hasOwnProperty.call(source, key)) {
        const value = coerceBoolean(source[key]);
        if (value !== undefined) {
          return value;
        }
      }
    }
  }
  return undefined;
};

const pickFirstString = (sources: any[], keys: string[]): string | undefined => {
  for (const source of sources) {
    for (const key of keys) {
      if (Object.prototype.hasOwnProperty.call(source, key)) {
        const value = coerceString(source[key]);
        if (value) {
          return value;
        }
      }
    }
  }
  return undefined;
};

const resolveSlotNumber = (slot: SpanAwareSlot, index: number): number => {
  const sources = gatherSources(slot);
  const explicit = pickFirstNumber(sources, ['slot', 'slotNumber', 'position', 'slot_index']);
  if (explicit !== undefined) {
    return explicit;
  }
  return index + 1;
};

const resolveSpanDetails = (slot: SpanAwareSlot) => {
  const sources = gatherSources(slot);
  const span = pickFirstNumber(sources, [
    'slotSpan',
    'slot_span',
    'span',
    'spanSize',
    'span_size',
    'slotRequirement',
    'slot_requirement',
    'slotSpanCount',
    'slot_span_count',
    'slotCount',
    'slot_count',
    'spanLength',
    'span_length',
  ]) ?? 1;

  const spanIndex = pickFirstNumber(sources, [
    'spanIndex',
    'span_index',
    'spanPosition',
    'span_position',
    'spanSlotIndex',
    'span_slot_index',
    'spanOffset',
    'span_offset',
    'slotOffset',
    'slot_offset',
  ]);

  const primarySlot = pickFirstNumber(sources, [
    'primarySlot',
    'primary_slot',
    'primarySpanSlot',
    'primary_span_slot',
    'spanRootSlot',
    'span_root_slot',
    'rootSlot',
    'root_slot',
    'originSlot',
    'origin_slot',
  ]);

  const sharedFromSlot = pickFirstNumber(sources, [
    'sharedFromSlot',
    'shared_from_slot',
    'bushingPairSlot',
    'bushing_pair_slot',
    'spanFromSlot',
    'span_from_slot',
    'derivedFromSlot',
    'derived_from_slot',
    'sourceSlot',
    'source_slot',
  ]);

  const secondaryFlag = pickFirstBoolean(sources, [
    'isSpanReplica',
    'is_span_replica',
    'isSecondarySpanSlot',
    'is_secondary_span_slot',
    'isSpanSecondary',
    'is_span_secondary',
    'isSpanContinuation',
    'is_span_continuation',
    'isSecondarySpan',
    'is_secondary_span',
  ]) || false;

  return {
    span: span > 0 ? span : 1,
    spanIndex,
    primarySlot,
    sharedFromSlot,
    secondaryFlag,
  };
};

const resolveCardKey = (slot: SpanAwareSlot, cardName: string, partNumber: string): string => {
  const sources = gatherSources(slot);
  const idCandidate = pickFirstString(sources, [
    'level4BomItemId',
    'level4_bom_item_id',
    'bomItemId',
    'bom_item_id',
    'bom_item',
    'level4BomItem',
    'level4_bom_item',
    'level4ItemId',
    'level4_item_id',
    'cardId',
    'card_id',
    'id',
    'product_id',
  ]);

  if (idCandidate) {
    return idCandidate;
  }

  if (partNumber || cardName) {
    return `${partNumber || ''}|${cardName || ''}`.toLowerCase();
  }

  return 'unknown-card';
};

const resolveLevel4BomItemId = (slot: SpanAwareSlot): string | undefined => {
  const sources = gatherSources(slot);
  const idCandidate = pickFirstString(sources, [
    'level4BomItemId',
    'level4_bom_item_id',
    'bomItemId',
    'bom_item_id',
    'bom_item',
    'payloadBomItemId',
    'payload_bom_item_id',
    'configurationBomItemId',
    'configuration_bom_item_id',
    'bomId',
    'bom_id',
    'level4ItemId',
    'level4_item_id',
  ]);

  if (idCandidate) {
    return idCandidate;
  }

  const raw = sources.find(source => typeof source?.id === 'string' && source.id.trim().length > 0) as
    | { id: string }
    | undefined;
  if (raw?.id) {
    return String(raw.id).trim();
  }

  return undefined;
};

const dedupeSpanAwareSlots = <T extends SpanAwareSlot>(slots: T[]): T[] => {
  const seenKeys = new Set<string>();
  const lastPrimaryByCard = new Map<string, number>();
  const seenLevel4IdsByCard = new Map<string, Set<string>>();

  const markPrimary = (cardKey: string, slotNumber: number, dedupeKey: string, level4Id?: string) => {
    seenKeys.add(dedupeKey);
    lastPrimaryByCard.set(cardKey, slotNumber);

    if (!level4Id) return;

    const existing = seenLevel4IdsByCard.get(cardKey) ?? new Set<string>();
    existing.add(level4Id);
    seenLevel4IdsByCard.set(cardKey, existing);
  };

  return slots.filter((entry, index) => {
    const slotNumber = resolveSlotNumber(entry, index);
    const rawSlot = (entry.rawSlot ?? entry) as any;
    const cardName = coerceString(entry.cardName || rawSlot?.cardName || entry.name || rawSlot?.name || entry.product?.name || rawSlot?.product?.name) || '';
    const partNumber = coerceString(
      entry.partNumber ||
      (entry.product as any)?.partNumber ||
      (entry.product as any)?.part_number ||
      rawSlot?.partNumber ||
      rawSlot?.product?.partNumber ||
      rawSlot?.product?.part_number
    ) || '';

    const { span, spanIndex, primarySlot, sharedFromSlot, secondaryFlag } = resolveSpanDetails(entry);

    const isSpan = span > 1 || spanIndex !== undefined || sharedFromSlot !== undefined || secondaryFlag;

    const cardKey = resolveCardKey(entry, cardName, partNumber);
    const level4Id = resolveLevel4BomItemId(entry);

    const anchorSlot = (() => {
      if (typeof primarySlot === 'number') return primarySlot;
      if (typeof sharedFromSlot === 'number') return sharedFromSlot;
      return slotNumber;
    })();

    const dedupeKey = `${cardKey}|${anchorSlot}`;

    const priorPrimary = lastPrimaryByCard.get(cardKey);

    let isSecondary = secondaryFlag;

    if (typeof spanIndex === 'number' && spanIndex > 0) {
      isSecondary = true;
    }

    if (typeof primarySlot === 'number' && primarySlot !== slotNumber) {
      isSecondary = true;
    }

    if (typeof sharedFromSlot === 'number' && sharedFromSlot !== slotNumber) {
      isSecondary = true;
    }

    if (isSpan && typeof priorPrimary === 'number' && slotNumber > priorPrimary && slotNumber - priorPrimary < span) {
      isSecondary = true;
    }

    if (isSpan && slotNumber !== anchorSlot && slotNumber > anchorSlot) {
      isSecondary = true;
    }

    if (!isSpan) {
      if (level4Id) {
        const seenForCard = seenLevel4IdsByCard.get(cardKey);
        if (seenForCard?.has(level4Id)) {
          return false;
        }
      }

      markPrimary(cardKey, slotNumber, dedupeKey, level4Id);
      return true;
    }

    if (level4Id) {
      const seenForCard = seenLevel4IdsByCard.get(cardKey);
      if (seenForCard?.has(level4Id)) {
        return false;
      }
    }

    if (isSecondary) {
      return false;
    }

    if (seenKeys.has(dedupeKey)) {
      return false;
    }

    markPrimary(cardKey, slotNumber, dedupeKey, level4Id);
    return true;
  });
};

export const generateQuotePDF = async (
  bomItems: BOMItem[],
  quoteInfo: Partial<Quote>,
  canSeePrices: boolean = true,
  action: 'view' | 'download' = 'download'
): Promise<void> => {
  // Create a new window for PDF generation - name it based on action
  const windowName = action === 'view' ? 'Quote_View' : 'Quote_Download';
  const printWindow = window.open('', windowName);
  if (!printWindow) return;

  const totalPrice = bomItems
    .filter(item => item.enabled)
    .reduce((total, item) => total + (item.product.price * item.quantity), 0);

  const normalizePercentage = (value?: number | null) => {
    if (value === null || value === undefined) {
      return 0;
    }

    const absolute = Math.abs(value);
    if (absolute > 0 && absolute <= 1) {
      return value * 100;
    }

    return value;
  };

  const originalTotal = typeof quoteInfo?.original_quote_value === 'number' && quoteInfo.original_quote_value > 0
    ? quoteInfo.original_quote_value
    : totalPrice;

  const requestedDiscountPercent = normalizePercentage(quoteInfo?.requested_discount);
  const approvedDiscountPercent = typeof quoteInfo?.approved_discount === 'number'
    ? normalizePercentage(quoteInfo.approved_discount)
    : undefined;

  const effectiveDiscountPercent = typeof approvedDiscountPercent === 'number'
    ? approvedDiscountPercent
    : requestedDiscountPercent;

  const discountedValueFromQuote = typeof quoteInfo?.discounted_value === 'number' && quoteInfo.discounted_value > 0
    ? quoteInfo.discounted_value
    : undefined;

  const hasEffectivePercent = effectiveDiscountPercent > 0;

  const derivedFinalTotal = discountedValueFromQuote !== undefined
    ? discountedValueFromQuote
    : hasEffectivePercent
      ? originalTotal * (1 - (effectiveDiscountPercent / 100))
      : originalTotal;

  const finalTotal = Number.isFinite(derivedFinalTotal)
    ? Math.max(derivedFinalTotal, 0)
    : originalTotal;

  const discountAmount = Math.max(originalTotal - finalTotal, 0);
  const hasDiscount = discountAmount > 0.01 || effectiveDiscountPercent > 0.01;
  const normalizedQuoteFields = parseQuoteFieldsValue(quoteInfo?.quote_fields);
  const additionalQuoteInfo =
    extractAdditionalQuoteInformation(quoteInfo, normalizedQuoteFields) ?? '';

  const resolvedCurrency = (() => {
    const raw = typeof quoteInfo?.currency === 'string' ? quoteInfo.currency.trim().toUpperCase() : '';
    return /^[A-Z]{3}$/.test(raw) ? raw : 'USD';
  })();

  const currencyFormatter = (() => {
    try {
      return new Intl.NumberFormat('en-US', {
        style: 'currency',
        currency: resolvedCurrency,
        minimumFractionDigits: 2,
        maximumFractionDigits: 2,
      });
    } catch {
      return new Intl.NumberFormat('en-US', {
        style: 'currency',
        currency: 'USD',
        minimumFractionDigits: 2,
        maximumFractionDigits: 2,
      });
    }
  })();

  const formatCurrency = (value: number) => {
    const numeric = Number.isFinite(value) ? value : 0;
    return currencyFormatter.format(numeric);
  };

  const formatPercent = (value: number) => {
    const absolute = Math.abs(value);
    const hasFraction = Math.abs(absolute - Math.trunc(absolute)) > 0.001;
    return new Intl.NumberFormat('en-US', {
      minimumFractionDigits: hasFraction ? 1 : 0,
      maximumFractionDigits: 2,
    }).format(value);
  };

  // Fetch Terms & Conditions and settings from database
  let termsAndConditions = '';

  const sanitizeTermsParagraph = (paragraph: string) =>
    paragraph
      .trim()
      .replace(/&/g, '&amp;')
      .replace(/</g, '&lt;')
      .replace(/>/g, '&gt;');

  const formatTermsAndConditions = (content: string): string => {
    if (!content) {
      return '';
    }

    const hasHtmlTags = /<[^>]+>/.test(content);
    if (hasHtmlTags) {
      return content;
    }

    const paragraphs = content
      .split(/\n{2,}/)
      .map(paragraph => sanitizeTermsParagraph(paragraph).replace(/\n/g, '<br />'))
      .filter(Boolean)
      .map(paragraph => `<p>${paragraph}</p>`);

    if (paragraphs.length === 0) {
      return `<p>${sanitizeTermsParagraph(content).replace(/\n/g, '<br />')}</p>`;
    }

    return paragraphs.join('');
  };
  let companyName = 'QUALITROL';
  let companyLogoUrl = '';
  let expiresDays = 30;
  let quoteFieldsForPDF: any[] = [];
  
  try {
    const { data: termsData, error: termsError } = await supabase
      .from('legal_pages')
      .select('content')
      .eq('slug', 'quote_terms')
      .single();
    
    if (!termsError && termsData) {
      termsAndConditions = termsData.content;
    }

    // Fetch company settings
    const { data: settingsData } = await supabase
      .from('app_settings')
      .select('key, value')
      .in('key', ['company_name', 'company_logo_url', 'quote_expires_days']);

    if (settingsData) {
      const nameSetting = settingsData.find(s => s.key === 'company_name');
      const logoSetting = settingsData.find(s => s.key === 'company_logo_url');
      const expiresSetting = settingsData.find(s => s.key === 'quote_expires_days');
      
      // Values are stored as JSONB directly now
      companyName = nameSetting?.value || 'QUALITROL';
      companyLogoUrl = logoSetting?.value || '';
      expiresDays = typeof expiresSetting?.value === 'number' ? expiresSetting.value : parseInt(expiresSetting?.value || '30');
    }

    // Fetch quote fields that should be included in PDF
    const { data: fieldsData } = await supabase
      .from('quote_fields')
      .select('*')
      .eq('include_in_pdf', true)
      .eq('enabled', true)
      .order('display_order', { ascending: true });

    if (fieldsData) {
      quoteFieldsForPDF = fieldsData;
    }
  } catch (error) {
    console.warn('Could not fetch PDF settings:', error);
  }

  const draftBom = quoteInfo?.draft_bom as any;
  const combinedQuoteFields: Record<string, any> = {
    ...(draftBom?.quoteFields && typeof draftBom.quoteFields === 'object'
      ? draftBom.quoteFields
      : {}),
    ...(quoteInfo?.quote_fields && typeof quoteInfo.quote_fields === 'object'
      ? quoteInfo.quote_fields
      : {}),
  };
  const rackLayoutFallbackMap = new Map<string, any>();
  if (Array.isArray(draftBom?.rackLayouts)) {
    draftBom.rackLayouts.forEach((entry: any) => {
      const key = entry?.productId || entry?.partNumber;
      if (!key) return;
      rackLayoutFallbackMap.set(String(key), entry?.layout || entry);
    });
  }

  const level4FallbackMap = new Map<string, any>();
  if (Array.isArray(draftBom?.level4Configurations)) {
    draftBom.level4Configurations.forEach((entry: any) => {
      const key = entry?.productId || entry?.partNumber;
      if (!key) return;
      level4FallbackMap.set(String(key), entry);
    });
  }

  const escapeHtml = (value: any): string => {
    return String(value ?? '')
      .replace(/&/g, '&amp;')
      .replace(/</g, '&lt;')
      .replace(/>/g, '&gt;')
      .replace(/"/g, '&quot;')
      .replace(/'/g, '&#39;');
  };

  const normalizeLevel4Options = (rawOptions: any): NormalizedLevel4Option[] => {
    if (!rawOptions) return [];

    let optionsArray: any[] = [];

    if (typeof rawOptions === 'string') {
      try {
        const parsed = JSON.parse(rawOptions);
        if (Array.isArray(parsed)) {
          optionsArray = parsed;
        } else if (parsed && typeof parsed === 'object') {
          if (Array.isArray((parsed as any).options)) {
            optionsArray = (parsed as any).options;
          } else {
            const firstArray = Object.values(parsed).find(value => Array.isArray(value));
            if (Array.isArray(firstArray)) {
              optionsArray = firstArray as any[];
            }
          }
        }
      } catch {
        return [];
      }
    } else if (Array.isArray(rawOptions)) {
      optionsArray = rawOptions;
    } else if (rawOptions && typeof rawOptions === 'object') {
      if (Array.isArray((rawOptions as any).options)) {
        optionsArray = (rawOptions as any).options;
      } else if (Array.isArray((rawOptions as any).data)) {
        optionsArray = (rawOptions as any).data;
      } else {
        const firstArray = Object.values(rawOptions).find(value => Array.isArray(value));
        if (Array.isArray(firstArray)) {
          optionsArray = firstArray as any[];
        }
      }
    }

    return optionsArray.map((option, index) => {
      const id = option?.id ?? option?.value ?? option?.option_value ?? option?.optionValue ?? option?.option_key ?? `option-${index}`;
      const value = option?.value ?? option?.option_value ?? option?.optionValue ?? option?.id ?? id;
      const label = option?.label ?? option?.name ?? option?.option_label ?? option?.optionValue ?? option?.option_value ?? option?.option_key ?? String(value);
      const infoUrl = option?.url ?? option?.info_url ?? option?.infoUrl ?? option?.link ?? null;
      const partNumber = option?.part_number ?? option?.partNumber ?? option?.metadata?.part_number ?? option?.metadata?.partNumber ?? null;

      return {
        id: String(id),
        value: String(value),
        label: String(label),
        infoUrl: infoUrl ? String(infoUrl) : null,
        partNumber: partNumber ? String(partNumber) : null,
      };
    });
  };

  const normalizeLevel4Entries = (entries: any): Array<{ index: number; value: string }> => {
    if (!entries) return [];

    if (typeof entries === 'string') {
      try {
        const parsed = JSON.parse(entries);
        const normalized = normalizeLevel4Entries(parsed);
        if (normalized.length > 0) {
          return normalized;
        }
      } catch {
        // Fall back to treating the string as a single value below
      }

      if (entries.trim().length > 0) {
        return [{ index: 0, value: entries.trim() }];
      }

      return [];
    }
    if (Array.isArray(entries)) {
      return entries
        .map((entry, idx) => {
          if (entry == null) return null;
          const index = typeof entry.index === 'number' && !Number.isNaN(entry.index)
            ? entry.index
            : typeof entry.inputIndex === 'number'
              ? entry.inputIndex
              : idx;
          const rawValue = entry.value ?? entry.option ?? entry.selection ?? entry.option_id ?? entry.optionId ?? entry.option_value ?? entry.optionValue ?? entry.id ?? entry.name ?? entry;
          if (rawValue === undefined || rawValue === null || rawValue === '') return null;
          return { index, value: String(rawValue) };
        })
        .filter((entry): entry is { index: number; value: string } => entry !== null);
    }

    if (typeof entries === 'object') {
      return Object.entries(entries)
        .map(([key, value], idx) => {
          if (value == null) return null;
          const candidateIndex = typeof (value as any).index === 'number' && !Number.isNaN((value as any).index)
            ? (value as any).index
            : Number.parseInt(key, 10);
          const index = Number.isFinite(candidateIndex) ? Number(candidateIndex) : idx;
          const rawValue = (value as any).value ?? (value as any).option ?? (value as any).selection ?? (value as any).option_id ?? (value as any).optionId ?? (value as any).option_value ?? (value as any).optionValue ?? (value as any).id ?? (value as any).name ?? value;
          if (rawValue === undefined || rawValue === null || rawValue === '') return null;
          return { index, value: String(rawValue) };
        })
        .filter((entry): entry is { index: number; value: string } => entry !== null);
    }

    return [];
  };

  const extractLevel4Payload = (data: any, depth = 0): NormalizedLevel4Payload | null => {
    if (!data || depth > 6) return null;

    const inspectCandidate = (candidate: any): NormalizedLevel4Payload | null => {
      if (!candidate || typeof candidate !== 'object') return null;

      const configId = candidate.level4_config_id ?? candidate.level4ConfigId ?? candidate.config_id ?? candidate.configId;
      const rawEntries = candidate.entries ?? candidate.selections ?? candidate.values ?? candidate.inputs;

      if (configId && rawEntries) {
        const normalizedEntries = normalizeLevel4Entries(rawEntries);
        if (normalizedEntries.length > 0) {
          const templateTypeRaw = candidate.template_type ?? candidate.templateType ?? candidate.mode;
          let templateType: 'OPTION_1' | 'OPTION_2' | undefined;
          if (typeof templateTypeRaw === 'string') {
            const normalized = templateTypeRaw.toUpperCase();
            if (normalized === 'OPTION_2' || normalized === 'FIXED' || normalized.includes('2')) {
              templateType = 'OPTION_2';
            } else {
              templateType = 'OPTION_1';
            }
          }

          return {
            level4_config_id: String(configId),
            entries: normalizedEntries,
            template_type: templateType,
          };
        }
      }

      return null;
    };

    const direct = inspectCandidate(data);
    if (direct) return direct;

    if (Array.isArray(data)) {
      for (const entry of data) {
        const found = extractLevel4Payload(entry, depth + 1);
        if (found) return found;
      }
      return null;
    }

    if (typeof data === 'object') {
      for (const value of Object.values(data)) {
        if (!value || typeof value !== 'object') continue;
        const found = extractLevel4Payload(value, depth + 1);
        if (found) return found;
      }
    }

    return null;
  };

  const extractFieldLabelFromConfig = (config: any, depth = 0): string | undefined => {
    if (!config || typeof config !== 'object' || depth > 4) return undefined;

    const candidates = [
      (config as any).field_label,
      (config as any).fieldLabel,
      (config as any).label,
      (config as any).field,
      (config as any).configuration?.field_label,
      (config as any).configuration?.fieldLabel,
      (config as any).config?.field_label,
      (config as any).config?.fieldLabel,
    ];

    for (const candidate of candidates) {
      if (typeof candidate === 'string' && candidate.trim().length > 0) {
        return candidate;
      }
    }

    for (const value of Object.values(config)) {
      if (value && typeof value === 'object') {
        const nested = extractFieldLabelFromConfig(value, depth + 1);
        if (nested) return nested;
      }
    }

    return undefined;
  };

  const extractTemplateTypeFromConfig = (config: any, depth = 0): 'OPTION_1' | 'OPTION_2' | undefined => {
    if (!config || typeof config !== 'object' || depth > 4) return undefined;

    const directTemplate = (config as any).template_type ?? (config as any).templateType;
    if (typeof directTemplate === 'string') {
      const normalized = directTemplate.toUpperCase();
      if (normalized === 'OPTION_2' || normalized === 'FIXED' || normalized.includes('2')) {
        return 'OPTION_2';
      }
      return 'OPTION_1';
    }

    const mode = (config as any).mode ?? (config as any).configurationMode;
    if (typeof mode === 'string') {
      return mode.toLowerCase() === 'fixed' ? 'OPTION_2' : 'OPTION_1';
    }

    const fixedInputs = (config as any).fixed_inputs ?? (config as any).fixedInputs ?? (config as any).fixed?.numberOfInputs;
    const variableInputs = (config as any).max_inputs ?? (config as any).maxInputs ?? (config as any).variable?.maxInputs;
    if (fixedInputs != null) return 'OPTION_2';
    if (variableInputs != null) return 'OPTION_1';

    const nestedKeys = ['configuration', 'config', 'level4Config', 'payload', 'data'];
    for (const key of nestedKeys) {
      const value = (config as any)[key];
      if (value && typeof value === 'object') {
        const nested = extractTemplateTypeFromConfig(value, depth + 1);
        if (nested) return nested;
      }
    }

    return undefined;
  };

  const extractOptionsFromConfig = (config: any, visited = new Set<any>()): NormalizedLevel4Option[] => {
    if (!config || typeof config !== 'object' || visited.has(config)) return [];
    visited.add(config);

    const candidateValues = [
      (config as any).options,
      (config as any).optionList,
      (config as any).availableOptions,
      (config as any).selectionOptions,
      (config as any).level4Options,
      (config as any).configuration?.options,
      (config as any).config?.options,
      (config as any).level4Config?.options,
      (config as any).configuration?.config?.options,
    ];

    for (const candidate of candidateValues) {
      const normalized = normalizeLevel4Options(candidate);
      if (normalized.length > 0) {
        return normalized;
      }
    }

    const nestedKeys = ['configuration', 'config', 'level4Config', 'payload', 'data'];
    for (const key of nestedKeys) {
      const value = (config as any)[key];
      if (value && typeof value === 'object') {
        const nested = extractOptionsFromConfig(value, visited);
        if (nested.length > 0) {
          return nested;
        }
      }
    }

    return [];
  };

  const analyzeLevel4Config = (config: any) => {
    return {
      payload: extractLevel4Payload(config),
      fieldLabel: extractFieldLabelFromConfig(config),
      templateType: extractTemplateTypeFromConfig(config),
      options: extractOptionsFromConfig(config),
    };
  };

  const resolveLevel4Option = (options: NormalizedLevel4Option[], value: string): NormalizedLevel4Option | undefined => {
    if (!value) return undefined;
    const exact = options.find(option => option.value === value || option.id === value || option.label === value);
    if (exact) return exact;

    const lowerValue = value.toLowerCase?.();
    if (!lowerValue) return undefined;

    return options.find(option =>
      option.value?.toLowerCase?.() === lowerValue ||
      option.id?.toLowerCase?.() === lowerValue ||
      option.label?.toLowerCase?.() === lowerValue
    );
  };

  const buildLevel4SectionHTML = (
    entries: Level4AnalyzedEntry[],
    definitions: Map<string, Level4ConfigDefinition>
  ): string => {
    if (!entries.length) {
      return '';
    }

    const sections = entries.map(entry => {
      const payload = entry.payload ?? null;
      const configId = payload?.level4_config_id;
      const definition = configId ? definitions.get(configId) : undefined;

      const options = (definition?.options && definition.options.length > 0)
        ? definition.options
        : entry.options;

      const fieldLabel = definition?.fieldLabel || entry.fieldLabel || 'Selection';
      const templateType = definition?.templateType || payload?.template_type || entry.templateType || 'OPTION_1';

      const headingParts: string[] = [];
      if (typeof entry.slotNumber === 'number') {
        headingParts.push(`Slot ${entry.slotNumber}`);
      }
      if (entry.slotCardName) {
        headingParts.push(entry.slotCardName);
      }
      if (entry.partNumber) {
        headingParts.push(entry.partNumber);
      }

      const headingText = headingParts.length > 0
        ? headingParts.map(part => escapeHtml(part)).join(' - ')
        : escapeHtml(`${entry.productName}${entry.partNumber ? ` - ${entry.partNumber}` : ''}`);

      const subheadingParts: string[] = [];
      if (entry.productName) {
        subheadingParts.push(entry.productName);
      }
      if (entry.productPartNumber && entry.productPartNumber !== entry.partNumber) {
        subheadingParts.push(`Part Number: ${entry.productPartNumber}`);
      }

      const subheadingText = subheadingParts.length > 0
        ? subheadingParts.map(part => escapeHtml(part)).join(' • ')
        : '';

      const metaParts: string[] = [];
      if (configId) {
        metaParts.push(`Configuration ID: ${escapeHtml(configId)}`);
      }
      if (!definition && configId) {
        metaParts.push('Metadata unavailable - displaying saved selections');
      }

      const selections = (() => {
        const normalizedPayloadEntries = payload?.entries
          ? [...payload.entries].sort((a, b) => a.index - b.index)
          : [];

        if (normalizedPayloadEntries.length > 0) {
          return normalizedPayloadEntries;
        }

        const fallbackSources: any[] = [];
        if (entry.rawConfig && typeof entry.rawConfig === 'object') {
          fallbackSources.push(
            (entry.rawConfig as any).entries,
            (entry.rawConfig as any).selections,
            (entry.rawConfig as any).values,
            (entry.rawConfig as any).inputs
          );
          fallbackSources.push(entry.rawConfig);

          if (Array.isArray(entry.rawConfig)) {
            fallbackSources.push(entry.rawConfig);
          }
        } else if (Array.isArray(entry.rawConfig)) {
          fallbackSources.push(entry.rawConfig);
        }

        for (const source of fallbackSources) {
          const normalized = normalizeLevel4Entries(source);
          if (normalized.length > 0) {
            return normalized.sort((a, b) => a.index - b.index);
          }
        }

        return [] as Array<{ index: number; value: string }>;
      })();
      let bodyHtml = '';

      if (selections.length > 0) {
        bodyHtml += '<table class="level4-table"><thead><tr><th>Input</th><th>Selected Option</th></tr></thead><tbody>';
        selections.forEach((selection, idx) => {
          const inputLabel = (selections.length > 1 || templateType === 'OPTION_2')
            ? `${fieldLabel} #${idx + 1}`
            : fieldLabel;

          const option = resolveLevel4Option(options, selection.value);
          const optionLabel = option ? escapeHtml(option.label) : escapeHtml(selection.value);

          const detailParts: string[] = [];
          if (option?.partNumber) {
            detailParts.push(`Part Number: ${escapeHtml(option.partNumber)}`);
          }
          if (option?.infoUrl) {
            detailParts.push(`Info: ${escapeHtml(option.infoUrl)}`);
          }
          if (!option) {
            detailParts.push(`Option ID: ${escapeHtml(selection.value)}`);
          }

          bodyHtml += `
            <tr>
              <td>${escapeHtml(inputLabel)}</td>
              <td>
                <div class="level4-option-label">${optionLabel}</div>
                ${detailParts.length > 0 ? `<div class="level4-option-meta">${detailParts.join(' • ')}</div>` : ''}
              </td>
            </tr>
          `;
        });
        bodyHtml += '</tbody></table>';
      } else if (payload) {
        bodyHtml += '<p class="level4-empty">No selections recorded for this configuration.</p>';
      } else {
        bodyHtml += '<p class="level4-empty">Unable to parse configuration details. Saved data shown below.</p>';
      }

      if ((!payload || !payload.entries?.length) && selections.length === 0 && entry.rawConfig) {
        bodyHtml += `<pre class="level4-raw">${escapeHtml(JSON.stringify(entry.rawConfig, null, 2))}</pre>`;
      }

      return `
        <div class="level4-section">
          <h3 class="level4-heading">${headingText}</h3>
          ${subheadingText ? `<div class="level4-subheading">${subheadingText}</div>` : ''}
          ${metaParts.length > 0 ? `<div class="level4-meta">${metaParts.join(' • ')}</div>` : ''}
          ${bodyHtml}
        </div>
      `;
    }).join('');

    if (!sections) {
      return '';
    }

    return `
      <div style="margin-top: 40px; page-break-before: always;">
        <h2 style="color: #dc2626; border-bottom: 2px solid #dc2626; padding-bottom: 10px;">Level 4 Configuration Details</h2>
        ${sections}
      </div>
    `;
  };

  const normalizeSlotNumber = (value: any, fallbackIndex: number): number => {
    if (typeof value === 'number' && !Number.isNaN(value)) {
      return value;
    }
    if (typeof value === 'string') {
      const parsed = Number.parseInt(value, 10);
      if (!Number.isNaN(parsed)) {
        return parsed;
      }
    }
    return fallbackIndex + 1;
  };

  const toSlotEntries = (slots: any[]): Array<{
    slot: number;
    cardName: string;
    partNumber?: string;
    level4Config?: any;
    level4Selections?: any;
    level4BomItemId?: string;
    isSharedLevel4Config?: boolean;
    isBushingSecondary?: boolean;
    sharedFromSlot?: number;
  }> => {
    if (!Array.isArray(slots)) return [];
    return slots
      .map((slot, index) => {
        const slotNumber = normalizeSlotNumber(slot?.slot ?? slot?.slotNumber ?? slot?.position ?? slot?.slot_index, index);
        return {
          slot: slotNumber,
          cardName: slot?.cardName || slot?.displayName || slot?.name || slot?.product?.name || `Slot ${slotNumber}`,
          partNumber: slot?.partNumber || slot?.product?.partNumber || slot?.part_number || undefined,
          level4Config: slot?.level4Config || slot?.configuration || null,
          level4Selections: slot?.level4Selections || slot?.selections || null,
          level4BomItemId:
            slot?.level4BomItemId ||
            slot?.level4_bom_item_id ||
            slot?.level4Config?.bomItemId ||
            slot?.level4Config?.bom_item_id ||
            slot?.level4Config?.bom_item ||
            slot?.configuration?.bomItemId ||
            slot?.configuration?.bom_item_id ||
            slot?.configuration?.bom_item ||
            undefined,
          isSharedLevel4Config:
            Boolean(
              slot?.isSharedLevel4Config ||
              slot?.sharedLevel4Config ||
              slot?.is_shared_level4_config ||
              slot?.isBushingSecondary ||
              slot?.level4Config?.isSharedLevel4Config ||
              slot?.level4Config?.sharedLevel4Config ||
              slot?.level4Config?.is_shared_level4_config ||
              slot?.level4Config?.shared_from_slot != null ||
              slot?.level4Config?.sharedFromSlot != null ||
              slot?.configuration?.isSharedLevel4Config ||
              slot?.configuration?.sharedLevel4Config ||
              slot?.configuration?.is_shared_level4_config ||
              slot?.configuration?.shared_from_slot != null ||
              slot?.configuration?.sharedFromSlot != null
            ),
          isBushingSecondary: Boolean(slot?.isBushingSecondary || slot?.is_bushing_secondary),
          sharedFromSlot: (() => {
            const rawShared =
              slot?.sharedFromSlot ??
              slot?.shared_from_slot ??
              slot?.level4Config?.sharedFromSlot ??
              slot?.level4Config?.shared_from_slot ??
              slot?.configuration?.sharedFromSlot ??
              slot?.configuration?.shared_from_slot;
            if (rawShared === undefined || rawShared === null || rawShared === '') {
              return undefined;
            }
            return normalizeSlotNumber(rawShared, index);
          })(),
        };
      })
      .filter(entry => entry.slot !== undefined && entry.slot !== null);
  };

  const deriveRackConfiguration = (item: any): {
    slots: Array<{
      slot: number;
      cardName: string;
      partNumber?: string;
      level4Config?: any;
      level4Selections?: any;
      level4BomItemId?: string;
      isSharedLevel4Config?: boolean;
      isBushingSecondary?: boolean;
      sharedFromSlot?: number;
    }>;
  } | undefined => {
    if (!item) return undefined;

    if (item.rackConfiguration && typeof item.rackConfiguration === 'object') {
      if (Array.isArray(item.rackConfiguration.slots)) {
        return { slots: toSlotEntries(item.rackConfiguration.slots) };
      }

      if (Array.isArray(item.rackConfiguration)) {
        return { slots: toSlotEntries(item.rackConfiguration) };
      }
    }

    if (Array.isArray(item.slotAssignments)) {
      return { slots: toSlotEntries(item.slotAssignments) };
    }

    if (item.slotAssignments && typeof item.slotAssignments === 'object') {
      const entries = Object.entries(item.slotAssignments).map(([slotKey, slotData], index) => {
        const data = slotData as any;
        return {
          slot: normalizeSlotNumber(slotKey, index),
          cardName: data?.displayName || data?.name || data?.product?.name || `Slot ${slotKey}`,
          partNumber: data?.partNumber || data?.product?.partNumber || data?.part_number || undefined,
          level4Config: data?.level4Config || null,
          level4Selections: data?.level4Selections || null,
          level4BomItemId:
            data?.level4BomItemId ||
            data?.level4_bom_item_id ||
            data?.level4Config?.bomItemId ||
            data?.level4Config?.bom_item_id ||
            data?.configuration?.bomItemId ||
            data?.configuration?.bom_item_id,
          isSharedLevel4Config:
            Boolean(
              data?.isSharedLevel4Config ||
              data?.sharedLevel4Config ||
              data?.is_shared_level4_config ||
              data?.isBushingSecondary ||
              data?.is_bushing_secondary
            ),
          isBushingSecondary: Boolean(data?.isBushingSecondary || data?.is_bushing_secondary),
          sharedFromSlot:
            data?.sharedFromSlot ??
            data?.shared_from_slot ??
            data?.bushingPairSlot ??
            data?.bushing_pair_slot ??
            undefined,
        };
      }).filter(entry => entry.slot !== undefined && entry.slot !== null);

      if (entries.length > 0) {
        return { slots: entries };
      }
    }

    return undefined;
  };

  const hasConfigData = (config: any): boolean => {
    if (!config) return false;
    if (Array.isArray(config)) {
      return config.length > 0;
    }
    if (typeof config === 'object') {
      return Object.values(config).some(value => {
        if (value === null || value === undefined) return false;
        if (Array.isArray(value)) return value.length > 0;
        if (typeof value === 'object') return Object.keys(value).length > 0;
        return String(value).trim().length > 0;
      });
    }
    return String(config).trim().length > 0;
  };

  const isSharedLevel4Slot = (slot: any): boolean => {
    if (!slot) return false;

    const directFlags = [
      slot.isSharedLevel4Config,
      slot.sharedLevel4Config,
      slot.is_shared_level4_config,
      slot.isBushingSecondary,
      slot.is_bushing_secondary,
    ];

    if (directFlags.some(flag => Boolean(flag))) {
      return true;
    }

    const sharedSource =
      slot.sharedFromSlot ??
      slot.shared_from_slot ??
      slot.primarySlot ??
      slot.primary_slot ??
      slot.bushingPairSlot ??
      slot.bushing_pair_slot;

    const slotNumber =
      typeof slot.slot === 'number' ? slot.slot :
      typeof slot.slotNumber === 'number' ? slot.slotNumber :
      undefined;

    if (sharedSource != null && sharedSource !== '' && sharedSource !== undefined) {
      const normalizedShared = Number.parseInt(String(sharedSource), 10);
      if (!Number.isNaN(normalizedShared)) {
        if (slotNumber === undefined || normalizedShared !== slotNumber) {
          return true;
        }
      }
    }

    const nestedCandidates = [slot.level4Config, slot.configuration, slot.level4Selections, slot.selections];
    return nestedCandidates.some(candidate => {
      if (!candidate || typeof candidate !== 'object') return false;
      if (
        candidate.isSharedLevel4Config ||
        candidate.sharedLevel4Config ||
        candidate.is_shared_level4_config ||
        candidate.isBushingSecondary ||
        candidate.is_bushing_secondary
      ) {
        return true;
      }
      const nestedShared = candidate.sharedFromSlot ?? candidate.shared_from_slot;
      if (nestedShared != null && nestedShared !== '') {
        return true;
      }
      return false;
    });
  };

  const buildLevel4SharedKey = (slot: any, configuration: any): string | undefined => {
    const candidateValues = [
      slot?.level4BomItemId,
      slot?.level4_bom_item_id,
      configuration?.level4BomItemId,
      configuration?.level4_bom_item_id,
      configuration?.bomItemId,
      configuration?.bom_item_id,
      configuration?.bom_item,
      configuration?.bomId,
      configuration?.bom_id,
      configuration?.bomItem?.id,
      configuration?.payload?.bomItemId,
      configuration?.payload?.bom_item_id,
    ];

    for (const candidate of candidateValues) {
      if (candidate === undefined || candidate === null) continue;
      const value = typeof candidate === 'string' ? candidate : String(candidate);
      if (value.trim().length > 0) {
        return `bom:${value.trim()}`;
      }
    }

    if (configuration !== undefined && configuration !== null) {
      if (typeof configuration === 'string') {
        const trimmed = configuration.trim();
        if (trimmed.length > 0) {
          return `cfg:${trimmed}`;
        }
      }

      try {
        const serialized = JSON.stringify(configuration);
        if (serialized.length > 0) {
          return `cfg:${serialized}`;
        }
      } catch {
        // Ignore serialization errors
      }
    }

    return undefined;
  };

  const normalizedBomItems = bomItems.map(item => {
    const product = (item.product || {}) as any;
    const parentProduct = (item.parentProduct || product?.parentProduct || {}) as any;
    const grandParentProduct = (parentProduct?.parentProduct || product?.parentProduct?.parentProduct || {}) as any;
    const configurationProduct = (item.configuration?.product || item.configuration?.selectedProduct || {}) as any;
    const configurationLevel2 = (item.configuration?.selectedLevel2Product || item.configuration?.level2Product || {}) as any;
    const directLevel2 = (item.level2Product || item.level2_product || {}) as any;
    const resolvedProductInfoUrl =
      resolveProductInfoUrl(
        product,
        parentProduct,
        grandParentProduct,
        item,
        item.configuration,
        configurationProduct,
        configurationLevel2,
        directLevel2,
        configurationProduct?.product,
        configurationProduct?.parentProduct,
        configurationLevel2?.parentProduct,
        directLevel2?.parentProduct
      );

    const fallbackProductInfoUrl =
      coerceString(product.productInfoUrl) ||
      coerceString((product as any).product_info_url) ||
      coerceString(item.productInfoUrl) ||
      coerceString((item as any).product_info_url) ||
      coerceString(configurationProduct?.productInfoUrl) ||
      coerceString(configurationProduct?.product_info_url) ||
      coerceString(configurationLevel2?.productInfoUrl) ||
      coerceString(configurationLevel2?.product_info_url) ||
      coerceString(directLevel2?.productInfoUrl) ||
      coerceString(directLevel2?.product_info_url) ||
      null;

    const productInfoUrl = resolvedProductInfoUrl || fallbackProductInfoUrl;

    const normalizedProduct = {
      ...product,
      name: product.name || item.name || 'Configured Item',
      description: product.description || item.description || '',
      price: typeof product.price === 'number' ? product.price : (item.product?.price || item.unit_price || 0),
      productInfoUrl: productInfoUrl || undefined,
    };

    const partNumber = item.partNumber || item.part_number || product.partNumber || product.part_number || 'TBD';
    const fallbackKey = product.id || partNumber || product.name;

    const fallbackRackEntry = fallbackKey ? rackLayoutFallbackMap.get(String(fallbackKey)) : undefined;
    const fallbackRack = fallbackRackEntry?.layout || fallbackRackEntry;
    const derivedRack = deriveRackConfiguration(item) || fallbackRack;

    const fallbackLevel4 = fallbackKey ? level4FallbackMap.get(String(fallbackKey)) : undefined;
    let directLevel4 = item.level4Config || item.level4Selections || null;
    if (!directLevel4 && fallbackLevel4?.configuration) {
      directLevel4 = fallbackLevel4.configuration;
    }

    const slotLevel4Entries: Array<{ slot: number; cardName: string; partNumber?: string; level4BomItemId?: string; configuration: any; rawSlot?: any; }> = [];
    const seenLevel4Keys = new Set<string>();

    const rackSlots = Array.isArray(derivedRack?.slots)
      ? dedupeSpanAwareSlots(derivedRack?.slots as SpanAwareSlot[])
      : [];

    rackSlots.forEach(slot => {
      const configuration = slot.level4Config || slot.level4Selections;
      if (!hasConfigData(configuration)) return;

      const sharedKey = buildLevel4SharedKey(slot, configuration);
      const isShared = isSharedLevel4Slot(slot);

      if (sharedKey && seenLevel4Keys.has(sharedKey) && isShared) {
        return;
      }

      if (sharedKey) {
        seenLevel4Keys.add(sharedKey);
      }

      slotLevel4Entries.push({
        slot: slot.slot,
        cardName: slot.cardName,
        partNumber: slot.partNumber,
        level4BomItemId: slot.level4BomItemId,
        configuration,
        rawSlot: slot,
      });
    });

    if (Array.isArray(fallbackLevel4?.slots)) {
      fallbackLevel4.slots.forEach((slot: any, index: number) => {
        const configuration = slot?.configuration || slot?.level4Config || slot?.level4Selections;
        if (!hasConfigData(configuration)) return;

        const normalizedSlot = {
          slot: normalizeSlotNumber(slot?.slot, index),
          cardName: slot?.cardName || slot?.name || normalizedProduct.name,
          partNumber: slot?.partNumber || partNumber,
          level4BomItemId:
            slot?.level4BomItemId ||
            slot?.level4_bom_item_id ||
            slot?.configuration?.bomItemId ||
            slot?.configuration?.bom_item_id ||
            slot?.level4Config?.bomItemId ||
            slot?.level4Config?.bom_item_id,
        };

        const sharedKey = buildLevel4SharedKey(normalizedSlot, configuration);
        const isShared = isSharedLevel4Slot({ ...normalizedSlot, level4Config: slot?.level4Config, level4Selections: slot?.level4Selections, configuration });

        if (sharedKey && seenLevel4Keys.has(sharedKey) && isShared) {
          return;
        }

        if (sharedKey) {
          seenLevel4Keys.add(sharedKey);
        }

        slotLevel4Entries.push({
          slot: normalizedSlot.slot,
          cardName: normalizedSlot.cardName,
          partNumber: normalizedSlot.partNumber,
          level4BomItemId: normalizedSlot.level4BomItemId,
          configuration,
          rawSlot: slot,
        });
      });
    }

    const normalizedSlotLevel4Entries = dedupeSpanAwareSlots(slotLevel4Entries);

    return {
      ...item,
      product: normalizedProduct,
      enabled: item.enabled !== false,
      partNumber,
      rackConfiguration: derivedRack,
      level4Config: directLevel4 || undefined,
      slotLevel4: normalizedSlotLevel4Entries,
    };
  });

  const itemsMissingProductInfo = normalizedBomItems.filter(item => !coerceString((item.product as any)?.productInfoUrl));

  if (itemsMissingProductInfo.length > 0) {
    const productIdsToFetch = new Set<string>();

    itemsMissingProductInfo.forEach(item => {
      const candidates = collectProductIdCandidates(
        item,
        item.product,
        item.configuration,
        item.configuration?.product,
        item.configuration?.selectedProduct,
        item.configuration?.selectedLevel2Product,
        item.configuration?.level2Product,
        item.configuration?.selectedProducts,
        item.level2Product,
        item.level2_product,
        item.parentProduct,
        item.configuration?.rackConfiguration,
        item.rackConfiguration,
        item.slotAssignments
      );

      candidates.forEach(candidate => productIdsToFetch.add(candidate));
    });

    if (productIdsToFetch.size > 0) {
      const { data: productInfoRows } = await supabase
        .from('products')
        .select('id, product_info_url')
        .in('id', Array.from(productIdsToFetch));

      if (Array.isArray(productInfoRows) && productInfoRows.length > 0) {
        const infoUrlMap = new Map<string, string>();
        productInfoRows.forEach(row => {
          const infoUrl = coerceString((row as any)?.product_info_url);
          if (infoUrl) {
            infoUrlMap.set(String((row as any).id), infoUrl);
          }
        });

        itemsMissingProductInfo.forEach(item => {
          const candidates = collectProductIdCandidates(
            item,
            item.product,
            item.configuration,
            item.configuration?.product,
            item.configuration?.selectedProduct,
            item.configuration?.selectedLevel2Product,
            item.configuration?.level2Product,
            item.configuration?.selectedProducts,
            item.level2Product,
            item.level2_product,
            item.parentProduct,
            item.configuration?.rackConfiguration,
            item.rackConfiguration,
            item.slotAssignments
          );

          for (const candidate of candidates) {
            const matchedUrl = candidate ? infoUrlMap.get(candidate) : undefined;
            if (matchedUrl) {
              (item.product as any).productInfoUrl = matchedUrl;
              (item.product as any).product_info_url = matchedUrl;
              (item as any).productInfoUrl = matchedUrl;
              break;
            }
          }
        });
      }
    }
  }

  const level4DisplayItems: Level4DisplayItem[] = normalizedBomItems.flatMap(item => {
    const entries: Level4DisplayItem[] = [];

    if (hasConfigData(item.level4Config)) {
      entries.push({
        productName: item.product?.name || 'Configured Item',
        productPartNumber: item.partNumber,
        partNumber: item.partNumber,
        level4BomItemId:
          (item.level4Config as any)?.bomItemId ||
          (item.level4Config as any)?.bom_item_id ||
          (item.level4Config as any)?.bom_item ||
          undefined,
        config: item.level4Config,
      });
    }

    if (Array.isArray(item.slotLevel4) && item.slotLevel4.length > 0) {
      item.slotLevel4.forEach((slot, index) => {
        if (!hasConfigData(slot.configuration)) return;
        const resolvedSlotNumber = typeof slot.slot === 'number' && !Number.isNaN(slot.slot)
          ? slot.slot
          : normalizeSlotNumber(slot.slot, index);

      entries.push({
        productName: item.product?.name || 'Configured Item',
        productPartNumber: item.partNumber,
        slotNumber: resolvedSlotNumber,
        slotCardName: slot.cardName,
        partNumber: slot.partNumber || item.partNumber,
        level4BomItemId: slot.level4BomItemId,
        config: slot.configuration,
        rawSlot: slot.rawSlot ?? slot,
      });
    });
  }

    return entries;
  });

  const level4EntriesAnalyzed: Level4AnalyzedEntry[] = level4DisplayItems.map(entry => {
    const analysis = analyzeLevel4Config(entry.config);
    return {
      ...entry,
      payload: analysis.payload,
      fieldLabel: analysis.fieldLabel,
      templateType: analysis.templateType,
      options: analysis.options,
      rawConfig: entry.config,
    };
  });

  const uniqueLevel4ConfigIds = Array.from(
    new Set(
      level4EntriesAnalyzed
        .map(entry => entry.payload?.level4_config_id)
        .filter((id): id is string => Boolean(id))
    )
  );

  const level4ConfigDefinitions = new Map<string, Level4ConfigDefinition>();
  if (uniqueLevel4ConfigIds.length > 0) {
    try {
      const { data: configRows, error: configError } = await supabase
        .from('level4_configs')
        .select('id, field_label, mode, options, fixed_number_of_inputs, variable_max_inputs')
        .in('id', uniqueLevel4ConfigIds);

      if (configError) {
        throw configError;
      }

      if (Array.isArray(configRows)) {
        configRows.forEach(row => {
          const templateType = typeof row.mode === 'string'
            ? (row.mode.toLowerCase() === 'fixed' ? 'OPTION_2' : 'OPTION_1')
            : row.fixed_number_of_inputs != null
              ? 'OPTION_2'
              : row.variable_max_inputs != null
                ? 'OPTION_1'
                : undefined;

          level4ConfigDefinitions.set(row.id, {
            id: row.id,
            fieldLabel: typeof row.field_label === 'string' ? row.field_label : undefined,
            templateType,
            options: normalizeLevel4Options((row as any).options),
          });
        });
      }
    } catch (error) {
      console.warn('Could not fetch Level 4 configuration metadata for PDF:', error);
    }
  }

  const level4SectionHTML = buildLevel4SectionHTML(level4EntriesAnalyzed, level4ConfigDefinitions);

  // Calculate dates
  const createdDate = new Date();
  const expiryDate = new Date(createdDate);
  expiryDate.setDate(expiryDate.getDate() + expiresDays);

  // Determine quote ID display
  const isDraft = quoteInfo.status === 'draft';
  const quoteIdDisplay = isDraft ? 'DRAFT' : quoteInfo.id || 'New Quote';

  const formattedTermsAndConditions = formatTermsAndConditions(termsAndConditions);

  const htmlContent = `
    <!DOCTYPE html>
    <html>
    <head>
      <title>Quote - ${quoteIdDisplay}</title>
      <style>
        @import url('https://fonts.googleapis.com/css2?family=Inter:wght@400;500;600;700&display=swap');
        * { box-sizing: border-box; }
        body {
          font-family: 'Inter', sans-serif;
          background: #f1f5f9;
          color: #0f172a;
          margin: 0;
          padding: 36px;
          font-size: 11px;
          line-height: 1.55;
        }
        .page-container {
          max-width: 1080px;
          margin: 0 auto;
          background: #ffffff;
          border-radius: 20px;
          padding: 40px 44px;
          box-shadow: 0 30px 60px -28px rgba(15, 23, 42, 0.3);
        }
        .header {
          border-bottom: 1px solid #e2e8f0;
          padding-bottom: 24px;
          margin-bottom: 28px;
          display: flex;
          justify-content: space-between;
          align-items: center;
        }
        .header-left { display: flex; align-items: center; gap: 20px; }
        .logo-img { max-height: 56px; max-width: 200px; object-fit: contain; }
        .logo-text { color: #0f172a; font-size: 20px; font-weight: 700; letter-spacing: -0.02em; }
        .header-right { text-align: right; }
        .quote-id { font-size: 16px; font-weight: 600; color: #0f172a; margin: 0; }
        .header-meta { font-size: 11px; color: #64748b; margin-top: 6px; }
        .draft-warning { background: #fef3c7; border: 1px solid #f59e0b; padding: 16px 20px; border-radius: 12px; margin-bottom: 28px; color: #92400e; font-size: 11px; }
        .draft-warning strong { display: block; font-size: 11px; letter-spacing: 0.08em; text-transform: uppercase; margin-bottom: 6px; }
        .draft-warning p { margin: 4px 0 0; }
        .date-info { display: inline-flex; flex-wrap: wrap; gap: 14px; align-items: center; background: #f8fafc; border: 1px solid #e2e8f0; border-radius: 12px; padding: 14px 18px; margin-bottom: 32px; color: #475569; font-size: 11px; }
        .date-info strong { color: #0f172a; font-weight: 600; }
        .date-info .note { color: #64748b; font-style: italic; }
        .quote-header-fields { background: #f8fafc; border: 1px solid #e2e8f0; border-radius: 16px; padding: 24px 28px; margin-bottom: 36px; }
        .quote-header-fields h3 { color: #0f172a; margin: 0 0 18px; font-size: 15px; font-weight: 600; }
        .field-row { display: grid; grid-template-columns: minmax(180px, 220px) 1fr; gap: 14px; padding: 10px 0; border-bottom: 1px solid #e2e8f0; }
        .field-row:last-of-type { border-bottom: none; }
        .field-label { font-size: 10px; letter-spacing: 0.08em; text-transform: uppercase; color: #64748b; font-weight: 600; }
        .field-value { font-size: 12px; color: #0f172a; font-weight: 500; }
        h2 { color: #0f172a; font-size: 16px; font-weight: 600; margin: 28px 0 18px; }
        .bom-table { width: 100%; border-collapse: collapse; margin-bottom: 12px; }
        .bom-table th { background: #f1f5f9; color: #0f172a; padding: 12px 14px; font-size: 10px; letter-spacing: 0.08em; text-transform: uppercase; border-bottom: 1px solid #e2e8f0; }
        .bom-table td { padding: 14px; border-bottom: 1px solid #e2e8f0; color: #0f172a; font-size: 11px; vertical-align: top; }
        .bom-table tbody tr:nth-child(even) { background: #f8fafc; }
        .product-info-link { margin-top: 8px; font-size: 10px; }
        .product-info-link a { color: #2563eb; text-decoration: none; word-break: break-all; }
        .product-info-link a:hover { text-decoration: underline; }
        .total-section { margin-top: 20px; border-top: 1px solid #e2e8f0; padding-top: 16px; display: flex; flex-direction: column; gap: 8px; align-items: flex-end; }
        .total-line { display: flex; gap: 16px; font-size: 12px; font-weight: 600; color: #0f172a; }
        .total-line .label { font-size: 10px; letter-spacing: 0.08em; text-transform: uppercase; color: #64748b; font-weight: 500; }
        .total-line.discount { color: #b45309; }
        .total-line.final { font-size: 15px; color: #0f172a; }
        .level4-section { margin-top: 40px; border: 1px solid #e2e8f0; border-radius: 16px; padding: 26px; background: linear-gradient(135deg, rgba(241,245,249,0.88), rgba(248,250,252,0.96)); }
        .level4-heading { margin: 0; font-size: 15px; font-weight: 600; color: #0f172a; }
        .level4-subheading { margin-top: 6px; color: #64748b; font-size: 11px; }
        .level4-meta { margin-top: 10px; color: #64748b; font-size: 10px; }
        .level4-table { width: 100%; border-collapse: collapse; margin-top: 18px; border-radius: 12px; overflow: hidden; border: 1px solid #e2e8f0; background: #ffffff; }
        .level4-table th { background: #0f172a; color: #f8fafc; padding: 12px; text-align: left; font-size: 9px; letter-spacing: 0.08em; text-transform: uppercase; }
        .level4-table td { padding: 12px; border-bottom: 1px solid #e2e8f0; font-size: 11px; color: #0f172a; }
        .level4-option-label { font-weight: 600; color: #0f172a; }
        .level4-option-meta { margin-top: 4px; font-size: 10px; color: #64748b; }
        .level4-empty { color: #64748b; font-style: italic; background: #ffffff; border: 1px dashed #cbd5f5; padding: 14px; border-radius: 12px; margin-top: 16px; }
        .level4-raw { white-space: pre-wrap; font-family: 'SFMono-Regular', Consolas, 'Liberation Mono', monospace; font-size: 10px; background: #0f172a; color: #f8fafc; padding: 16px; border-radius: 12px; margin-top: 18px; }
        .terms-columns {
          background: #f8fafc;
          padding: 24px;
          border-radius: 16px;
          border: 1px solid #e2e8f0;
          margin-bottom: 20px;
          font-size: 10px;
          line-height: 1.55;
          color: #475569;
          column-count: 2;
          column-gap: 32px;
          column-fill: balance;
          -webkit-column-count: 2;
          -webkit-column-gap: 32px;
          -webkit-column-fill: balance;
          -moz-column-count: 2;
          -moz-column-gap: 32px;
        }
        .terms-columns p,
        .terms-columns li {
          break-inside: avoid;
        }
        .terms-columns p {
          margin: 0 0 12px;
        }
        .terms-columns ul,
        .terms-columns ol {
          margin: 0 0 12px 18px;
          padding: 0;
        }
        .terms-columns strong {
          color: #0f172a;
        }
        .terms-columns h3,
        .terms-columns h4,
        .terms-columns h5,
        .terms-columns h6 {
          margin-top: 16px;
          margin-bottom: 8px;
          color: #0f172a;
          break-inside: avoid;
        }
        .footer { margin-top: 48px; border-top: 1px solid #e2e8f0; padding-top: 18px; font-size: 10px; color: #64748b; }
        @media print {
          body { background: #ffffff; padding: 0; }
          .page-container { box-shadow: none; border-radius: 0; margin: 0; padding: 32px; }
          .draft-warning, .level4-section { page-break-inside: avoid; }
          .terms-columns {
            column-count: 2;
            -webkit-column-count: 2;
            -moz-column-count: 2;
          }
        }
      </style>
    </head>
    <body>
      <div class="page-container">
        <div class="header">
          <div class="header-left">
            ${companyLogoUrl ? `<img src="${companyLogoUrl}" alt="${companyName} Logo" class="logo-img" />` : `<div class="logo-text">${companyName}</div>`}
          </div>
          <div class="header-right">
            <div class="quote-id">Quote ID: ${quoteIdDisplay}</div>
            <div class="header-meta">Generated on: ${createdDate.toLocaleDateString()}</div>
          </div>
        </div>

        ${isDraft ? `
          <div class="draft-warning">
            <strong>⚠️ Draft</strong>
            <p>Draft values are informational. Please request a formal quotation with a finalized configuration and quote ID before purchasing.</p>
          </div>
        ` : ''}

        <div class="date-info">
          <span><strong>Created:</strong> ${createdDate.toLocaleDateString()}</span>
          <span><strong>Valid Until:</strong> ${expiryDate.toLocaleDateString()}</span>
          <span class="note">Valid for ${expiresDays} days</span>
        </div>

      <div class="quote-header-fields">
        <h3>Quote Information</h3>
        
        ${quoteFieldsForPDF.map(field => {
          let value: any = 'Not specified';

          const candidateIds = Array.from(new Set([
            field.id,
            field.id?.replace(/-/g, '_'),
            field.id?.replace(/_/g, '-'),
            field.id?.toLowerCase?.(),
            field.label,
          ].filter(Boolean)));

          const candidates = candidateIds.flatMap(candidateId => [
            combinedQuoteFields[candidateId as string],
            (quoteInfo as Record<string, any> | undefined)?.[candidateId as string],
          ]);

          const found = candidates.find(candidate => candidate !== undefined && candidate !== null && candidate !== '');
          if (found !== undefined) {
            value = found;
          }

          if (value && typeof value === 'object') {
            value = JSON.stringify(value);
          } else if (value === null || value === undefined || value === '') {
            value = 'Not specified';
          } else {
            value = String(value).replace(/</g, '&lt;').replace(/>/g, '&gt;');
          }

          return `
            <div class="field-row">
              <div class="field-label">${field.label}:</div>
              <div class="field-value">${value}</div>
            </div>
          `;
        }).join('')}
        
      </div>

      <h2>Bill of Materials</h2>
      <table class="bom-table">
        <thead>
          <tr>
            <th>Item</th>
            <th>Description</th>
            <th>Part Number</th>
            <th>Qty</th>
            ${canSeePrices ? '<th>Unit Price</th><th>Total</th>' : ''}
          </tr>
        </thead>
        <tbody>
          ${normalizedBomItems
            .filter(item => item.enabled)
            .map((item, index) => `
              <tr>
                <td>${item.product.name}</td>
                <td>
                  ${item.product.description}
                  ${(() => {
                    const infoUrl =
                      coerceString((item.product as any)?.productInfoUrl) ||
                      coerceString((item.product as any)?.product_info_url) ||
<<<<<<< HEAD
                      coerceString((item.product as any)?.productInfoURL) ||
                      coerceString((item.product as any)?.product_information_url) ||
                      coerceString((item as any)?.productInfoUrl) ||
                      coerceString((item as any)?.product_info_url) ||
                      resolveProductInfoUrl(
                        item.product,
                        item,
                        item.configuration,
                        item.configuration?.product,
                        item.configuration?.selectedProduct,
                        item.configuration?.selectedLevel2Product,
                        item.configuration?.level2Product,
                        item.level2Product,
                        item.level2_product,
                        item.parentProduct,
                        item.configuration?.rackConfiguration,
                        item.rackConfiguration,
                        item.slotAssignments
                      );
=======
                      coerceString((item as any)?.productInfoUrl);
>>>>>>> 2859be8f
                    return infoUrl
                      ? `<div class="product-info-link">Product Info: <a href="${escapeHtml(infoUrl)}" target="_blank" rel="noopener noreferrer">${escapeHtml(infoUrl)}</a></div>`
                      : '';
                  })()}
                </td>
                <td>${item.partNumber || 'TBD'}</td>
                <td>${item.quantity}</td>
                ${canSeePrices ? `
                  <td>${formatCurrency(item.product.price)}</td>
                  <td>${formatCurrency(item.product.price * item.quantity)}</td>
                ` : ''}
              </tr>
            `).join('')}
        </tbody>
      </table>

      ${canSeePrices ? `
        <div class="total-section">
          ${hasDiscount ? `
            <p class="total-line">
              <span class="label">Original Total:</span>
              <span>${formatCurrency(originalTotal)}</span>
            </p>
            <p class="total-line discount">
              <span class="label">Discount (${formatPercent(effectiveDiscountPercent)}%):</span>
              <span>- ${formatCurrency(discountAmount)}</span>
            </p>
            <p class="total-line final">
              <span class="label">Final Total:</span>
              <span>${formatCurrency(finalTotal)}</span>
            </p>
          ` : `
            <p class="total-line final">
              <span class="label">Total:</span>
              <span>${formatCurrency(finalTotal)}</span>
            </p>
          `}
        </div>
      ` : ''}

      ${(() => {
        if (!additionalQuoteInfo) {
          return '';
        }

        const escaped = escapeHtml(additionalQuoteInfo).replace(/\r?\n/g, '<br />');
        return `
          <div style="margin-top: 24px; padding: 18px 20px; border-radius: 12px; background: #f8fafc; border: 1px solid #e2e8f0;">
            <h3 style="margin-top: 0; margin-bottom: 10px; color: #0f172a; font-size: 14px; font-weight: 600;">Additional Quote Information</h3>
            <p style="margin: 0; font-size: 11px; color: #334155; line-height: 1.6;">${escaped}</p>
          </div>
        `;
      })()}

      ${(() => {
        // Check if any items have chassis configurations
        const chassisItems = normalizedBomItems.filter(item =>
          item.enabled &&
          item.rackConfiguration &&
          typeof item.rackConfiguration === 'object'
        );

        const fallbackRackLayouts = Array.isArray(draftBom?.rackLayouts) ? draftBom.rackLayouts : [];

        if (chassisItems.length === 0 && fallbackRackLayouts.length === 0 && !quoteInfo.draft_bom?.rackConfiguration) {
          return '';
        }

        let rackConfigHTML = '<div style="page-break-before: always; margin-top: 40px;">';
        rackConfigHTML += '<h2 style="color: #0f172a; border-bottom: 1px solid #e2e8f0; padding-bottom: 12px;">Rack Configuration</h2>';

        const renderedRackLayoutKeys = new Set<string>();

        const buildRackLayoutKey = (title: string, partNumber: string | undefined, slots: any[]) => {
          const normalizedTitle = typeof title === 'string' ? title.trim().toLowerCase() : '';
          const normalizedPart = typeof partNumber === 'string' ? partNumber.trim().toLowerCase() : '';
          const normalizedSlots = Array.isArray(slots)
            ? slots.map(slot => ({
                slot:
                  slot?.slot ??
                  slot?.slotNumber ??
                  slot?.position ??
                  null,
                partNumber:
                  typeof slot?.partNumber === 'string'
                    ? slot.partNumber.trim().toLowerCase()
                    : typeof slot?.product?.partNumber === 'string'
                      ? slot.product.partNumber.trim().toLowerCase()
                      : null,
                cardName:
                  typeof slot?.cardName === 'string'
                    ? slot.cardName.trim().toLowerCase()
                    : typeof slot?.name === 'string'
                      ? slot.name.trim().toLowerCase()
                      : null,
              }))
            : [];

          try {
            return `${normalizedTitle}|${normalizedPart}|${JSON.stringify(normalizedSlots)}`;
          } catch {
            return `${normalizedTitle}|${normalizedPart}`;
          }
        };

        const renderRackLayout = (title: string, partNumber: string | undefined, slots: any[]) => {
          const layoutKey = buildRackLayoutKey(title, partNumber, slots);
          if (layoutKey && renderedRackLayoutKeys.has(layoutKey)) {
            return;
          }

          if (layoutKey) {
            renderedRackLayoutKeys.add(layoutKey);
          }

          rackConfigHTML += `
            <div style="margin-top: 30px; margin-bottom: 30px; background: #f8fafc; padding: 24px; border-radius: 16px; border: 1px solid #e2e8f0; box-shadow: 0 12px 32px -18px rgba(15,23,42,0.25);">
              <h3 style="color: #0f172a; margin-top: 0; font-size: 15px; font-weight: 600;">${title}${partNumber ? ` · ${partNumber}` : ''}</h3>
              <div style="margin-top: 18px;">`;

          const normalizedSlots = Array.isArray(slots) ? dedupeSpanAwareSlots(slots as SpanAwareSlot[]) : [];

          if (normalizedSlots.length > 0) {
            rackConfigHTML += '<table style="width: 100%; border-collapse: collapse; margin-top: 12px; background: #ffffff; border-radius: 12px; overflow: hidden; border: 1px solid #e2e8f0;">';
            rackConfigHTML += '<thead><tr style="background: #0f172a; color: #f8fafc;"><th style="padding: 12px; border-bottom: 1px solid #1f2937; text-align: left; font-size: 10px; letter-spacing: 0.08em; text-transform: uppercase;">Slot</th><th style="padding: 12px; border-bottom: 1px solid #1f2937; text-align: left; font-size: 10px; letter-spacing: 0.08em; text-transform: uppercase;">Card Type</th><th style="padding: 12px; border-bottom: 1px solid #1f2937; text-align: left; font-size: 10px; letter-spacing: 0.08em; text-transform: uppercase;">Part Number</th></tr></thead>';
            rackConfigHTML += '<tbody>';

            normalizedSlots.forEach((slot: any, idx: number) => {
              const slotNumber = slot?.slot ?? slot?.slotNumber ?? slot?.position ?? (idx + 1);
              const cardName = slot?.cardName || slot?.name || slot?.product?.name || 'Empty';
              const slotPartNumber = slot?.partNumber || slot?.product?.partNumber || '-';
              const rowStyle = idx % 2 === 0 ? 'background: #f8fafc;' : 'background: #ffffff;';
              rackConfigHTML += `
                <tr style="${rowStyle}">
                  <td style="padding: 12px; border-bottom: 1px solid #e2e8f0; font-weight: 600; color: #0f172a;">Slot ${slotNumber}</td>
                  <td style="padding: 12px; border-bottom: 1px solid #e2e8f0; color: #0f172a;">${cardName}</td>
                  <td style="padding: 12px; border-bottom: 1px solid #e2e8f0; font-family: 'SFMono-Regular', Consolas, 'Liberation Mono', monospace; font-size: 10px; color: #0f172a;">${slotPartNumber}</td>
                </tr>`;
            });

            rackConfigHTML += '</tbody></table>';
          } else {
            rackConfigHTML += '<p style="color: #64748b; font-style: italic; padding: 18px; background: #ffffff; border-radius: 12px; border: 1px dashed #cbd5f5;">No rack configuration data available</p>';
          }

          rackConfigHTML += '</div></div>';
        };

        // Process each chassis item
        chassisItems.forEach(chassisItem => {
          const config = chassisItem.rackConfiguration;
          renderRackLayout(chassisItem.product.name, chassisItem.partNumber, config?.slots || []);
        });

        // Render fallback rack layouts stored in draft data
        fallbackRackLayouts.forEach(layout => {
          const slots = layout?.layout?.slots || layout?.slots;
          if (Array.isArray(slots) && slots.length > 0) {
            renderRackLayout(layout.productName || 'Configured Rack', layout.partNumber, slots);
          }
        });

        // Also check draft_bom for any raw rack configuration data
        if (quoteInfo.draft_bom?.rackConfiguration) {
          rackConfigHTML += `
            <div style="margin-top: 30px; margin-bottom: 30px; background: #f8fafc; padding: 24px; border-radius: 16px; border: 1px solid #e2e8f0;">
              <h3 style="color: #0f172a; margin-top: 0; font-size: 15px; font-weight: 600;">Draft Rack Configuration</h3>
              <pre style="white-space: pre-wrap; font-family: 'SFMono-Regular', Consolas, 'Liberation Mono', monospace; font-size: 10px; background: #0f172a; color: #f8fafc; padding: 16px; border-radius: 12px; overflow-x: auto;">${JSON.stringify(quoteInfo.draft_bom.rackConfiguration, null, 2)}</pre>
            </div>`;
        }
        
        rackConfigHTML += '</div>';
        return rackConfigHTML;
      })()}

      ${level4SectionHTML}



      ${termsAndConditions ? `
        <div style="page-break-before: always; margin-top: 40px;">
          <h2 style="color: #0f172a; border-bottom: 1px solid #e2e8f0; padding-bottom: 12px;">Terms & Conditions</h2>
          <div class="terms-columns">
            ${formattedTermsAndConditions}
          </div>
        </div>
      ` : ''}

        <div class="footer">
          <p>${isDraft ? 'This is a draft quote and is subject to final approval and terms & conditions.' : 'This quote is subject to the terms & conditions outlined above.'}</p>
          <p>Generated by PowerQuotePro Quote System | ${companyName}</p>
          ${!isDraft ? `<p><strong>Quote ID:</strong> ${quoteInfo.id}</p>` : ''}
        </div>
      </div>
    </body>
    </html>
  `;

  printWindow.document.write(htmlContent);
  printWindow.document.close();
  
  // Only trigger print dialog if action is 'download', otherwise just show in browser
  if (action === 'download') {
    printWindow.print();
  }
};<|MERGE_RESOLUTION|>--- conflicted
+++ resolved
@@ -2090,7 +2090,6 @@
                     const infoUrl =
                       coerceString((item.product as any)?.productInfoUrl) ||
                       coerceString((item.product as any)?.product_info_url) ||
-<<<<<<< HEAD
                       coerceString((item.product as any)?.productInfoURL) ||
                       coerceString((item.product as any)?.product_information_url) ||
                       coerceString((item as any)?.productInfoUrl) ||
@@ -2110,9 +2109,6 @@
                         item.rackConfiguration,
                         item.slotAssignments
                       );
-=======
-                      coerceString((item as any)?.productInfoUrl);
->>>>>>> 2859be8f
                     return infoUrl
                       ? `<div class="product-info-link">Product Info: <a href="${escapeHtml(infoUrl)}" target="_blank" rel="noopener noreferrer">${escapeHtml(infoUrl)}</a></div>`
                       : '';
