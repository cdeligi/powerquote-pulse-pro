--- conflicted
+++ resolved
@@ -1117,7 +1117,6 @@
           html: `<p>${sanitizeTermsParagraph(content).replace(/\r?\n/g, '<br />')}</p>`,
         },
       ];
-<<<<<<< HEAD
     }
 
     const blocks: TermsBlock[] = [];
@@ -1214,104 +1213,6 @@
       });
     }
 
-=======
-    }
-
-    const blocks: TermsBlock[] = [];
-
-    paragraphs.forEach(paragraph => {
-      if (isLikelyTermsHeading(paragraph)) {
-        blocks.push({ type: 'heading', text: paragraph });
-        return;
-      }
-
-      const headingMatch = paragraph.match(/^(.{1,120}?)(?:\s*[.:\-]\s+)(.+)$/);
-      if (headingMatch) {
-        const candidateHeading = headingMatch[1].trim();
-        const remainder = headingMatch[2].trim();
-
-        if (candidateHeading && isLikelyTermsHeading(candidateHeading)) {
-          blocks.push({ type: 'heading', text: candidateHeading });
-          if (remainder) {
-            blocks.push({
-              type: 'content',
-              html: `<p>${sanitizeTermsParagraph(remainder)}</p>`,
-            });
-          }
-          return;
-        }
-      }
-
-      blocks.push({
-        type: 'content',
-        html: `<p>${sanitizeTermsParagraph(paragraph)}</p>`,
-      });
-    });
-
-    return blocks;
-  };
-
-  const sanitizeAllowedElement = (element: HTMLElement) => {
-    const allowedTags = new Set([
-      'P',
-      'UL',
-      'OL',
-      'LI',
-      'TABLE',
-      'THEAD',
-      'TBODY',
-      'TFOOT',
-      'TR',
-      'TH',
-      'TD',
-      'BR',
-      'EM',
-      'STRONG',
-      'B',
-      'I',
-      'U',
-      'SPAN',
-      'A',
-    ]);
-
-    const walker = document.createTreeWalker(element, NodeFilter.SHOW_ELEMENT, null);
-    const toRemove: Element[] = [];
-
-    while (walker.nextNode()) {
-      const current = walker.currentNode as HTMLElement;
-      if (!allowedTags.has(current.tagName.toUpperCase())) {
-        toRemove.push(current);
-        continue;
-      }
-
-      Array.from(current.attributes).forEach(attr => {
-        const name = attr.name.toLowerCase();
-        if (name === 'href') {
-          const href = current.getAttribute('href');
-          if (!href || !/^https?:/i.test(href)) {
-            current.removeAttribute('href');
-          }
-          return;
-        }
-
-        if (name === 'target') {
-          const target = current.getAttribute('target');
-          if (target && ['_blank', '_self'].includes(target)) {
-            return;
-          }
-          current.removeAttribute('target');
-          return;
-        }
-
-        if (name === 'rel') {
-          return;
-        }
-
-        current.removeAttribute(attr.name);
-      });
-    }
-
->>>>>>> f14e8117
     toRemove.forEach(el => {
       const parent = el.parentElement;
       if (!parent) {
@@ -1527,19 +1428,8 @@
       return block.html;
     };
 
-<<<<<<< HEAD
     const flattenedBlocks = sections.flat();
     const html = flattenedBlocks.map(renderBlock).join('').trim();
-=======
-    const html = columns
-      .map(columnBlocks => `
-        <div class="terms-column">
-          ${columnBlocks.map(renderBlock).join('')}
-        </div>
-      `)
-      .join('')
-      .trim();
->>>>>>> f14e8117
 
     return { html, columnCount: columns.length };
   };
@@ -2968,7 +2858,6 @@
           font-size: 10px;
           line-height: 1.6;
           color: #475569;
-<<<<<<< HEAD
           column-count: 2;
           column-gap: 22px;
           column-fill: balance;
@@ -2997,56 +2886,10 @@
         .terms-heading--intro {
           font-size: 11px;
           letter-spacing: 0.12em;
-=======
-          display: grid;
-          grid-template-columns: repeat(2, minmax(0, 1fr));
-          gap: 22px;
-          align-items: start;
-        }
-        .terms-columns--single {
-          grid-template-columns: minmax(0, 1fr);
-        }
-        .terms-column {
-          display: flex;
-          flex-direction: column;
-          gap: 6px;
-        }
-        .terms-columns h3 {
-          font-size: 10px;
-          letter-spacing: 0.08em;
-          text-transform: uppercase;
-          color: #0f172a;
-          font-weight: 700;
-          margin: 14px 0 6px;
-          break-after: avoid;
-          page-break-after: avoid;
-        }
-        .terms-columns h3:first-of-type {
-          margin-top: 0;
-        }
-        .terms-heading--intro {
-          font-size: 11px;
-          letter-spacing: 0.12em;
-        }
-        .terms-column > * {
-          break-inside: avoid;
-          page-break-inside: avoid;
->>>>>>> f14e8117
         }
         .terms-columns p {
           margin: 0 0 10px;
           color: #475569;
-<<<<<<< HEAD
-=======
-        }
-        .terms-section p,
-        .terms-section li {
-          break-inside: avoid;
-        }
-        .terms-section p {
-          margin: 0 0 10px;
-          color: #475569;
->>>>>>> f14e8117
         }
         .terms-section ul,
         .terms-section ol {
@@ -3086,7 +2929,6 @@
           .page-inner { padding: 9mm 8mm; }
           .draft-warning, .date-info, .quote-header-fields, .rack-card, .level4-section { page-break-inside: avoid; }
           .terms-columns {
-<<<<<<< HEAD
             column-count: 2;
             column-gap: 18px;
             column-fill: balance;
@@ -3097,37 +2939,6 @@
           .terms-columns > * {
             break-inside: avoid-column;
             page-break-inside: avoid;
-=======
-            grid-template-columns: repeat(2, minmax(0, 1fr));
-            gap: 18px;
-          }
-          .terms-columns--single {
-            grid-template-columns: minmax(0, 1fr);
-          }
-          .terms-columns::after {
-            content: '';
-            display: block;
-            clear: both;
-          }
-          .terms-columns:not(.terms-columns--single) {
-            display: block;
-          }
-          .terms-columns:not(.terms-columns--single) .terms-column {
-            float: left;
-            width: calc(50% - 9px);
-            margin-right: 18px;
-          }
-          .terms-columns:not(.terms-columns--single) .terms-column:nth-of-type(2n) {
-            margin-right: 0;
-          }
-          .terms-columns--single .terms-column {
-            float: none;
-            width: 100%;
-            margin-right: 0;
-          }
-          .terms-column {
-            break-inside: avoid-column;
->>>>>>> f14e8117
           }
         }
       </style>
