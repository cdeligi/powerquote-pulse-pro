
import { BOMItem } from '@/types/product';
import { Quote } from '@/types/quote';
import { supabase } from '@/integrations/supabase/client';
import {
  extractAdditionalQuoteInformation,
  parseQuoteFieldsValue,
} from '@/utils/additionalQuoteInformation';

type NormalizedLevel4Option = {
  id: string;
  value: string;
  label: string;
  infoUrl?: string | null;
  partNumber?: string | null;
};

type NormalizedLevel4Payload = {
  level4_config_id: string;
  entries: Array<{ index: number; value: string }>;
  template_type?: 'OPTION_1' | 'OPTION_2';
};

type Level4DisplayItem = {
  productName: string;
  productPartNumber?: string;
  slotNumber?: number;
  slotCardName?: string;
  partNumber?: string;
  level4BomItemId?: string;
  config: any;
  rawSlot?: any;
};

type Level4AnalyzedEntry = Level4DisplayItem & {
  payload?: NormalizedLevel4Payload | null;
  fieldLabel?: string;
  templateType?: 'OPTION_1' | 'OPTION_2';
  options: NormalizedLevel4Option[];
  rawConfig: any;
};

type Level4ConfigDefinition = {
  id: string;
  fieldLabel?: string;
  templateType?: 'OPTION_1' | 'OPTION_2';
  options: NormalizedLevel4Option[];
};

type SpanAwareSlot = {
  slot?: number;
  slotNumber?: number;
  position?: number;
  cardName?: string;
  name?: string;
  partNumber?: string;
  level4BomItemId?: string;
  level4_bom_item_id?: string;
  bomItemId?: string;
  bom_item_id?: string;
  configuration?: any;
  level4Config?: any;
  level4Selections?: any;
  product?: { id?: string; name?: string; partNumber?: string; part_number?: string };
  rawSlot?: any;
  slotSpan?: number;
  span?: number;
  slotRequirement?: number;
  spanIndex?: number;
  primarySlot?: number;
  sharedFromSlot?: number;
  bushingPairSlot?: number;
  isBushingPrimary?: boolean;
  isBushingSecondary?: boolean;
};

type ExpandedSlotDisplay = {
  slot: number;
  cardName: string;
  partNumber?: string;
  cardKey: string;
};

// Terms pagination constants (more conservative estimates for 10px font)
const TERMS_PAGE_HEIGHT = 1200;
const TERMS_COLUMN_WIDTH = 380;
const TERMS_COLUMN_GAP = 22;
const TERMS_HEADING_HEIGHT = 35;
const TERMS_PARAGRAPH_BASE = 50;
const TERMS_LIST_ITEM_HEIGHT = 20;
const TERMS_TABLE_ROW_HEIGHT = 30;
const TERMS_TABLE_BASE = 40;

const coerceNumber = (value: any): number | undefined => {
  if (value === undefined || value === null) {
    return undefined;
  }

  if (typeof value === 'number') {
    return Number.isFinite(value) ? value : undefined;
  }

  if (typeof value === 'string') {
    const trimmed = value.trim();
    if (!trimmed) return undefined;
    const parsed = Number(trimmed);
    return Number.isFinite(parsed) ? parsed : undefined;
  }

  return undefined;
};

const coerceBoolean = (value: any): boolean | undefined => {
  if (value === undefined || value === null) {
    return undefined;
  }

  if (typeof value === 'boolean') {
    return value;
  }

  if (typeof value === 'string') {
    const normalized = value.trim().toLowerCase();
    if (!normalized) return undefined;
    if (['true', '1', 'yes', 'y'].includes(normalized)) return true;
    if (['false', '0', 'no', 'n'].includes(normalized)) return false;
  }

  return Boolean(value);
};

const coerceString = (value: any): string | undefined => {
  if (value === undefined || value === null) {
    return undefined;
  }

  if (typeof value === 'string') {
    const trimmed = value.trim();
    return trimmed.length > 0 ? trimmed : undefined;
  }

  if (typeof value === 'number' && Number.isFinite(value)) {
    return String(value);
  }

  return undefined;
};

const maybeParseJson = (value: any): any => {
  if (typeof value !== 'string') {
    return value;
  }

  try {
    return JSON.parse(value);
  } catch {
    return value;
  }
};

const convertObjectMapToSlots = (
  value: Record<string, any>
): SpanAwareSlot[] | undefined => {
  const entries = Object.entries(value)
    .map(([key, raw]) => {
      if (!raw || typeof raw !== 'object') {
        return undefined;
      }

      const normalized = { ...(raw as Record<string, any>) } as SpanAwareSlot;
      const explicitSlot = coerceNumber((normalized as any).slot ?? (normalized as any).slotNumber);
      const keySlot = coerceNumber(key);

      if (explicitSlot === undefined && keySlot !== undefined) {
        if (normalized.slot === undefined) {
          normalized.slot = keySlot;
        } else if ((normalized as any).slotNumber === undefined) {
          (normalized as any).slotNumber = keySlot;
        }
      }

      return normalized;
    })
    .filter((entry): entry is SpanAwareSlot => Boolean(entry));

  if (entries.length === 0) {
    return undefined;
  }

  const sorted = entries.slice().sort((a, b) => {
    const slotA = coerceNumber((a as any).slot ?? (a as any).slotNumber ?? (a as any).position);
    const slotB = coerceNumber((b as any).slot ?? (b as any).slotNumber ?? (b as any).position);
    if (slotA === undefined && slotB === undefined) return 0;
    if (slotA === undefined) return 1;
    if (slotB === undefined) return -1;
    return slotA - slotB;
  });

  return sorted;
};

const resolveSlotArrayCandidate = (
  input: any,
  seen: Set<any> = new Set()
): SpanAwareSlot[] | undefined => {
  if (input === undefined || input === null) {
    return undefined;
  }

  const parsed = maybeParseJson(input);

  if (Array.isArray(parsed)) {
    return parsed as SpanAwareSlot[];
  }

  if (typeof parsed !== 'object') {
    return undefined;
  }

  if (seen.has(parsed)) {
    return undefined;
  }

  seen.add(parsed);

  const candidateObject = parsed as Record<string, any>;

  const nestedKeys = [
    'slots',
    'layout',
    'layoutSlots',
    'layout_slots',
    'slotAssignments',
    'slot_assignments',
    'rackSlots',
    'rack_slots',
    'items',
    'values',
    'entries',
  ];

  for (const key of nestedKeys) {
    if (Object.prototype.hasOwnProperty.call(candidateObject, key)) {
      const nested = resolveSlotArrayCandidate(candidateObject[key], seen);
      if (nested && nested.length > 0) {
        return nested;
      }
    }
  }

  return convertObjectMapToSlots(candidateObject);
};

const resolveRackSlots = (value: any): SpanAwareSlot[] => {
  const resolved = resolveSlotArrayCandidate(value);
  return Array.isArray(resolved) ? (resolved as SpanAwareSlot[]) : [];
};

const PRODUCT_INFO_KEY_VARIANTS = [
  'productInfoUrl',
  'product_info_url',
  'productInfoURL',
  'product-info-url',
  'product info url',
  'productInfo',
  'product_info',
  'productInformationUrl',
  'product_information_url',
  'productInformation',
  'product_information',
  'infoUrl',
  'info_url',
  'info-url',
  'info url',
  'url',
  'link',
];

const normalizeProductInfoKey = (key: string): string => key.replace(/[\s_-]/g, '').toLowerCase();

const PRODUCT_INFO_KEYS = new Set(PRODUCT_INFO_KEY_VARIANTS.map(normalizeProductInfoKey));

const PRODUCT_ID_KEY_HINTS = [
  'productid',
  'level2productid',
  'selectedproductid',
  'selectedlevel2productid',
  'level2id',
  'selectedlevel2id',
  'chassisid',
  'chassisproductid',
  'configurationproductid',
  'variantid',
  'optionproductid',
  'parentproductid',
];

const PRODUCT_CONTAINER_KEY_HINTS = [
  'product',
  'level2product',
  'selectedproduct',
  'selectedlevel2product',
  'configurationproduct',
  'chassis',
  'variant',
  'option',
];

const coerceProductLevel = (value: any): 1 | 2 | 3 | 4 | undefined => {
  const numeric = coerceNumber(value);
  if (numeric !== undefined) {
    const rounded = Math.round(numeric);
    if (rounded >= 1 && rounded <= 4) {
      return rounded as 1 | 2 | 3 | 4;
    }
  }

  const stringValue = coerceString(value)?.toLowerCase();
  if (!stringValue) return undefined;

  const digitMatch = stringValue.match(/([1-4])/);
  if (digitMatch) {
    const parsed = Number(digitMatch[1]);
    if (parsed >= 1 && parsed <= 4) {
      return parsed as 1 | 2 | 3 | 4;
    }
  }

  const keywordMap: Record<string, 1 | 2 | 3 | 4> = {
    levelone: 1,
    level1: 1,
    l1: 1,
    leveltwo: 2,
    level2: 2,
    l2: 2,
    levelthree: 3,
    level3: 3,
    l3: 3,
    levelfour: 4,
    level4: 4,
    l4: 4,
  };

  const normalizedKey = stringValue.replace(/[^a-z0-9]/g, '');
  return keywordMap[normalizedKey];
};

const determineBomItemLevel = (item: any): 1 | 2 | 3 | 4 | undefined => {
  if (!item) return undefined;

  const candidates = [
    item.level,
    item.product?.level,
    item.product?.product_level,
    item.product?.productLevel,
    item.product_level,
    item.productLevel,
    item.product?.product?.product_level,
    item.product?.product?.level,
    item.configuration?.product?.product_level,
    item.configuration?.selectedProduct?.product_level,
    item.configuration?.selectedLevel2Product?.product_level,
    item.level2Product?.product_level,
    item.level2_product?.product_level,
  ];

  for (const candidate of candidates) {
    const level = coerceProductLevel(candidate);
    if (level) {
      return level;
    }
  }

  return undefined;
};

const sanitizeHttpUrl = (value: any): string | undefined => {
  const stringValue = coerceString(value)?.trim();
  if (!stringValue) return undefined;
  return /^https?:\/\//i.test(stringValue) ? stringValue : undefined;
};

const extractBomProductId = (item: any): string | undefined => {
  if (!item) return undefined;

  const candidates = [
    item.product?.id,
    item.product?.productId,
    item.product?.product_id,
    item.product_id,
    item.productId,
  ];

  for (const candidate of candidates) {
    const id = coerceString(candidate);
    if (id) return id;
  }

  return undefined;
};

const extractParentLevel2IdFromItem = (item: any): string | undefined => {
  if (!item) return undefined;

  const candidates = [
    item.parentLevel2Id,
    item.parent_product_id,
    item.parentProductId,
    item.parent_product?.id,
    item.product?.parentLevel2Id,
    item.product?.parent_product_id,
    item.product?.parentProductId,
    item.product?.parentProduct?.id,
    item.parentProduct?.id,
    item.level2Product?.id,
    item.level2_product?.id,
    item.configuration?.selectedLevel2Product?.id,
    item.configuration?.level2Product?.id,
    item.configuration?.selectedProduct?.parent_product_id,
    item.configuration?.selectedProduct?.parentProductId,
    item.configuration?.product?.parent_product_id,
    item.configuration?.product?.parentProductId,
  ];

  for (const candidate of candidates) {
    const id = coerceString(candidate);
    if (id) {
      return id;
    }
  }

  return undefined;
};

const resolveProductInfoUrl = (...sources: Array<any>): string | null => {
  const visited = new WeakSet<object>();

  const searchObject = (value: unknown, depth: number): string | null => {
    if (depth > 6) return null;

    if (!value || typeof value !== 'object') {
      return null;
    }

    if (visited.has(value as object)) {
      return null;
    }
    visited.add(value as object);

    if (Array.isArray(value)) {
      for (const entry of value) {
        const foundInArray = searchObject(entry, depth + 1);
        if (foundInArray) {
          return foundInArray;
        }
      }
      return null;
    }

    for (const [key, raw] of Object.entries(value as Record<string, unknown>)) {
      const normalizedKey = normalizeProductInfoKey(key);
      if (PRODUCT_INFO_KEYS.has(normalizedKey)) {
        const resolved = coerceString(raw);
        if (resolved) {
          return resolved;
        }
      }
    }

    for (const raw of Object.values(value as Record<string, unknown>)) {
      if (raw && typeof raw === 'object') {
        const nestedResult = searchObject(raw, depth + 1);
        if (nestedResult) {
          return nestedResult;
        }
      }
    }

    return null;
  };

  for (const source of sources) {
    const directString = coerceString(source);
    if (directString) {
      return directString;
    }

    const found = searchObject(source, 0);
    if (found) {
      return found;
    }
  }

  return null;
};

const collectProductIdCandidates = (...sources: Array<any>): string[] => {
  const candidates = new Set<string>();
  const visited = new WeakSet<object>();

  const addCandidate = (value: unknown) => {
    const stringValue = coerceString(value);
    if (stringValue) {
      candidates.add(stringValue);
    }
  };

  const searchObject = (value: unknown, depth: number, parentKey?: string) => {
    if (!value || typeof value !== 'object' || depth > 6) {
      return;
    }

    if (visited.has(value as object)) {
      return;
    }
    visited.add(value as object);

    if (Array.isArray(value)) {
      for (const entry of value) {
        if (entry && typeof entry === 'object') {
          searchObject(entry, depth + 1, parentKey);
        }
      }
      return;
    }

    const record = value as Record<string, unknown>;

    if (parentKey && PRODUCT_CONTAINER_KEY_HINTS.some(hint => parentKey.includes(hint))) {
      addCandidate(record.id);
    }

    const productLevel =
      coerceNumber(record.productLevel) ??
      coerceNumber(record.product_level) ??
      coerceNumber(record.level) ??
      undefined;

    if (productLevel === 2 || record.parentProductId || record.parent_product_id) {
      addCandidate(record.id);
    }

    for (const [key, raw] of Object.entries(record)) {
      const normalizedKey = normalizeProductInfoKey(key);

      if (PRODUCT_ID_KEY_HINTS.some(hint => normalizedKey.includes(hint))) {
        addCandidate(raw);
      }

      if (Array.isArray(raw)) {
        for (const entry of raw) {
          if (entry && typeof entry === 'object') {
            searchObject(entry, depth + 1, normalizedKey);
          }
        }
      } else if (raw && typeof raw === 'object') {
        searchObject(raw, depth + 1, normalizedKey);
      } else if (normalizedKey === 'id') {
        if (PRODUCT_CONTAINER_KEY_HINTS.some(hint => (parentKey ?? '').includes(hint))) {
          addCandidate(raw);
        } else if (productLevel === 2) {
          addCandidate(raw);
        }
      }
    }
  };

  sources.forEach(source => {
    if (source == null) return;
    if (typeof source === 'string' || typeof source === 'number') {
      addCandidate(source);
      return;
    }
    if (typeof source === 'object') {
      searchObject(source, 0);
    }
  });

  return Array.from(candidates);
};

const extractProductInfoUrlFromItem = (item: any): string | undefined => {
  if (!item) return undefined;

  const resolved = resolveProductInfoUrl(
    item?.resolvedInfoUrl,
    item?.productInfoUrl,
    item?.product_info_url,
    item?.product?.productInfoUrl,
    item?.product?.product_info_url,
    item?.product,
    item?.parentProduct,
    item?.configuration?.product,
    item?.configuration?.selectedProduct,
    item?.configuration?.selectedLevel2Product,
    item?.configuration?.level2Product,
    item?.level2Product,
    item?.level2_product
  );

  return sanitizeHttpUrl(resolved);
};

const extractParentLevel2InfoUrl = (item: any): string | undefined => {
  const resolved = resolveProductInfoUrl(
    item?.parentProduct,
    item?.product?.parentProduct,
    item?.configuration?.selectedLevel2Product,
    item?.configuration?.level2Product,
    item?.level2Product,
    item?.level2_product,
    item?.configuration?.selectedProduct?.parentProduct,
    item?.configuration?.selectedProduct?.level2Product
  );

  return sanitizeHttpUrl(resolved);
};

const attachInfoUrlForPdf = async <T extends Record<string, any>>(items: T[]): Promise<T[]> => {
  if (!items || items.length === 0) {
    return items;
  }

  const level2Index = new Map<string, { productInfoUrl?: string }>();
  const level3ToLevel2 = new Map<string, string>();
  const level2IdsToFetch = new Set<string>();
  const level3IdsToFetch = new Set<string>();

  items.forEach(item => {
    const level = determineBomItemLevel(item);

    if (level === 2) {
      const level2Id = extractBomProductId(item);
      if (!level2Id) {
        return;
      }

      const existingUrl = extractProductInfoUrlFromItem(item);
      if (existingUrl) {
        level2Index.set(level2Id, { productInfoUrl: existingUrl });
      } else {
        level2IdsToFetch.add(level2Id);
      }
    } else if (level === 3) {
      const parentLevel2Id = extractParentLevel2IdFromItem(item);
      if (parentLevel2Id) {
        if (!level2Index.has(parentLevel2Id)) {
          const parentUrl = extractParentLevel2InfoUrl(item);
          if (parentUrl) {
            level2Index.set(parentLevel2Id, { productInfoUrl: parentUrl });
          } else {
            level2IdsToFetch.add(parentLevel2Id);
          }
        }
      } else {
        const level3Id = extractBomProductId(item);
        if (level3Id) {
          level3IdsToFetch.add(level3Id);
        }
      }
    }
  });

  if (level3IdsToFetch.size > 0) {
    try {
      const { data: level3Rows, error: level3Error } = await supabase
        .from('products')
        .select('id, parent_product_id')
        .in('id', Array.from(level3IdsToFetch));

      if (level3Error) throw level3Error;

      (level3Rows || []).forEach(row => {
        const level3Id = coerceString((row as any)?.id);
        const parentId = coerceString((row as any)?.parent_product_id);

        if (level3Id && parentId) {
          level3ToLevel2.set(level3Id, parentId);
          if (!level2Index.has(parentId)) {
            level2IdsToFetch.add(parentId);
          }
        }
      });
    } catch (error) {
      console.warn('Could not resolve Level 2 parents for Level 3 BOM items:', error);
    }
  }

  if (level2IdsToFetch.size > 0) {
    try {
      const { data: level2Rows, error: level2Error } = await supabase
        .from('products')
        .select('id, product_info_url')
        .in('id', Array.from(level2IdsToFetch));

      if (level2Error) throw level2Error;

      (level2Rows || []).forEach(row => {
        const id = coerceString((row as any)?.id);
        if (!id) return;

        const url = sanitizeHttpUrl((row as any)?.product_info_url);
        if (url) {
          level2Index.set(id, { productInfoUrl: url });
        } else if (!level2Index.has(id)) {
          level2Index.set(id, { productInfoUrl: undefined });
        }
      });
    } catch (error) {
      console.warn('Could not fetch Level 2 product info URLs for BOM items:', error);
    }
  }

  return items.map(item => {
    const level = determineBomItemLevel(item);
    let parentLevel2Id = extractParentLevel2IdFromItem(item);

    if (level === 3 && !parentLevel2Id) {
      const level3Id = extractBomProductId(item);
      if (level3Id) {
        parentLevel2Id = level3ToLevel2.get(level3Id);
      }
    }

    const sanitizedExistingProductUrl =
      sanitizeHttpUrl((item?.product as any)?.productInfoUrl) ??
      sanitizeHttpUrl((item?.product as any)?.product_info_url);

    let resolvedInfoUrl: string | undefined;

    if (level === 2) {
      const level2Id = extractBomProductId(item);
      if (level2Id) {
        const entry = level2Index.get(level2Id);
        resolvedInfoUrl = entry?.productInfoUrl ?? sanitizedExistingProductUrl ?? extractProductInfoUrlFromItem(item);
      } else {
        resolvedInfoUrl = sanitizedExistingProductUrl ?? extractProductInfoUrlFromItem(item);
      }
    } else if (level === 3) {
      if (parentLevel2Id) {
        const entry = level2Index.get(parentLevel2Id);
        resolvedInfoUrl = entry?.productInfoUrl ?? extractParentLevel2InfoUrl(item);
      } else {
        resolvedInfoUrl = extractParentLevel2InfoUrl(item);
      }
    }

    const sanitizedResolved =
      level === 2
        ? sanitizeHttpUrl(resolvedInfoUrl) ??
          sanitizeHttpUrl(item.resolvedInfoUrl) ??
          sanitizedExistingProductUrl ??
          extractProductInfoUrlFromItem(item)
        : level === 3
          ? sanitizeHttpUrl(resolvedInfoUrl) ??
            sanitizeHttpUrl(item.resolvedInfoUrl) ??
            extractParentLevel2InfoUrl(item)
          : sanitizeHttpUrl(item.resolvedInfoUrl) ?? sanitizedExistingProductUrl;

    const mergedProduct =
      level === 2
        ? {
            ...(item?.product ?? {}),
            productInfoUrl: sanitizedResolved ?? sanitizedExistingProductUrl ?? undefined,
          }
        : item?.product;

    return {
      ...item,
      level: level ?? item.level,
      parentLevel2Id: parentLevel2Id ?? item.parentLevel2Id,
      product: mergedProduct,
      resolvedInfoUrl: sanitizedResolved,
    };
  });
};

const gatherSources = (slot: SpanAwareSlot): any[] => {
  const rawSlot = slot.rawSlot ?? slot;
  const config = slot.configuration ?? slot.level4Config ?? slot.level4Selections ?? rawSlot?.configuration ?? rawSlot?.level4Config ?? rawSlot?.level4Selections;
  return [slot, rawSlot, config, rawSlot?.configuration, rawSlot?.level4Config, rawSlot?.level4Selections].filter(Boolean);
};

const pickFirstNumber = (sources: any[], keys: string[]): number | undefined => {
  for (const source of sources) {
    for (const key of keys) {
      if (Object.prototype.hasOwnProperty.call(source, key)) {
        const value = coerceNumber(source[key]);
        if (value !== undefined) {
          return value;
        }
      }
    }
  }
  return undefined;
};

const pickFirstBoolean = (sources: any[], keys: string[]): boolean | undefined => {
  for (const source of sources) {
    for (const key of keys) {
      if (Object.prototype.hasOwnProperty.call(source, key)) {
        const value = coerceBoolean(source[key]);
        if (value !== undefined) {
          return value;
        }
      }
    }
  }
  return undefined;
};

const pickFirstString = (sources: any[], keys: string[]): string | undefined => {
  for (const source of sources) {
    for (const key of keys) {
      if (Object.prototype.hasOwnProperty.call(source, key)) {
        const value = coerceString(source[key]);
        if (value) {
          return value;
        }
      }
    }
  }
  return undefined;
};

const resolveSlotNumber = (slot: SpanAwareSlot, index: number): number => {
  const sources = gatherSources(slot);
  const explicit = pickFirstNumber(sources, ['slot', 'slotNumber', 'position', 'slot_index']);
  if (explicit !== undefined) {
    return explicit;
  }
  return index + 1;
};

const resolveSpanDetails = (slot: SpanAwareSlot) => {
  const sources = gatherSources(slot);
  const span = pickFirstNumber(sources, [
    'slotSpan',
    'slot_span',
    'span',
    'spanSize',
    'span_size',
    'slotRequirement',
    'slot_requirement',
    'slotSpanCount',
    'slot_span_count',
    'slotCount',
    'slot_count',
    'spanLength',
    'span_length',
  ]) ?? 1;

  const spanIndex = pickFirstNumber(sources, [
    'spanIndex',
    'span_index',
    'spanPosition',
    'span_position',
    'spanSlotIndex',
    'span_slot_index',
    'spanOffset',
    'span_offset',
    'slotOffset',
    'slot_offset',
  ]);

  const primarySlot = pickFirstNumber(sources, [
    'primarySlot',
    'primary_slot',
    'primarySpanSlot',
    'primary_span_slot',
    'spanRootSlot',
    'span_root_slot',
    'rootSlot',
    'root_slot',
    'originSlot',
    'origin_slot',
  ]);

  const sharedFromSlot = pickFirstNumber(sources, [
    'sharedFromSlot',
    'shared_from_slot',
    'bushingPairSlot',
    'bushing_pair_slot',
    'spanFromSlot',
    'span_from_slot',
    'derivedFromSlot',
    'derived_from_slot',
    'sourceSlot',
    'source_slot',
  ]);

  const secondaryFlag = pickFirstBoolean(sources, [
    'isSpanReplica',
    'is_span_replica',
    'isSecondarySpanSlot',
    'is_secondary_span_slot',
    'isSpanSecondary',
    'is_span_secondary',
    'isSpanContinuation',
    'is_span_continuation',
    'isSecondarySpan',
    'is_secondary_span',
    'isBushingSecondary',
    'is_bushing_secondary',
  ]) || false;

  return {
    span: span > 0 ? span : 1,
    spanIndex,
    primarySlot,
    sharedFromSlot,
    secondaryFlag,
  };
};

const resolveCardKey = (slot: SpanAwareSlot, cardName: string, partNumber: string): string => {
  const sources = gatherSources(slot);
  const idCandidate = pickFirstString(sources, [
    'level4BomItemId',
    'level4_bom_item_id',
    'bomItemId',
    'bom_item_id',
    'bom_item',
    'level4BomItem',
    'level4_bom_item',
    'level4ItemId',
    'level4_item_id',
    'cardId',
    'card_id',
    'id',
    'product_id',
  ]);

  if (idCandidate) {
    return idCandidate;
  }

  if (partNumber || cardName) {
    return `${partNumber || ''}|${cardName || ''}`.toLowerCase();
  }

  return 'unknown-card';
};

const resolveLevel4BomItemId = (slot: SpanAwareSlot): string | undefined => {
  const sources = gatherSources(slot);
  const idCandidate = pickFirstString(sources, [
    'level4BomItemId',
    'level4_bom_item_id',
    'bomItemId',
    'bom_item_id',
    'bom_item',
    'payloadBomItemId',
    'payload_bom_item_id',
    'configurationBomItemId',
    'configuration_bom_item_id',
    'bomId',
    'bom_id',
    'level4ItemId',
    'level4_item_id',
  ]);

  if (idCandidate) {
    return idCandidate;
  }

  const raw = sources.find(source => typeof source?.id === 'string' && source.id.trim().length > 0) as
    | { id: string }
    | undefined;
  if (raw?.id) {
    return String(raw.id).trim();
  }

  return undefined;
};

const dedupeSpanAwareSlots = <T extends SpanAwareSlot>(slots: T[]): T[] => {
  const seenKeys = new Set<string>();
  const lastPrimaryByCard = new Map<string, number>();
  const seenLevel4IdsByCard = new Map<string, Set<string>>();

  const markPrimary = (cardKey: string, slotNumber: number, dedupeKey: string, level4Id?: string) => {
    seenKeys.add(dedupeKey);
    lastPrimaryByCard.set(cardKey, slotNumber);

    if (!level4Id) return;

    const existing = seenLevel4IdsByCard.get(cardKey) ?? new Set<string>();
    existing.add(level4Id);
    seenLevel4IdsByCard.set(cardKey, existing);
  };

  return slots.filter((entry, index) => {
    const slotNumber = resolveSlotNumber(entry, index);
    const rawSlot = (entry.rawSlot ?? entry) as any;
    const cardName = coerceString(entry.cardName || rawSlot?.cardName || entry.name || rawSlot?.name || entry.product?.name || rawSlot?.product?.name) || '';
    const partNumber = coerceString(
      entry.partNumber ||
      (entry.product as any)?.partNumber ||
      (entry.product as any)?.part_number ||
      rawSlot?.partNumber ||
      rawSlot?.product?.partNumber ||
      rawSlot?.product?.part_number
    ) || '';

    const { span, spanIndex, primarySlot, sharedFromSlot, secondaryFlag } = resolveSpanDetails(entry);

    const isSpan = span > 1 || spanIndex !== undefined || sharedFromSlot !== undefined || secondaryFlag;

    const cardKey = resolveCardKey(entry, cardName, partNumber);
    const level4Id = resolveLevel4BomItemId(entry);

    const anchorSlot = (() => {
      if (typeof primarySlot === 'number') return primarySlot;
      if (typeof sharedFromSlot === 'number') return sharedFromSlot;
      return slotNumber;
    })();

    const dedupeKey = `${cardKey}|${anchorSlot}`;

    const priorPrimary = lastPrimaryByCard.get(cardKey);

    let isSecondary = secondaryFlag;

    if (typeof spanIndex === 'number' && spanIndex > 0) {
      isSecondary = true;
    }

    if (typeof primarySlot === 'number' && primarySlot !== slotNumber) {
      isSecondary = true;
    }

    if (typeof sharedFromSlot === 'number' && sharedFromSlot !== slotNumber) {
      isSecondary = true;
    }

    if (isSpan && typeof priorPrimary === 'number' && slotNumber > priorPrimary && slotNumber - priorPrimary < span) {
      isSecondary = true;
    }

    if (isSpan && slotNumber !== anchorSlot && slotNumber > anchorSlot) {
      isSecondary = true;
    }

    if (!isSpan) {
      if (level4Id) {
        const seenForCard = seenLevel4IdsByCard.get(cardKey);
        if (seenForCard?.has(level4Id)) {
          return false;
        }
      }

      markPrimary(cardKey, slotNumber, dedupeKey, level4Id);
      return true;
    }

    if (level4Id) {
      const seenForCard = seenLevel4IdsByCard.get(cardKey);
      if (seenForCard?.has(level4Id)) {
        return false;
      }
    }

    if (isSecondary) {
      return false;
    }

    if (seenKeys.has(dedupeKey)) {
      return false;
    }

    markPrimary(cardKey, slotNumber, dedupeKey, level4Id);
    return true;
  });
};

const mapSlotForDisplay = (slot: SpanAwareSlot, index: number): ExpandedSlotDisplay | undefined => {
  const slotNumber = resolveSlotNumber(slot, index);
  if (!Number.isFinite(slotNumber)) {
    return undefined;
  }

  const rawSlot = (slot.rawSlot ?? slot) as any;
  const cardName =
    coerceString(slot.cardName) ||
    coerceString(rawSlot?.cardName) ||
    coerceString(slot.name) ||
    coerceString(rawSlot?.name) ||
    coerceString(slot.product?.name) ||
    coerceString(rawSlot?.product?.name) ||
    'Empty';

  const partNumber =
    coerceString(slot.partNumber) ||
    coerceString(slot.product?.partNumber) ||
    coerceString(slot.product?.part_number) ||
    coerceString(rawSlot?.partNumber) ||
    coerceString(rawSlot?.product?.partNumber) ||
    coerceString(rawSlot?.product?.part_number) ||
    undefined;

  const cardKey = resolveCardKey(slot, cardName, partNumber ?? '');

  return {
    slot: slotNumber,
    cardName,
    partNumber: partNumber ?? undefined,
    cardKey,
  };
};

const expandSpanAwareSlots = (slots: SpanAwareSlot[]): ExpandedSlotDisplay[] => {
  if (!Array.isArray(slots) || slots.length === 0) {
    return [];
  }

  const seenPairs = new Set<string>();
  const expanded: ExpandedSlotDisplay[] = [];

  slots.forEach((entry, index) => {
    const display = mapSlotForDisplay(entry, index);
    if (!display) {
      return;
    }

    const { span, primarySlot, sharedFromSlot } = resolveSpanDetails(entry);
    const anchor =
      typeof primarySlot === 'number'
        ? primarySlot
        : typeof sharedFromSlot === 'number'
          ? sharedFromSlot
          : display.slot;
    const normalizedAnchor = Number.isFinite(anchor) ? anchor : display.slot;
    const normalizedSpan = Number.isFinite(span) ? span : 1;
    const effectiveSpan = Math.max(1, Math.round(normalizedSpan));

    for (let offset = 0; offset < effectiveSpan; offset++) {
      const targetSlot = normalizedAnchor + offset;
      if (!Number.isFinite(targetSlot)) {
        continue;
      }

      const pairKey = `${display.cardKey}|${targetSlot}`;
      if (seenPairs.has(pairKey)) {
        continue;
      }

      seenPairs.add(pairKey);
      expanded.push({
        slot: targetSlot,
        cardName: display.cardName,
        partNumber: display.partNumber,
        cardKey: display.cardKey,
      });
    }

    const directKey = `${display.cardKey}|${display.slot}`;
    if (!seenPairs.has(directKey)) {
      seenPairs.add(directKey);
      expanded.push({
        slot: display.slot,
        cardName: display.cardName,
        partNumber: display.partNumber,
        cardKey: display.cardKey,
      });
    }
  });

  expanded.sort((a, b) => a.slot - b.slot);
  return expanded;
};

export const generateQuotePDF = async (
  bomItems: BOMItem[],
  quoteInfo: Partial<Quote>,
  canSeePrices: boolean = true,
  action: 'view' | 'download' = 'download'
): Promise<void> => {
  // Create a new window for PDF generation - name it based on action
  const windowName = action === 'view' ? 'Quote_View' : 'Quote_Download';
  const printWindow = window.open('', windowName);
  if (!printWindow) return;

  const totalPrice = bomItems
    .filter(item => item.enabled)
    .reduce((total, item) => total + (item.product.price * item.quantity), 0);

  const normalizePercentage = (value?: number | null) => {
    if (value === null || value === undefined) {
      return 0;
    }

    const absolute = Math.abs(value);
    if (absolute > 0 && absolute <= 1) {
      return value * 100;
    }

    return value;
  };

  const originalTotal = typeof quoteInfo?.original_quote_value === 'number' && quoteInfo.original_quote_value > 0
    ? quoteInfo.original_quote_value
    : totalPrice;

  const requestedDiscountPercent = normalizePercentage(quoteInfo?.requested_discount);
  const approvedDiscountPercent = typeof quoteInfo?.approved_discount === 'number'
    ? normalizePercentage(quoteInfo.approved_discount)
    : undefined;

  const effectiveDiscountPercent = typeof approvedDiscountPercent === 'number'
    ? approvedDiscountPercent
    : requestedDiscountPercent;

  const discountedValueFromQuote = typeof quoteInfo?.discounted_value === 'number' && quoteInfo.discounted_value > 0
    ? quoteInfo.discounted_value
    : undefined;

  const hasEffectivePercent = effectiveDiscountPercent > 0;

  const derivedFinalTotal = discountedValueFromQuote !== undefined
    ? discountedValueFromQuote
    : hasEffectivePercent
      ? originalTotal * (1 - (effectiveDiscountPercent / 100))
      : originalTotal;

  const finalTotal = Number.isFinite(derivedFinalTotal)
    ? Math.max(derivedFinalTotal, 0)
    : originalTotal;

  const discountAmount = Math.max(originalTotal - finalTotal, 0);
  const hasDiscount = discountAmount > 0.01 || effectiveDiscountPercent > 0.01;
  const normalizedQuoteFields = parseQuoteFieldsValue(quoteInfo?.quote_fields);
  const additionalQuoteInfo =
    extractAdditionalQuoteInformation(quoteInfo, normalizedQuoteFields) ?? '';

  // Helper to extract currency from quote_fields or fallback to top-level currency
  const extractCurrency = (quoteInfo: any): string => {
    // Try quote_fields first
    if (quoteInfo?.quote_fields?.['quote-currency']) {
      const fromFields = String(quoteInfo.quote_fields['quote-currency']).trim().toUpperCase();
      if (/^[A-Z]{3}$/.test(fromFields)) {
        return fromFields;
      }
    }
    // Fallback to top-level currency
    if (typeof quoteInfo?.currency === 'string') {
      const fromCurrency = quoteInfo.currency.trim().toUpperCase();
      if (/^[A-Z]{3}$/.test(fromCurrency)) {
        return fromCurrency;
      }
    }
    return 'USD';
  };

  const resolvedCurrency = extractCurrency(quoteInfo);

  const currencyFormatter = (() => {
    try {
      return new Intl.NumberFormat('en-US', {
        style: 'currency',
        currency: resolvedCurrency,
        minimumFractionDigits: 2,
        maximumFractionDigits: 2,
      });
    } catch {
      return new Intl.NumberFormat('en-US', {
        style: 'currency',
        currency: 'USD',
        minimumFractionDigits: 2,
        maximumFractionDigits: 2,
      });
    }
  })();

  const formatCurrency = (value: number) => {
    const numeric = Number.isFinite(value) ? value : 0;
    return currencyFormatter.format(numeric);
  };

  const formatPercent = (value: number) => {
    const absolute = Math.abs(value);
    const hasFraction = Math.abs(absolute - Math.trunc(absolute)) > 0.001;
    return new Intl.NumberFormat('en-US', {
      minimumFractionDigits: hasFraction ? 1 : 0,
      maximumFractionDigits: 2,
    }).format(value);
  };

  // Fetch Terms & Conditions and settings from database
  let termsAndConditions = '';

  const sanitizeTermsParagraph = (paragraph: string) =>
    paragraph
      .trim()
      .replace(/&/g, '&amp;')
      .replace(/</g, '&lt;')
      .replace(/>/g, '&gt;');

  type TermsBlock =
    | { type: 'heading'; text: string }
    | { type: 'content'; html: string };

  const isLikelyTermsHeading = (value: string) => {
    const trimmed = value.trim();
    if (!trimmed) return false;

    const hasLetters = /[a-zA-Z]/.test(trimmed);
    const hasLowercase = /[a-z]/.test(trimmed);
    const isAllCaps = hasLetters && !hasLowercase;
    const startsWithNumber = /^\d{1,3}(?:[A-Z]?)[).\-\s]+/.test(trimmed);

    if (startsWithNumber) {
      const withoutNumber = trimmed.replace(/^\d{1,3}(?:[A-Z]?)[).\-\s]+/, '');
      if (!withoutNumber) {
        return true;
      }
      const headingPart = withoutNumber.trim();
      const headingHasLetters = /[a-zA-Z]/.test(headingPart);
      const headingHasLowercase = /[a-z]/.test(headingPart);
      if (headingHasLetters && !headingHasLowercase) {
        return true;
      }
    }

    if (isAllCaps) {
      return true;
    }

    return false;
  };

  const buildPlainTextTermsBlocks = (content: string): TermsBlock[] => {
    const normalized = content.replace(/\r\n/g, '\n');
    const lines = normalized.split('\n');
    const paragraphs: string[] = [];
    let buffer: string[] = [];

    const flushBuffer = () => {
      if (buffer.length === 0) return;
      const combined = buffer.join(' ').trim();
      if (combined) {
        paragraphs.push(combined);
      }
      buffer = [];
    };

    lines.forEach(rawLine => {
      const line = rawLine.trim();
      if (!line) {
        flushBuffer();
        return;
      }

      if (buffer.length > 0 && /[.!?]$/.test(buffer[buffer.length - 1])) {
        flushBuffer();
      }

      buffer.push(line);
    });

    flushBuffer();

    if (paragraphs.length === 0) {
      return [
        {
          type: 'content',
          html: `<p>${sanitizeTermsParagraph(content).replace(/\r?\n/g, '<br />')}</p>`,
        },
      ];
    }

    const blocks: TermsBlock[] = [];

    paragraphs.forEach(paragraph => {
      if (isLikelyTermsHeading(paragraph)) {
        blocks.push({ type: 'heading', text: paragraph });
        return;
      }

      const headingMatch = paragraph.match(/^(.{1,120}?)(?:\s*[.:\-]\s+)(.+)$/);
      if (headingMatch) {
        const candidateHeading = headingMatch[1].trim();
        const remainder = headingMatch[2].trim();

        if (candidateHeading && isLikelyTermsHeading(candidateHeading)) {
          blocks.push({ type: 'heading', text: candidateHeading });
          if (remainder) {
            blocks.push({
              type: 'content',
              html: `<p>${sanitizeTermsParagraph(remainder)}</p>`,
            });
          }
          return;
        }
      }

      blocks.push({
        type: 'content',
        html: `<p>${sanitizeTermsParagraph(paragraph)}</p>`,
      });
    });

    return blocks;
  };

  const sanitizeAllowedElement = (element: HTMLElement) => {
    const allowedTags = new Set([
      'P',
      'UL',
      'OL',
      'LI',
      'TABLE',
      'THEAD',
      'TBODY',
      'TFOOT',
      'TR',
      'TH',
      'TD',
      'BR',
      'EM',
      'STRONG',
      'B',
      'I',
      'U',
      'SPAN',
      'A',
    ]);

    const walker = document.createTreeWalker(element, NodeFilter.SHOW_ELEMENT, null);
    const toRemove: Element[] = [];

    while (walker.nextNode()) {
      const current = walker.currentNode as HTMLElement;
      if (!allowedTags.has(current.tagName.toUpperCase())) {
        toRemove.push(current);
        continue;
      }

      Array.from(current.attributes).forEach(attr => {
        const name = attr.name.toLowerCase();
        if (name === 'href') {
          const href = current.getAttribute('href');
          if (!href || !/^https?:/i.test(href)) {
            current.removeAttribute('href');
          }
          return;
        }

        if (name === 'target') {
          const target = current.getAttribute('target');
          if (target && ['_blank', '_self'].includes(target)) {
            return;
          }
          current.removeAttribute('target');
          return;
        }

        if (name === 'rel') {
          return;
        }

        current.removeAttribute(attr.name);
      });
    }

    toRemove.forEach(el => {
      const parent = el.parentElement;
      if (!parent) {
        el.remove();
        return;
      }
      while (el.firstChild) {
        parent.insertBefore(el.firstChild, el);
      }
      el.remove();
    });
  };

  const extractHeadingFromParagraphElement = (element: HTMLElement): string | null => {
    const firstChild = element.firstChild;
    if (!firstChild) return null;

    if (firstChild.nodeType !== Node.ELEMENT_NODE) {
      const text = firstChild.textContent?.trim() || '';
      if (text && isLikelyTermsHeading(text)) {
        firstChild.textContent = '';
        return text;
      }
      return null;
    }

    const firstElement = firstChild as HTMLElement;
    const tagName = firstElement.tagName.toUpperCase();
    if (tagName === 'STRONG' || tagName === 'B' || tagName === 'SPAN') {
      const text = firstElement.textContent?.trim() || '';
      if (text && isLikelyTermsHeading(text)) {
        element.removeChild(firstElement);
        return text;
      }
    }

    return null;
  };

  const buildHtmlTermsBlocks = (content: string): TermsBlock[] | null => {
    if (typeof document === 'undefined') {
      return null;
    }

    try {
      const tempContainer = document.createElement('div');
      tempContainer.innerHTML = content;

      const blocks: TermsBlock[] = [];

      const pushHeading = (text: string) => {
        const normalized = text.trim();
        if (!normalized) return;
        blocks.push({ type: 'heading', text: normalized });
      };

      const pushContent = (html: string) => {
        const trimmed = html.trim();
        if (!trimmed) return;
        blocks.push({ type: 'content', html: trimmed });
      };

      const processNode = (node: Node) => {
        if (node.nodeType === Node.ELEMENT_NODE) {
          const element = node as HTMLElement;
          const tagName = element.tagName.toUpperCase();

          if (/^H[1-6]$/.test(tagName)) {
            pushHeading(element.textContent || '');
            return;
          }

          if (tagName === 'P') {
            const clone = element.cloneNode(true) as HTMLElement;
            sanitizeAllowedElement(clone);
            const headingText = extractHeadingFromParagraphElement(clone);
            if (headingText) {
              pushHeading(headingText);
            }
            const html = clone.innerHTML.trim();
            if (html) {
              pushContent(`<p>${html}</p>`);
            }
            return;
          }

          if (tagName === 'UL' || tagName === 'OL' || tagName === 'TABLE') {
            const clone = element.cloneNode(true) as HTMLElement;
            sanitizeAllowedElement(clone);
            pushContent(clone.outerHTML);
            return;
          }

          if ((tagName === 'STRONG' || tagName === 'B') && isLikelyTermsHeading(element.textContent || '')) {
            pushHeading(element.textContent || '');
            return;
          }

          const childNodes = Array.from(element.childNodes);
          if (childNodes.length === 0) {
            const text = element.textContent?.trim();
            if (text) {
              pushContent(`<p>${escapeHtml(text)}</p>`);
            }
            return;
          }

          childNodes.forEach(processNode);
          return;
        }

        if (node.nodeType === Node.TEXT_NODE) {
          const text = node.textContent?.trim();
          if (text) {
            pushContent(`<p>${escapeHtml(text)}</p>`);
          }
        }
      };

      Array.from(tempContainer.childNodes).forEach(processNode);
      if (blocks.length === 0) {
        return null;
      }

      return blocks;
    } catch (error) {
      console.warn('Could not normalize Terms & Conditions HTML for PDF:', error);
      return null;
    }
  };

  const measureTermsBlockHeight = (block: TermsBlock): number => {
    if (block.type === 'heading') {
      return TERMS_HEADING_HEIGHT;
    }

    const textContent = block.html.replace(/<[^>]+>/g, ' ').replace(/\s+/g, ' ').trim();
    if (!textContent) {
      return TERMS_PARAGRAPH_BASE;
    }

    const wordCount = textContent.split(/\s+/).length;
    const paragraphCount = Math.max(1, (block.html.match(/<p\b/gi) || []).length);
    const breakCount = (block.html.match(/<br\s*\/?\s*>/gi) || []).length;
    const listItemCount = (block.html.match(/<li\b/gi) || []).length;
    const tableRowCount = (block.html.match(/<tr\b/gi) || []).length;
    const hasTable = /<table/i.test(block.html);
    const hasList = /<(ul|ol)/i.test(block.html);

    let height = 0;

    // More accurate: 80 words per 100px for 10px font with line-height 1.6
    height = Math.ceil(wordCount / 80) * 100;
    
    if (paragraphCount > 1) {
      height += (paragraphCount - 1) * 18;
    }

    height += breakCount * 16;

    if (hasList) {
      height += 30 + (listItemCount * TERMS_LIST_ITEM_HEIGHT);
    }

    if (hasTable) {
      height += TERMS_TABLE_BASE + (tableRowCount * TERMS_TABLE_ROW_HEIGHT);
    }

    return Math.max(height, TERMS_PARAGRAPH_BASE);
  };

  interface TermsPage {
    leftColumn: TermsBlock[];
    rightColumn: TermsBlock[];
  }



  const formatTermsAndConditions = (content: string): { html: string; pageCount: number } => {
    if (!content) {
      return { html: '', pageCount: 0 };
    }

    const trimmed = content.trim();
    if (!trimmed) {
      return { html: '', pageCount: 0 };
    }

    const renderBlock = (block: TermsBlock): string => {
      if (block.type === 'heading') {
        return `<h3 class="terms-heading">${escapeHtml(block.text)}</h3>`;
      }
      return block.html;
    };

    const hasHtmlTags = /<[^>]+>/.test(trimmed);
    let blocks: TermsBlock[];
    
    if (hasHtmlTags) {
      const normalizedBlocks = buildHtmlTermsBlocks(trimmed);
      if (normalizedBlocks) {
        blocks = normalizedBlocks;
      } else {
        const textOnly = trimmed.replace(/<[^>]+>/g, ' ');
        blocks = buildPlainTextTermsBlocks(textOnly);
      }
    } else {
      blocks = buildPlainTextTermsBlocks(trimmed);
    }

    if (blocks.length === 0) {
      return { html: '', pageCount: 0 };
    }

    // Simple single-column layout
    const htmlContent = `<div class="terms-content">${blocks.map(renderBlock).join('')}</div>`;

    return { html: htmlContent, pageCount: 1 };
  };
  let companyName = 'QUALITROL';
  let companyLogoUrl = '';
  let expiresDays = 30;
  let quoteFieldsForPDF: any[] = [];
  
  try {
    const { data: termsData, error: termsError } = await supabase
      .from('legal_pages')
      .select('content')
      .eq('slug', 'quote_terms')
      .single();
    
    if (!termsError && termsData) {
      termsAndConditions = termsData.content;
    }

    // Fetch company settings
    const { data: settingsData } = await supabase
      .from('app_settings')
      .select('key, value')
      .in('key', ['company_name', 'company_logo_url', 'quote_expires_days']);

    if (settingsData) {
      const nameSetting = settingsData.find(s => s.key === 'company_name');
      const logoSetting = settingsData.find(s => s.key === 'company_logo_url');
      const expiresSetting = settingsData.find(s => s.key === 'quote_expires_days');
      
      // Values are stored as JSONB directly now
      companyName = nameSetting?.value || 'QUALITROL';
      companyLogoUrl = logoSetting?.value || '';
      expiresDays = typeof expiresSetting?.value === 'number' ? expiresSetting.value : parseInt(expiresSetting?.value || '30');
    }

    // Fetch quote fields that should be included in PDF
    const { data: fieldsData } = await supabase
      .from('quote_fields')
      .select('*')
      .eq('include_in_pdf', true)
      .eq('enabled', true)
      .order('display_order', { ascending: true });

    if (fieldsData) {
      quoteFieldsForPDF = fieldsData;
    }
  } catch (error) {
    console.warn('Could not fetch PDF settings:', error);
  }

  const draftBom = quoteInfo?.draft_bom as any;
  const combinedQuoteFields: Record<string, any> = {
    ...(draftBom?.quoteFields && typeof draftBom.quoteFields === 'object'
      ? draftBom.quoteFields
      : {}),
    ...(quoteInfo?.quote_fields && typeof quoteInfo.quote_fields === 'object'
      ? quoteInfo.quote_fields
      : {}),
  };
  const rackLayoutFallbackMap = new Map<string, any>();
  if (Array.isArray(draftBom?.rackLayouts)) {
    draftBom.rackLayouts.forEach((entry: any) => {
      const key = entry?.productId || entry?.partNumber;
      if (!key) return;
      rackLayoutFallbackMap.set(String(key), entry?.layout || entry);
    });
  }

  const level4FallbackMap = new Map<string, any>();
  if (Array.isArray(draftBom?.level4Configurations)) {
    draftBom.level4Configurations.forEach((entry: any) => {
      const key = entry?.productId || entry?.partNumber;
      if (!key) return;
      level4FallbackMap.set(String(key), entry);
    });
  }

  const escapeHtml = (value: any): string => {
    return String(value ?? '')
      .replace(/&/g, '&amp;')
      .replace(/</g, '&lt;')
      .replace(/>/g, '&gt;')
      .replace(/"/g, '&quot;')
      .replace(/'/g, '&#39;');
  };

  const normalizeLevel4Options = (rawOptions: any): NormalizedLevel4Option[] => {
    if (!rawOptions) return [];

    let optionsArray: any[] = [];

    if (typeof rawOptions === 'string') {
      try {
        const parsed = JSON.parse(rawOptions);
        if (Array.isArray(parsed)) {
          optionsArray = parsed;
        } else if (parsed && typeof parsed === 'object') {
          if (Array.isArray((parsed as any).options)) {
            optionsArray = (parsed as any).options;
          } else {
            const firstArray = Object.values(parsed).find(value => Array.isArray(value));
            if (Array.isArray(firstArray)) {
              optionsArray = firstArray as any[];
            }
          }
        }
      } catch {
        return [];
      }
    } else if (Array.isArray(rawOptions)) {
      optionsArray = rawOptions;
    } else if (rawOptions && typeof rawOptions === 'object') {
      if (Array.isArray((rawOptions as any).options)) {
        optionsArray = (rawOptions as any).options;
      } else if (Array.isArray((rawOptions as any).data)) {
        optionsArray = (rawOptions as any).data;
      } else {
        const firstArray = Object.values(rawOptions).find(value => Array.isArray(value));
        if (Array.isArray(firstArray)) {
          optionsArray = firstArray as any[];
        }
      }
    }

    return optionsArray.map((option, index) => {
      const id = option?.id ?? option?.value ?? option?.option_value ?? option?.optionValue ?? option?.option_key ?? `option-${index}`;
      const value = option?.value ?? option?.option_value ?? option?.optionValue ?? option?.id ?? id;
      const label = option?.label ?? option?.name ?? option?.option_label ?? option?.optionValue ?? option?.option_value ?? option?.option_key ?? String(value);
      const infoUrl = option?.url ?? option?.info_url ?? option?.infoUrl ?? option?.link ?? null;
      const partNumber = option?.part_number ?? option?.partNumber ?? option?.metadata?.part_number ?? option?.metadata?.partNumber ?? null;

      return {
        id: String(id),
        value: String(value),
        label: String(label),
        infoUrl: infoUrl ? String(infoUrl) : null,
        partNumber: partNumber ? String(partNumber) : null,
      };
    });
  };

  const normalizeLevel4Entries = (entries: any): Array<{ index: number; value: string }> => {
    if (!entries) return [];

    if (typeof entries === 'string') {
      try {
        const parsed = JSON.parse(entries);
        const normalized = normalizeLevel4Entries(parsed);
        if (normalized.length > 0) {
          return normalized;
        }
      } catch {
        // Fall back to treating the string as a single value below
      }

      if (entries.trim().length > 0) {
        return [{ index: 0, value: entries.trim() }];
      }

      return [];
    }
    if (Array.isArray(entries)) {
      return entries
        .map((entry, idx) => {
          if (entry == null) return null;
          const index = typeof entry.index === 'number' && !Number.isNaN(entry.index)
            ? entry.index
            : typeof entry.inputIndex === 'number'
              ? entry.inputIndex
              : idx;
          const rawValue = entry.value ?? entry.option ?? entry.selection ?? entry.option_id ?? entry.optionId ?? entry.option_value ?? entry.optionValue ?? entry.id ?? entry.name ?? entry;
          if (rawValue === undefined || rawValue === null || rawValue === '') return null;
          return { index, value: String(rawValue) };
        })
        .filter((entry): entry is { index: number; value: string } => entry !== null);
    }

    if (typeof entries === 'object') {
      return Object.entries(entries)
        .map(([key, value], idx) => {
          if (value == null) return null;
          const candidateIndex = typeof (value as any).index === 'number' && !Number.isNaN((value as any).index)
            ? (value as any).index
            : Number.parseInt(key, 10);
          const index = Number.isFinite(candidateIndex) ? Number(candidateIndex) : idx;
          const rawValue = (value as any).value ?? (value as any).option ?? (value as any).selection ?? (value as any).option_id ?? (value as any).optionId ?? (value as any).option_value ?? (value as any).optionValue ?? (value as any).id ?? (value as any).name ?? value;
          if (rawValue === undefined || rawValue === null || rawValue === '') return null;
          return { index, value: String(rawValue) };
        })
        .filter((entry): entry is { index: number; value: string } => entry !== null);
    }

    return [];
  };

  const extractLevel4Payload = (data: any, depth = 0): NormalizedLevel4Payload | null => {
    if (!data || depth > 6) return null;

    const inspectCandidate = (candidate: any): NormalizedLevel4Payload | null => {
      if (!candidate || typeof candidate !== 'object') return null;

      const configId = candidate.level4_config_id ?? candidate.level4ConfigId ?? candidate.config_id ?? candidate.configId;
      const rawEntries = candidate.entries ?? candidate.selections ?? candidate.values ?? candidate.inputs;

      if (configId && rawEntries) {
        const normalizedEntries = normalizeLevel4Entries(rawEntries);
        if (normalizedEntries.length > 0) {
          const templateTypeRaw = candidate.template_type ?? candidate.templateType ?? candidate.mode;
          let templateType: 'OPTION_1' | 'OPTION_2' | undefined;
          if (typeof templateTypeRaw === 'string') {
            const normalized = templateTypeRaw.toUpperCase();
            if (normalized === 'OPTION_2' || normalized === 'FIXED' || normalized.includes('2')) {
              templateType = 'OPTION_2';
            } else {
              templateType = 'OPTION_1';
            }
          }

          return {
            level4_config_id: String(configId),
            entries: normalizedEntries,
            template_type: templateType,
          };
        }
      }

      return null;
    };

    const direct = inspectCandidate(data);
    if (direct) return direct;

    if (Array.isArray(data)) {
      for (const entry of data) {
        const found = extractLevel4Payload(entry, depth + 1);
        if (found) return found;
      }
      return null;
    }

    if (typeof data === 'object') {
      for (const value of Object.values(data)) {
        if (!value || typeof value !== 'object') continue;
        const found = extractLevel4Payload(value, depth + 1);
        if (found) return found;
      }
    }

    return null;
  };

  const extractFieldLabelFromConfig = (config: any, depth = 0): string | undefined => {
    if (!config || typeof config !== 'object' || depth > 4) return undefined;

    const candidates = [
      (config as any).field_label,
      (config as any).fieldLabel,
      (config as any).label,
      (config as any).field,
      (config as any).configuration?.field_label,
      (config as any).configuration?.fieldLabel,
      (config as any).config?.field_label,
      (config as any).config?.fieldLabel,
    ];

    for (const candidate of candidates) {
      if (typeof candidate === 'string' && candidate.trim().length > 0) {
        return candidate;
      }
    }

    for (const value of Object.values(config)) {
      if (value && typeof value === 'object') {
        const nested = extractFieldLabelFromConfig(value, depth + 1);
        if (nested) return nested;
      }
    }

    return undefined;
  };

  const extractTemplateTypeFromConfig = (config: any, depth = 0): 'OPTION_1' | 'OPTION_2' | undefined => {
    if (!config || typeof config !== 'object' || depth > 4) return undefined;

    const directTemplate = (config as any).template_type ?? (config as any).templateType;
    if (typeof directTemplate === 'string') {
      const normalized = directTemplate.toUpperCase();
      if (normalized === 'OPTION_2' || normalized === 'FIXED' || normalized.includes('2')) {
        return 'OPTION_2';
      }
      return 'OPTION_1';
    }

    const mode = (config as any).mode ?? (config as any).configurationMode;
    if (typeof mode === 'string') {
      return mode.toLowerCase() === 'fixed' ? 'OPTION_2' : 'OPTION_1';
    }

    const fixedInputs = (config as any).fixed_inputs ?? (config as any).fixedInputs ?? (config as any).fixed?.numberOfInputs;
    const variableInputs = (config as any).max_inputs ?? (config as any).maxInputs ?? (config as any).variable?.maxInputs;
    if (fixedInputs != null) return 'OPTION_2';
    if (variableInputs != null) return 'OPTION_1';

    const nestedKeys = ['configuration', 'config', 'level4Config', 'payload', 'data'];
    for (const key of nestedKeys) {
      const value = (config as any)[key];
      if (value && typeof value === 'object') {
        const nested = extractTemplateTypeFromConfig(value, depth + 1);
        if (nested) return nested;
      }
    }

    return undefined;
  };

  const extractOptionsFromConfig = (config: any, visited = new Set<any>()): NormalizedLevel4Option[] => {
    if (!config || typeof config !== 'object' || visited.has(config)) return [];
    visited.add(config);

    const candidateValues = [
      (config as any).options,
      (config as any).optionList,
      (config as any).availableOptions,
      (config as any).selectionOptions,
      (config as any).level4Options,
      (config as any).configuration?.options,
      (config as any).config?.options,
      (config as any).level4Config?.options,
      (config as any).configuration?.config?.options,
    ];

    for (const candidate of candidateValues) {
      const normalized = normalizeLevel4Options(candidate);
      if (normalized.length > 0) {
        return normalized;
      }
    }

    const nestedKeys = ['configuration', 'config', 'level4Config', 'payload', 'data'];
    for (const key of nestedKeys) {
      const value = (config as any)[key];
      if (value && typeof value === 'object') {
        const nested = extractOptionsFromConfig(value, visited);
        if (nested.length > 0) {
          return nested;
        }
      }
    }

    return [];
  };

  const analyzeLevel4Config = (config: any) => {
    return {
      payload: extractLevel4Payload(config),
      fieldLabel: extractFieldLabelFromConfig(config),
      templateType: extractTemplateTypeFromConfig(config),
      options: extractOptionsFromConfig(config),
    };
  };

  const resolveLevel4Option = (options: NormalizedLevel4Option[], value: string): NormalizedLevel4Option | undefined => {
    if (!value) return undefined;
    const exact = options.find(option => option.value === value || option.id === value || option.label === value);
    if (exact) return exact;

    const lowerValue = value.toLowerCase?.();
    if (!lowerValue) return undefined;

    return options.find(option =>
      option.value?.toLowerCase?.() === lowerValue ||
      option.id?.toLowerCase?.() === lowerValue ||
      option.label?.toLowerCase?.() === lowerValue
    );
  };

  const buildLevel4SectionHTML = (
    entries: Level4AnalyzedEntry[],
    definitions: Map<string, Level4ConfigDefinition>
  ): string => {
    if (!entries.length) {
      return '';
    }

    const sections = entries.map(entry => {
      const payload = entry.payload ?? null;
      const configId = payload?.level4_config_id;
      const definition = configId ? definitions.get(configId) : undefined;

      const options = (definition?.options && definition.options.length > 0)
        ? definition.options
        : entry.options;

      const fieldLabel = definition?.fieldLabel || entry.fieldLabel || 'Selection';
      const templateType = definition?.templateType || payload?.template_type || entry.templateType || 'OPTION_1';

      const headingParts: string[] = [];
      if (typeof entry.slotNumber === 'number') {
        headingParts.push(`Slot ${entry.slotNumber}`);
      }
      if (entry.slotCardName) {
        headingParts.push(entry.slotCardName);
      }
      if (entry.partNumber) {
        headingParts.push(entry.partNumber);
      }

      const headingText = headingParts.length > 0
        ? headingParts.map(part => escapeHtml(part)).join(' - ')
        : escapeHtml(`${entry.productName}${entry.partNumber ? ` - ${entry.partNumber}` : ''}`);

      const subheadingParts: string[] = [];
      if (entry.productName) {
        subheadingParts.push(entry.productName);
      }
      if (entry.productPartNumber && entry.productPartNumber !== entry.partNumber) {
        subheadingParts.push(`Part Number: ${entry.productPartNumber}`);
      }

      const subheadingText = subheadingParts.length > 0
        ? subheadingParts.map(part => escapeHtml(part)).join(' • ')
        : '';

      const metaParts: string[] = [];
      if (configId) {
        metaParts.push(`Configuration ID: ${escapeHtml(configId)}`);
      }
      if (!definition && configId) {
        metaParts.push('Metadata unavailable - displaying saved selections');
      }

      const selections = (() => {
        const normalizedPayloadEntries = payload?.entries
          ? [...payload.entries].sort((a, b) => a.index - b.index)
          : [];

        if (normalizedPayloadEntries.length > 0) {
          return normalizedPayloadEntries;
        }

        const fallbackSources: any[] = [];
        if (entry.rawConfig && typeof entry.rawConfig === 'object') {
          fallbackSources.push(
            (entry.rawConfig as any).entries,
            (entry.rawConfig as any).selections,
            (entry.rawConfig as any).values,
            (entry.rawConfig as any).inputs
          );
          fallbackSources.push(entry.rawConfig);

          if (Array.isArray(entry.rawConfig)) {
            fallbackSources.push(entry.rawConfig);
          }
        } else if (Array.isArray(entry.rawConfig)) {
          fallbackSources.push(entry.rawConfig);
        }

        for (const source of fallbackSources) {
          const normalized = normalizeLevel4Entries(source);
          if (normalized.length > 0) {
            return normalized.sort((a, b) => a.index - b.index);
          }
        }

        return [] as Array<{ index: number; value: string }>;
      })();
      let bodyHtml = '';

      if (selections.length > 0) {
        bodyHtml += '<table class="level4-table"><thead><tr><th>Input</th><th>Selected Option</th></tr></thead><tbody>';
        selections.forEach((selection, idx) => {
          const inputLabel = (selections.length > 1 || templateType === 'OPTION_2')
            ? `${fieldLabel} #${idx + 1}`
            : fieldLabel;

          const option = resolveLevel4Option(options, selection.value);
          const optionLabel = option ? escapeHtml(option.label) : escapeHtml(selection.value);

          const detailParts: string[] = [];
          if (option?.partNumber) {
            detailParts.push(`Part Number: ${escapeHtml(option.partNumber)}`);
          }
          const optionInfoUrl =
            sanitizeHttpUrl(option?.infoUrl) ??
            sanitizeHttpUrl((option as any)?.info_url);

          if (optionInfoUrl) {
            detailParts.push(
              `<a href="${escapeHtml(optionInfoUrl)}" target="_blank" rel="noopener noreferrer">Product Info</a>`
            );
          }
          if (!option) {
            detailParts.push(`Option ID: ${escapeHtml(selection.value)}`);
          }

          bodyHtml += `
            <tr>
              <td>${escapeHtml(inputLabel)}</td>
              <td>
                <div class="level4-option-label">${optionLabel}</div>
                ${detailParts.length > 0 ? `<div class="level4-option-meta">${detailParts.join(' • ')}</div>` : ''}
              </td>
            </tr>
          `;
        });
        bodyHtml += '</tbody></table>';
      } else if (payload) {
        bodyHtml += '<p class="level4-empty">No selections recorded for this configuration.</p>';
      } else {
        bodyHtml += '<p class="level4-empty">Unable to parse configuration details. Saved data shown below.</p>';
      }

      if ((!payload || !payload.entries?.length) && selections.length === 0 && entry.rawConfig) {
        bodyHtml += `<pre class="level4-raw">${escapeHtml(JSON.stringify(entry.rawConfig, null, 2))}</pre>`;
      }

      return `
        <div class="level4-section">
          <h3 class="level4-heading">${headingText}</h3>
          ${subheadingText ? `<div class="level4-subheading">${subheadingText}</div>` : ''}
          ${metaParts.length > 0 ? `<div class="level4-meta">${metaParts.join(' • ')}</div>` : ''}
          ${bodyHtml}
        </div>
      `;
    }).join('');

    if (!sections) {
      return '';
    }

    return `
      <div class="level4-collection">
        ${sections}
      </div>
    `;
  };

  const normalizeSlotNumber = (value: any, fallbackIndex: number): number => {
    if (typeof value === 'number' && !Number.isNaN(value)) {
      return value;
    }
    if (typeof value === 'string') {
      const parsed = Number.parseInt(value, 10);
      if (!Number.isNaN(parsed)) {
        return parsed;
      }
    }
    return fallbackIndex + 1;
  };

  const toSlotEntries = (slots: any[], bomItems: any[]): Array<{
    slot: number;
    cardName: string;
    partNumber?: string;
    level4Config?: any;
    level4Selections?: any;
    level4BomItemId?: string;
    isSharedLevel4Config?: boolean;
    isBushingSecondary?: boolean;
    sharedFromSlot?: number;
  }> => {
    if (!Array.isArray(slots)) return [];
    
    // Extract valid product IDs from BOM items
    const validProductIds = new Set(
      bomItems
        .filter(item => item && (item.product_id || item.productId || item.product?.id))
        .map(item => String(item.product_id || item.productId || item.product?.id))
    );
    
    return slots
      .map((slot, index) => {
        // Extract product ID from slot
        const slotProductId = 
          slot?.productId || 
          slot?.product_id || 
          slot?.cardId ||
          slot?.card_id ||
          slot?.product?.id ||
          slot?.level3ProductId ||
          slot?.level3_product_id;
        
        // Filter: Skip slots for products that are no longer in the BOM
        if (slotProductId && !validProductIds.has(String(slotProductId))) {
          console.log(`🗑️ Excluding deleted product from PDF: ${slotProductId} at slot ${index + 1}`);
          return null;
        }
        
        const slotNumber = normalizeSlotNumber(slot?.slot ?? slot?.slotNumber ?? slot?.position ?? slot?.slot_index, index);
        return {
          slot: slotNumber,
          cardName: slot?.cardName || slot?.displayName || slot?.name || slot?.product?.name || `Slot ${slotNumber}`,
          partNumber: slot?.partNumber || slot?.product?.partNumber || slot?.part_number || undefined,
          level4Config: slot?.level4Config || slot?.configuration || null,
          level4Selections: slot?.level4Selections || slot?.selections || null,
          level4BomItemId:
            slot?.level4BomItemId ||
            slot?.level4_bom_item_id ||
            slot?.level4Config?.bomItemId ||
            slot?.level4Config?.bom_item_id ||
            slot?.level4Config?.bom_item ||
            slot?.configuration?.bomItemId ||
            slot?.configuration?.bom_item_id ||
            slot?.configuration?.bom_item ||
            undefined,
          isSharedLevel4Config:
            Boolean(
              slot?.isSharedLevel4Config ||
              slot?.sharedLevel4Config ||
              slot?.is_shared_level4_config ||
              slot?.isBushingSecondary ||
              slot?.level4Config?.isSharedLevel4Config ||
              slot?.level4Config?.sharedLevel4Config ||
              slot?.level4Config?.is_shared_level4_config ||
              slot?.level4Config?.shared_from_slot != null ||
              slot?.level4Config?.sharedFromSlot != null ||
              slot?.configuration?.isSharedLevel4Config ||
              slot?.configuration?.sharedLevel4Config ||
              slot?.configuration?.is_shared_level4_config ||
              slot?.configuration?.shared_from_slot != null ||
              slot?.configuration?.sharedFromSlot != null
            ),
          isBushingSecondary: Boolean(slot?.isBushingSecondary || slot?.is_bushing_secondary),
          sharedFromSlot: (() => {
            const rawShared =
              slot?.sharedFromSlot ??
              slot?.shared_from_slot ??
              slot?.level4Config?.sharedFromSlot ??
              slot?.level4Config?.shared_from_slot ??
              slot?.configuration?.sharedFromSlot ??
              slot?.configuration?.shared_from_slot;
            if (rawShared === undefined || rawShared === null || rawShared === '') {
              return undefined;
            }
            return normalizeSlotNumber(rawShared, index);
          })(),
        };
      })
      .filter(entry => entry.slot !== undefined && entry.slot !== null);
  };

  const deriveRackConfiguration = (item: any, allBomItems: any[]): {
    slots: Array<{
      slot: number;
      cardName: string;
      partNumber?: string;
      level4Config?: any;
      level4Selections?: any;
      level4BomItemId?: string;
      isSharedLevel4Config?: boolean;
      isBushingSecondary?: boolean;
      sharedFromSlot?: number;
    }>;
  } | undefined => {
    if (!item) return undefined;

    const rackConfigurationCandidates = [
      item?.rackConfiguration,
      item?.rack_configuration,
      item?.configuration?.rackConfiguration,
      item?.configuration?.rack_configuration,
      item?.configuration_data?.rackConfiguration,
      item?.configuration_data?.rack_configuration,
    ];

    for (const candidate of rackConfigurationCandidates) {
      if (!candidate || typeof candidate !== 'object') {
        continue;
      }

      if (Array.isArray((candidate as any).slots)) {
        return { slots: toSlotEntries((candidate as any).slots, allBomItems) };
      }

      if (Array.isArray(candidate)) {
        return { slots: toSlotEntries(candidate, allBomItems) };
      }
    }

    const slotAssignmentCandidates = [
      item?.slotAssignments,
      item?.slot_assignments,
      item?.configuration?.slotAssignments,
      item?.configuration?.slot_assignments,
      item?.configuration_data?.slotAssignments,
      item?.configuration_data?.slot_assignments,
    ];
<<<<<<< HEAD

    for (const candidate of slotAssignmentCandidates) {
      if (!candidate) {
        continue;
      }

      if (Array.isArray(candidate)) {
        return { slots: toSlotEntries(candidate, allBomItems) };
      }

=======

    for (const candidate of slotAssignmentCandidates) {
      if (!candidate) {
        continue;
      }

      if (Array.isArray(candidate)) {
        return { slots: toSlotEntries(candidate, allBomItems) };
      }

>>>>>>> ecb0cb7b
      if (typeof candidate === 'object') {
        const entries = Object.entries(candidate).map(([slotKey, slotData], index) => {
          const data = slotData as any;
          return {
            slot: normalizeSlotNumber(slotKey, index),
            cardName: data?.displayName || data?.name || data?.product?.name || `Slot ${slotKey}`,
            partNumber: data?.partNumber || data?.product?.partNumber || data?.part_number || undefined,
            level4Config: data?.level4Config || null,
            level4Selections: data?.level4Selections || null,
            level4BomItemId:
              data?.level4BomItemId ||
              data?.level4_bom_item_id ||
              data?.level4Config?.bomItemId ||
              data?.level4Config?.bom_item_id ||
              data?.configuration?.bomItemId ||
              data?.configuration?.bom_item_id,
            isSharedLevel4Config:
              Boolean(
                data?.isSharedLevel4Config ||
                data?.sharedLevel4Config ||
                data?.is_shared_level4_config ||
                data?.isBushingSecondary ||
                data?.is_bushing_secondary
              ),
            isBushingSecondary: Boolean(data?.isBushingSecondary || data?.is_bushing_secondary),
            sharedFromSlot:
              data?.sharedFromSlot ??
              data?.shared_from_slot ??
              data?.bushingPairSlot ??
              data?.bushing_pair_slot ??
              undefined,
          };
        }).filter(entry => entry.slot !== undefined && entry.slot !== null);

        if (entries.length > 0) {
          return { slots: entries };
        }
      }
    }

    return undefined;
  };

  const hasConfigData = (config: any): boolean => {
    if (!config) return false;
    if (Array.isArray(config)) {
      return config.length > 0;
    }
    if (typeof config === 'object') {
      return Object.values(config).some(value => {
        if (value === null || value === undefined) return false;
        if (Array.isArray(value)) return value.length > 0;
        if (typeof value === 'object') return Object.keys(value).length > 0;
        return String(value).trim().length > 0;
      });
    }
    return String(config).trim().length > 0;
  };

  const isSharedLevel4Slot = (slot: any): boolean => {
    if (!slot) return false;

    const directFlags = [
      slot.isSharedLevel4Config,
      slot.sharedLevel4Config,
      slot.is_shared_level4_config,
      slot.isBushingSecondary,
      slot.is_bushing_secondary,
    ];

    if (directFlags.some(flag => Boolean(flag))) {
      return true;
    }

    const sharedSource =
      slot.sharedFromSlot ??
      slot.shared_from_slot ??
      slot.primarySlot ??
      slot.primary_slot ??
      slot.bushingPairSlot ??
      slot.bushing_pair_slot;

    const slotNumber =
      typeof slot.slot === 'number' ? slot.slot :
      typeof slot.slotNumber === 'number' ? slot.slotNumber :
      undefined;

    if (sharedSource != null && sharedSource !== '' && sharedSource !== undefined) {
      const normalizedShared = Number.parseInt(String(sharedSource), 10);
      if (!Number.isNaN(normalizedShared)) {
        if (slotNumber === undefined || normalizedShared !== slotNumber) {
          return true;
        }
      }
    }

    const nestedCandidates = [slot.level4Config, slot.configuration, slot.level4Selections, slot.selections];
    return nestedCandidates.some(candidate => {
      if (!candidate || typeof candidate !== 'object') return false;
      if (
        candidate.isSharedLevel4Config ||
        candidate.sharedLevel4Config ||
        candidate.is_shared_level4_config ||
        candidate.isBushingSecondary ||
        candidate.is_bushing_secondary
      ) {
        return true;
      }
      const nestedShared = candidate.sharedFromSlot ?? candidate.shared_from_slot;
      if (nestedShared != null && nestedShared !== '') {
        return true;
      }
      return false;
    });
  };

  const buildLevel4SharedKey = (slot: any, configuration: any): string | undefined => {
    const candidateValues = [
      slot?.level4BomItemId,
      slot?.level4_bom_item_id,
      configuration?.level4BomItemId,
      configuration?.level4_bom_item_id,
      configuration?.bomItemId,
      configuration?.bom_item_id,
      configuration?.bom_item,
      configuration?.bomId,
      configuration?.bom_id,
      configuration?.bomItem?.id,
      configuration?.payload?.bomItemId,
      configuration?.payload?.bom_item_id,
    ];

    for (const candidate of candidateValues) {
      if (candidate === undefined || candidate === null) continue;
      const value = typeof candidate === 'string' ? candidate : String(candidate);
      if (value.trim().length > 0) {
        return `bom:${value.trim()}`;
      }
    }

    if (configuration !== undefined && configuration !== null) {
      if (typeof configuration === 'string') {
        const trimmed = configuration.trim();
        if (trimmed.length > 0) {
          return `cfg:${trimmed}`;
        }
      }

      try {
        const serialized = JSON.stringify(configuration);
        if (serialized.length > 0) {
          return `cfg:${serialized}`;
        }
      } catch {
        // Ignore serialization errors
      }
    }

    return undefined;
  };

  let normalizedBomItems = bomItems.map(item => {
    const product = (item.product || {}) as any;
    const parentProduct = (item.parentProduct || product?.parentProduct || {}) as any;
    const grandParentProduct = (parentProduct?.parentProduct || product?.parentProduct?.parentProduct || {}) as any;
    const configurationProduct = (item.configuration?.product || item.configuration?.selectedProduct || {}) as any;
    const configurationLevel2 = (item.configuration?.selectedLevel2Product || item.configuration?.level2Product || {}) as any;
    const directLevel2 = (item.level2Product || item.level2_product || {}) as any;
    const resolvedProductInfoUrl =
      resolveProductInfoUrl(
        product,
        parentProduct,
        grandParentProduct,
        item,
        item.configuration,
        configurationProduct,
        configurationLevel2,
        directLevel2,
        configurationProduct?.product,
        configurationProduct?.parentProduct,
        configurationLevel2?.parentProduct,
        directLevel2?.parentProduct
      );

    const fallbackProductInfoUrl =
      coerceString(product.productInfoUrl) ||
      coerceString((product as any).product_info_url) ||
      coerceString(item.productInfoUrl) ||
      coerceString((item as any).product_info_url) ||
      coerceString(configurationProduct?.productInfoUrl) ||
      coerceString(configurationProduct?.product_info_url) ||
      coerceString(configurationLevel2?.productInfoUrl) ||
      coerceString(configurationLevel2?.product_info_url) ||
      coerceString(directLevel2?.productInfoUrl) ||
      coerceString(directLevel2?.product_info_url) ||
      null;

    const productInfoUrl = resolvedProductInfoUrl || fallbackProductInfoUrl;

    const normalizedProduct = {
      ...product,
      name: product.name || item.name || 'Configured Item',
      description: product.description || item.description || '',
      price: typeof product.price === 'number' ? product.price : (item.product?.price || item.unit_price || 0),
      productInfoUrl: productInfoUrl || undefined,
    };

    const normalizedLevel =
      determineBomItemLevel({ ...item, product: normalizedProduct }) ??
      determineBomItemLevel(item) ??
      coerceProductLevel(item.level);

    const partNumber = item.partNumber || item.part_number || product.partNumber || product.part_number || 'TBD';
    const fallbackKey = product.id || partNumber || product.name;

    const fallbackRackEntry = fallbackKey ? rackLayoutFallbackMap.get(String(fallbackKey)) : undefined;
    const fallbackRack = fallbackRackEntry?.layout || fallbackRackEntry;
    const derivedRack = deriveRackConfiguration(item, bomItems) || fallbackRack;

    const fallbackLevel4 = fallbackKey ? level4FallbackMap.get(String(fallbackKey)) : undefined;
    let directLevel4 = item.level4Config || item.level4Selections || null;
    if (!directLevel4 && fallbackLevel4?.configuration) {
      directLevel4 = fallbackLevel4.configuration;
    }

    const slotLevel4Entries: Array<{ slot: number; cardName: string; partNumber?: string; level4BomItemId?: string; configuration: any; rawSlot?: any; }> = [];
    const seenLevel4Keys = new Set<string>();

    const rackSlots = Array.isArray(derivedRack?.slots)
      ? dedupeSpanAwareSlots(derivedRack?.slots as SpanAwareSlot[])
      : [];

    rackSlots.forEach(slot => {
      const configuration = slot.level4Config || slot.level4Selections;
      if (!hasConfigData(configuration)) return;

      const sharedKey = buildLevel4SharedKey(slot, configuration);
      const isShared = isSharedLevel4Slot(slot);

      if (sharedKey && seenLevel4Keys.has(sharedKey) && isShared) {
        return;
      }

      if (sharedKey) {
        seenLevel4Keys.add(sharedKey);
      }

      slotLevel4Entries.push({
        slot: slot.slot,
        cardName: slot.cardName,
        partNumber: slot.partNumber,
        level4BomItemId: slot.level4BomItemId,
        configuration,
        rawSlot: slot,
      });
    });

    if (Array.isArray(fallbackLevel4?.slots)) {
      fallbackLevel4.slots.forEach((slot: any, index: number) => {
        const configuration = slot?.configuration || slot?.level4Config || slot?.level4Selections;
        if (!hasConfigData(configuration)) return;

        const normalizedSlot = {
          slot: normalizeSlotNumber(slot?.slot, index),
          cardName: slot?.cardName || slot?.name || normalizedProduct.name,
          partNumber: slot?.partNumber || partNumber,
          level4BomItemId:
            slot?.level4BomItemId ||
            slot?.level4_bom_item_id ||
            slot?.configuration?.bomItemId ||
            slot?.configuration?.bom_item_id ||
            slot?.level4Config?.bomItemId ||
            slot?.level4Config?.bom_item_id,
        };

        const sharedKey = buildLevel4SharedKey(normalizedSlot, configuration);
        const isShared = isSharedLevel4Slot({ ...normalizedSlot, level4Config: slot?.level4Config, level4Selections: slot?.level4Selections, configuration });

        if (sharedKey && seenLevel4Keys.has(sharedKey) && isShared) {
          return;
        }

        if (sharedKey) {
          seenLevel4Keys.add(sharedKey);
        }

        slotLevel4Entries.push({
          slot: normalizedSlot.slot,
          cardName: normalizedSlot.cardName,
          partNumber: normalizedSlot.partNumber,
          level4BomItemId: normalizedSlot.level4BomItemId,
          configuration,
          rawSlot: slot,
        });
      });
    }

    const normalizedSlotLevel4Entries = dedupeSpanAwareSlots(slotLevel4Entries);

    return {
      ...item,
      product: normalizedProduct,
      enabled: item.enabled !== false,
      partNumber,
      rackConfiguration: derivedRack,
      level4Config: directLevel4 || undefined,
      slotLevel4: normalizedSlotLevel4Entries,
      level: normalizedLevel ?? item.level,
    };
  });

  normalizedBomItems = await attachInfoUrlForPdf(normalizedBomItems);

  const itemsMissingProductInfo = normalizedBomItems.filter(item => !coerceString((item.product as any)?.productInfoUrl));

  if (itemsMissingProductInfo.length > 0) {
    const productIdsToFetch = new Set<string>();

    itemsMissingProductInfo.forEach(item => {
      const candidates = collectProductIdCandidates(
        item,
        item.product,
        item.configuration,
        item.configuration?.product,
        item.configuration?.selectedProduct,
        item.configuration?.selectedLevel2Product,
        item.configuration?.level2Product,
        item.configuration?.selectedProducts,
        item.level2Product,
        item.level2_product,
        item.parentProduct,
        item.configuration?.rackConfiguration,
        item.configuration?.rack_configuration,
        item.rackConfiguration,
        item.rack_configuration,
        item.slotAssignments,
        item.slot_assignments
      );

      candidates.forEach(candidate => productIdsToFetch.add(candidate));
    });

    if (productIdsToFetch.size > 0) {
      const { data: productInfoRows } = await supabase
        .from('products')
        .select('id, product_info_url')
        .in('id', Array.from(productIdsToFetch));

      if (Array.isArray(productInfoRows) && productInfoRows.length > 0) {
        const infoUrlMap = new Map<string, string>();
        productInfoRows.forEach(row => {
          const infoUrl = coerceString((row as any)?.product_info_url);
          if (infoUrl) {
            infoUrlMap.set(String((row as any).id), infoUrl);
          }
        });

        itemsMissingProductInfo.forEach(item => {
          const candidates = collectProductIdCandidates(
            item,
            item.product,
            item.configuration,
            item.configuration?.product,
            item.configuration?.selectedProduct,
            item.configuration?.selectedLevel2Product,
            item.configuration?.level2Product,
          item.configuration?.selectedProducts,
          item.level2Product,
          item.level2_product,
          item.parentProduct,
          item.configuration?.rackConfiguration,
          item.configuration?.rack_configuration,
          item.rackConfiguration,
          item.rack_configuration,
          item.slotAssignments,
          item.slot_assignments
        );

          for (const candidate of candidates) {
            const matchedUrl = candidate ? infoUrlMap.get(candidate) : undefined;
            const sanitizedMatchedUrl = sanitizeHttpUrl(matchedUrl);

            if (sanitizedMatchedUrl) {
              (item.product as any).productInfoUrl = sanitizedMatchedUrl;
              (item.product as any).product_info_url = sanitizedMatchedUrl;
              (item as any).productInfoUrl = sanitizedMatchedUrl;
              (item as any).resolvedInfoUrl = sanitizedMatchedUrl;
              break;
            }
          }
        });
      }
    }
  }

  const level2ItemsById = new Map<string, (typeof normalizedBomItems)[number]>();

  normalizedBomItems.forEach(item => {
    const normalizedLevel =
      coerceProductLevel(item?.level) ??
      coerceProductLevel(item?.product?.product_level) ??
      determineBomItemLevel(item);

    if (normalizedLevel !== 2) {
      return;
    }

    const level2Id =
      coerceString(extractBomProductId(item)) ??
      coerceString(item?.product?.id) ??
      coerceString(item?.product_id) ??
      coerceString(item?.productId);

    if (level2Id) {
      level2ItemsById.set(level2Id, item);
    }
  });

  const level4DisplayItems: Level4DisplayItem[] = normalizedBomItems.flatMap(item => {
    const entries: Level4DisplayItem[] = [];

    if (hasConfigData(item.level4Config)) {
      entries.push({
        productName: item.product?.name || 'Configured Item',
        productPartNumber: item.partNumber,
        partNumber: item.partNumber,
        level4BomItemId:
          (item.level4Config as any)?.bomItemId ||
          (item.level4Config as any)?.bom_item_id ||
          (item.level4Config as any)?.bom_item ||
          undefined,
        config: item.level4Config,
      });
    }

    if (Array.isArray(item.slotLevel4) && item.slotLevel4.length > 0) {
      item.slotLevel4.forEach((slot, index) => {
        if (!hasConfigData(slot.configuration)) return;
        const resolvedSlotNumber = typeof slot.slot === 'number' && !Number.isNaN(slot.slot)
          ? slot.slot
          : normalizeSlotNumber(slot.slot, index);

      entries.push({
        productName: item.product?.name || 'Configured Item',
        productPartNumber: item.partNumber,
        slotNumber: resolvedSlotNumber,
        slotCardName: slot.cardName,
        partNumber: slot.partNumber || item.partNumber,
        level4BomItemId: slot.level4BomItemId,
        config: slot.configuration,
        rawSlot: slot.rawSlot ?? slot,
      });
    });
  }

    return entries;
  });

  const level4EntriesAnalyzed: Level4AnalyzedEntry[] = level4DisplayItems.map(entry => {
    const analysis = analyzeLevel4Config(entry.config);
    return {
      ...entry,
      payload: analysis.payload,
      fieldLabel: analysis.fieldLabel,
      templateType: analysis.templateType,
      options: analysis.options,
      rawConfig: entry.config,
    };
  });

  const uniqueLevel4ConfigIds = Array.from(
    new Set(
      level4EntriesAnalyzed
        .map(entry => entry.payload?.level4_config_id)
        .filter((id): id is string => Boolean(id))
    )
  );

  const level4ConfigDefinitions = new Map<string, Level4ConfigDefinition>();
  if (uniqueLevel4ConfigIds.length > 0) {
    try {
      const { data: configRows, error: configError } = await supabase
        .from('level4_configs')
        .select('id, field_label, mode, options, fixed_number_of_inputs, variable_max_inputs')
        .in('id', uniqueLevel4ConfigIds);

      if (configError) {
        throw configError;
      }

      if (Array.isArray(configRows)) {
        configRows.forEach(row => {
          const templateType = typeof row.mode === 'string'
            ? (row.mode.toLowerCase() === 'fixed' ? 'OPTION_2' : 'OPTION_1')
            : row.fixed_number_of_inputs != null
              ? 'OPTION_2'
              : row.variable_max_inputs != null
                ? 'OPTION_1'
                : undefined;

          level4ConfigDefinitions.set(row.id, {
            id: row.id,
            fieldLabel: typeof row.field_label === 'string' ? row.field_label : undefined,
            templateType,
            options: normalizeLevel4Options((row as any).options),
          });
        });
      }
    } catch (error) {
      console.warn('Could not fetch Level 4 configuration metadata for PDF:', error);
    }
  }

  const level4SectionHTML = buildLevel4SectionHTML(level4EntriesAnalyzed, level4ConfigDefinitions);

  // Calculate dates
  const createdDate = new Date();
  const expiryDate = new Date(createdDate);
  expiryDate.setDate(expiryDate.getDate() + expiresDays);

  // Determine quote ID display
  const isDraft = quoteInfo.status === 'draft';
  const quoteIdDisplay = isDraft ? 'DRAFT' : quoteInfo.id || 'New Quote';

  // Helper function to get card abbreviation
  const getCardAbbreviation = (cardName: string): string => {
    if (!cardName || cardName === 'Empty') return '';
    
    const name = cardName.trim().toUpperCase();
    
    // Special cases
    if (name.includes('CPU')) return 'CPU';
    if (name.includes('DISPLAY')) return 'DISP';
    
    // Multi-word: first letter of each word
    const words = name.split(/\s+/).filter(w => w.length > 0);
    if (words.length > 1) {
      return words.map(w => w[0]).join('').substring(0, 4);
    }
    
    // Single word: first 3-4 characters
    return name.substring(0, 4);
  };

  // Helper function to generate visual chassis grid HTML
  const generateChassisVisualHTML = (
    chassisTypeCode: string,
    totalSlots: number,
    slotAssignments: ExpandedSlotDisplay[],
    partNumber: string | undefined
  ): string => {
    // Determine layout based on chassis type
    let layout: number[][] = [];
    
    const upperType = chassisTypeCode?.toUpperCase() || '';
    
    if (upperType.includes('LTX')) {
      // LTX: 14 slots - Top row: 8-14 (7 slots), Bottom row: CPU + 1-7 (8 slots)
      layout = [
        [8, 9, 10, 11, 12, 13, 14],
        [-1, 1, 2, 3, 4, 5, 6, 7] // -1 represents CPU
      ];
    } else if (upperType.includes('MTX')) {
      // MTX: 7 slots - Single row: CPU + 1-7 (8 slots)
      layout = [[-1, 1, 2, 3, 4, 5, 6, 7]];
    } else if (upperType.includes('STX')) {
      // STX: 4 slots - Single row: CPU + 1-4 (5 slots)
      layout = [[-1, 1, 2, 3, 4]];
    } else {
      // Fallback: dynamic layout (max 8 per row)
      const slotsPerRow = Math.min(8, totalSlots);
      const numRows = Math.ceil(totalSlots / slotsPerRow);
      for (let row = 0; row < numRows; row++) {
        const rowSlots: number[] = [];
        for (let i = 0; i < slotsPerRow; i++) {
          const slotNum = row * slotsPerRow + i + 1;
          if (slotNum <= totalSlots) {
            rowSlots.push(slotNum);
          }
        }
        if (rowSlots.length > 0) {
          layout.push(rowSlots);
        }
      }
    }

    // Create slot assignment map
    const slotMap = new Map<number, { name: string; partNumber?: string }>();
    slotAssignments.forEach(slot => {
      if (slot.slot !== null && slot.slot !== undefined && slot.cardName !== 'Empty') {
        slotMap.set(Number(slot.slot), { name: slot.cardName, partNumber: slot.partNumber });
      }
    });

    // Generate HTML for the grid
    let gridHTML = '<div class="chassis-visual"><div class="chassis-grid">';

    layout.forEach(row => {
      const colCount = row.length;
      gridHTML += `<div class="chassis-grid-row" style="grid-template-columns: repeat(${colCount}, 1fr);">`;
      
      row.forEach(slotNum => {
        if (slotNum === -1) {
          // CPU slot
          gridHTML += '<div class="chassis-slot cpu-slot"><span class="slot-label">CPU</span></div>';
        } else {
          const assignment = slotMap.get(slotNum);
          if (assignment) {
            const abbrev = getCardAbbreviation(assignment.name);
            gridHTML += `<div class="chassis-slot occupied"><span class="slot-label">${escapeHtml(abbrev)}</span></div>`;
          } else {
            gridHTML += `<div class="chassis-slot empty"><span class="slot-number">${slotNum}</span></div>`;
          }
        }
      });
      
      gridHTML += '</div>';
    });

    gridHTML += '</div>';
    
    if (partNumber) {
      gridHTML += `<div class="chassis-part-number">Part Number: ${escapeHtml(partNumber)}</div>`;
    }

    gridHTML += '</div>';

    return gridHTML;
  };

  const rackConfigurationHTML = (() => {
    const chassisItems = normalizedBomItems.filter(item =>
      item.enabled &&
      item.rackConfiguration &&
      typeof item.rackConfiguration === 'object'
    );

    const fallbackRackLayouts = Array.isArray(draftBom?.rackLayouts) ? draftBom.rackLayouts : [];

    if (chassisItems.length === 0 && fallbackRackLayouts.length === 0 && !quoteInfo.draft_bom?.rackConfiguration) {
      return '';
    }

    let rackConfigHTML = '<div class="rack-config">';

    const renderedRackLayoutKeys = new Set<string>();

    const buildRackLayoutKey = (title: string, partNumber: string | undefined, slots: SpanAwareSlot[]) => {
      const normalizedTitle = typeof title === 'string' ? title.trim().toLowerCase() : '';
      const normalizedPart = typeof partNumber === 'string' ? partNumber.trim().toLowerCase() : '';
      const normalizedSlots = slots.map(slot => ({
        slot:
          slot?.slot ??
          slot?.slotNumber ??
          slot?.position ??
          null,
        partNumber:
          typeof slot?.partNumber === 'string'
            ? slot.partNumber.trim().toLowerCase()
            : typeof slot?.product?.partNumber === 'string'
              ? slot.product.partNumber.trim().toLowerCase()
              : null,
        cardName:
          typeof slot?.cardName === 'string'
            ? slot.cardName.trim().toLowerCase()
            : typeof slot?.name === 'string'
              ? slot.name.trim().toLowerCase()
              : null,
      }));

      try {
        return `${normalizedTitle}|${normalizedPart}|${JSON.stringify(normalizedSlots)}`;
      } catch {
        return `${normalizedTitle}|${normalizedPart}`;
      }
    };

    const renderRackLayout = (
      title: string,
      partNumber: string | undefined,
      rawSlots: any,
      chassisTypeCode?: string
    ) => {
      const slots = resolveRackSlots(rawSlots);
      const layoutKey = buildRackLayoutKey(title, partNumber, slots);
      if (layoutKey && renderedRackLayoutKeys.has(layoutKey)) {
        return;
      }

      if (layoutKey) {
        renderedRackLayoutKeys.add(layoutKey);
      }

      const safeTitle = escapeHtml(title);
      const safePartNumber = partNumber ? escapeHtml(partNumber) : '';

      rackConfigHTML += `
        <div class="rack-card">
          <h3 class="rack-card-title">${safeTitle}${safePartNumber ? ` · ${safePartNumber}` : ''}</h3>
      `;

<<<<<<< HEAD
      const normalizedSlots = dedupeSpanAwareSlots(slots);
      const tableRows = (() => {
        const expanded = expandSpanAwareSlots(slots);
=======
      const sourceSlots = Array.isArray(slots) ? (slots as SpanAwareSlot[]) : [];
      const normalizedSlots = dedupeSpanAwareSlots(sourceSlots);
      const tableRows = (() => {
        const expanded = expandSpanAwareSlots(sourceSlots);
>>>>>>> ecb0cb7b
        if (expanded.length > 0) {
          return expanded;
        }

        return normalizedSlots
          .map((slot, idx) => mapSlotForDisplay(slot as SpanAwareSlot, idx))
          .filter((entry): entry is ExpandedSlotDisplay => Boolean(entry))
          .sort((a, b) => a.slot - b.slot);
      })();

      // Add visual chassis grid if we have slots
      if (tableRows.length > 0 && chassisTypeCode) {
        const occupiedSlots = tableRows.filter(entry => entry.cardName !== 'Empty').length;

        const visualGridHTML = generateChassisVisualHTML(
          chassisTypeCode,
          occupiedSlots,
          tableRows,
          partNumber
        );

        rackConfigHTML += visualGridHTML;
      }

      if (tableRows.length > 0) {
        rackConfigHTML += '<table class="rack-table"><thead><tr><th>Slot</th><th>Card Type</th><th>Part Number</th></tr></thead><tbody>';

        tableRows.forEach(slot => {
          rackConfigHTML += `
            <tr>
              <td>Slot ${escapeHtml(String(slot.slot))}</td>
              <td>${escapeHtml(slot.cardName)}</td>
              <td>${slot.partNumber ? escapeHtml(String(slot.partNumber)) : '-'}</td>
            </tr>
          `;
        });

        rackConfigHTML += '</tbody></table>';
      } else {
        rackConfigHTML += '<p class="rack-empty">No rack configuration data available</p>';
      }

      rackConfigHTML += '</div>';
    };

    chassisItems.forEach(chassisItem => {
      const config = chassisItem.rackConfiguration;
      const chassisType = chassisItem.product?.id || chassisItem.product?.name || '';
      renderRackLayout(chassisItem.product.name, chassisItem.partNumber, config, chassisType);
    });

    fallbackRackLayouts.forEach(layout => {
      const chassisType = layout.productId || layout.productName || '';
      renderRackLayout(layout.productName || 'Configured Rack', layout.partNumber, layout, chassisType);
    });

    if (quoteInfo.draft_bom?.rackConfiguration) {
      const rawLayout = JSON.stringify(quoteInfo.draft_bom.rackConfiguration, null, 2);
      rackConfigHTML += `
        <div class="rack-card">
          <h3 class="rack-card-title">Draft Rack Configuration</h3>
          <pre class="rack-raw">${escapeHtml(rawLayout)}</pre>
        </div>
      `;
    }

    rackConfigHTML += '</div>';
    return rackConfigHTML;
  })();

  const footerHTML = `
    <div class="footer">
      <p>${isDraft ? 'This is a draft quote and is subject to final approval and terms & conditions.' : 'This quote is subject to the terms & conditions outlined above.'}</p>
      <p>Generated by PowerQuotePro Quote System | ${companyName}</p>
      ${!isDraft ? `<p><strong>Quote ID:</strong> ${quoteInfo.id}</p>` : ''}
    </div>
  `;

  const formattedTerms = formatTermsAndConditions(termsAndConditions);
  const hasTermsContent = formattedTerms.pageCount > 0;
  const hasRackOrLevel4Content = Boolean(rackConfigurationHTML || level4SectionHTML);

  const htmlContent = `
    <!DOCTYPE html>
    <html>
    <head>
      <title>Quote - ${quoteIdDisplay}</title>
      <style>
        @import url('https://fonts.googleapis.com/css2?family=Inter:wght@400;500;600;700&display=swap');
        * { box-sizing: border-box; }
        @page {
          size: A4;
          margin: 8mm 6mm;
        }
        body {
          font-family: 'Inter', sans-serif;
          background: #f1f5f9;
          color: #0f172a;
          margin: 0;
          padding: 20px 12px;
          font-size: 11px;
          line-height: 1.55;
        }
        .page {
          background: #ffffff;
          border-radius: 20px;
          box-shadow: 0 30px 60px -28px rgba(15, 23, 42, 0.3);
          margin: 0 auto 24px;
          max-width: 210mm;
          width: 100%;
          page-break-after: always;
        }
        .page:last-of-type { page-break-after: auto; }
        .page-inner { 
          padding: 20px 18px; 
          display: flex;
          flex-direction: column;
          min-height: calc(100vh - 40px);
        }
        .header {
          border-bottom: 1px solid #e2e8f0;
          padding-bottom: 24px;
          margin-bottom: 28px;
          display: flex;
          justify-content: space-between;
          align-items: center;
        }
        .header-left { display: flex; align-items: center; gap: 20px; }
        .logo-img { max-height: 56px; max-width: 200px; object-fit: contain; }
        .logo-text { color: #0f172a; font-size: 20px; font-weight: 700; letter-spacing: -0.02em; }
        .header-right { text-align: right; }
        .quote-id { font-size: 16px; font-weight: 600; color: #0f172a; margin: 0; }
        .header-meta { font-size: 11px; color: #64748b; margin-top: 6px; }
        .draft-warning { background: #fef3c7; border: 1px solid #f59e0b; padding: 16px 20px; border-radius: 12px; margin-bottom: 28px; color: #92400e; font-size: 11px; }
        .draft-warning strong { display: block; font-size: 11px; letter-spacing: 0.08em; text-transform: uppercase; margin-bottom: 6px; }
        .draft-warning p { margin: 4px 0 0; }
        .date-info { display: inline-flex; flex-wrap: wrap; gap: 14px; align-items: center; background: #f8fafc; border: 1px solid #e2e8f0; border-radius: 12px; padding: 14px 18px; margin-bottom: 32px; color: #475569; font-size: 11px; }
        .date-info strong { color: #0f172a; font-weight: 600; }
        .date-info .note { color: #64748b; font-style: italic; }
        .quote-header-fields { background: #f8fafc; border: 1px solid #e2e8f0; border-radius: 16px; padding: 24px 28px; margin-bottom: 36px; }
        .quote-header-fields h3 { color: #0f172a; margin: 0 0 18px; font-size: 15px; font-weight: 600; }
        .field-row { display: grid; grid-template-columns: minmax(180px, 220px) 1fr; gap: 14px; padding: 10px 0; border-bottom: 1px solid #e2e8f0; }
        .field-row:last-of-type { border-bottom: none; }
        .field-label { font-size: 10px; letter-spacing: 0.08em; text-transform: uppercase; color: #64748b; font-weight: 600; }
        .field-value { font-size: 12px; color: #0f172a; font-weight: 500; word-break: break-word; }
        .section-title { color: #0f172a; font-size: 16px; font-weight: 600; margin: 0 0 18px; }
        .bom-table { width: 100%; border-collapse: collapse; margin-bottom: 12px; }
        .bom-table thead { display: table-header-group; }
        .bom-table th { background: #f1f5f9; color: #0f172a; padding: 12px 14px; font-size: 10px; letter-spacing: 0.08em; text-transform: uppercase; border-bottom: 1px solid #e2e8f0; }
        .bom-table td { padding: 14px; border-bottom: 1px solid #e2e8f0; color: #0f172a; font-size: 11px; vertical-align: top; }
        .bom-table tbody tr { page-break-inside: avoid; }
        .bom-table tbody tr:nth-child(even) { background: #f8fafc; }
        .bom-item-cell { display: flex; flex-direction: column; align-items: flex-start; }
        .bom-item-name { font-weight: 600; }
        .product-info-link { margin-top: 8px; font-size: 10px; }
        .product-info-link a { color: #2563eb; text-decoration: none; word-break: break-all; }
        .product-info-link a:hover { text-decoration: underline; }
        .total-section { margin-top: 20px; border-top: 1px solid #e2e8f0; padding-top: 16px; display: flex; flex-direction: column; gap: 8px; align-items: flex-end; }
        .total-line { display: flex; gap: 16px; font-size: 12px; font-weight: 600; color: #0f172a; }
        .total-line .label { font-size: 10px; letter-spacing: 0.08em; text-transform: uppercase; color: #64748b; font-weight: 500; }
        .total-line.discount { color: #b45309; }
        .total-line.final { font-size: 15px; color: #0f172a; }
        .additional-info { margin-top: 24px; padding: 18px 20px; border-radius: 12px; background: #f8fafc; border: 1px solid #e2e8f0; }
        .additional-info h3 { margin: 0 0 10px; color: #0f172a; font-size: 14px; font-weight: 600; }
        .additional-info p { margin: 0; font-size: 11px; color: #334155; line-height: 1.6; }
        .rack-config { display: flex; flex-direction: column; gap: 24px; }
        .rack-card { background: #f8fafc; border: 1px solid #e2e8f0; border-radius: 16px; padding: 24px; box-shadow: 0 12px 32px -18px rgba(15,23,42,0.25); }
        .rack-card-title { color: #0f172a; margin: 0; font-size: 15px; font-weight: 600; }
        .chassis-visual { background: #1e293b; border-radius: 12px; padding: 20px; margin: 18px 0; }
        .chassis-grid { display: flex; flex-direction: column; gap: 8px; margin-bottom: 12px; }
        .chassis-grid-row { display: grid; gap: 8px; }
        .chassis-slot { height: 48px; border: 2px solid #475569; border-radius: 8px; display: flex; align-items: center; justify-content: center; font-size: 13px; font-weight: 600; color: #ffffff; background: #334155; }
        .chassis-slot.occupied { background: #3b82f6; border-color: #2563eb; }
        .chassis-slot.cpu-slot { background: #8b5cf6; border-color: #7c3aed; }
        .chassis-slot.empty { background: #475569; color: #94a3b8; font-size: 16px; }
        .chassis-slot .slot-label { font-size: 12px; font-weight: 700; }
        .chassis-slot .slot-number { font-size: 14px; font-weight: 500; }
        .chassis-part-number { font-size: 10px; color: #cbd5e1; text-align: left; font-family: 'Courier New', monospace; }
        .rack-table { width: 100%; border-collapse: collapse; margin-top: 18px; background: #ffffff; border-radius: 12px; overflow: hidden; border: 1px solid #e2e8f0; }
        .rack-table th { background: #0f172a; color: #f8fafc; padding: 12px; text-align: left; font-size: 10px; letter-spacing: 0.08em; text-transform: uppercase; }
        .rack-table td { padding: 12px; border-bottom: 1px solid #e2e8f0; font-size: 11px; color: #0f172a; }
        .rack-table tbody tr:nth-child(even) { background: #f8fafc; }
        .rack-empty { color: #64748b; font-style: italic; padding: 18px; background: #ffffff; border-radius: 12px; border: 1px dashed #cbd5f5; margin-top: 18px; }
        .rack-raw { white-space: pre-wrap; font-family: 'SFMono-Regular', Consolas, 'Liberation Mono', monospace; font-size: 10px; background: #0f172a; color: #f8fafc; padding: 16px; border-radius: 12px; margin-top: 18px; overflow-x: auto; }
        .level4-collection { display: flex; flex-direction: column; gap: 24px; }
        .level4-section { border: 1px solid #e2e8f0; border-radius: 16px; padding: 26px; background: linear-gradient(135deg, rgba(241,245,249,0.88), rgba(248,250,252,0.96)); }
        .level4-heading { margin: 0; font-size: 15px; font-weight: 600; color: #0f172a; }
        .level4-subheading { margin-top: 6px; color: #64748b; font-size: 11px; }
        .level4-meta { margin-top: 10px; color: #64748b; font-size: 10px; }
        .level4-table { width: 100%; border-collapse: collapse; margin-top: 18px; border-radius: 12px; overflow: hidden; border: 1px solid #e2e8f0; background: #ffffff; }
        .level4-table th { background: #0f172a; color: #f8fafc; padding: 12px; text-align: left; font-size: 9px; letter-spacing: 0.08em; text-transform: uppercase; }
        .level4-table td { padding: 12px; border-bottom: 1px solid #e2e8f0; font-size: 11px; color: #0f172a; }
        .level4-option-label { font-weight: 600; color: #0f172a; }
        .level4-option-meta { margin-top: 4px; font-size: 10px; color: #64748b; }
        .level4-empty { color: #64748b; font-style: italic; background: #ffffff; border: 1px dashed #cbd5f5; padding: 14px; border-radius: 12px; margin-top: 16px; }
        .level4-raw { white-space: pre-wrap; font-family: 'SFMono-Regular', Consolas, 'Liberation Mono', monospace; font-size: 10px; background: #0f172a; color: #f8fafc; padding: 16px; border-radius: 12px; margin-top: 18px; }
        .terms-content {
          max-width: 800px;
          font-size: 10px;
          line-height: 1.6;
          color: #475569;
        }
        .terms-heading {
          font-size: 13px;
          font-weight: 600;
          color: #1e293b;
          margin: 18px 0 10px 0;
          line-height: 1.4;
        }
        .terms-heading:first-child {
          margin-top: 0;
        }
        .terms-content p {
          margin: 0 0 12px 0;
          line-height: 1.6;
          color: #334155;
        }
        .terms-content ul,
        .terms-content ol {
          margin: 0 0 12px 0;
          padding-left: 24px;
        }
        .terms-content li {
          margin: 5px 0;
          line-height: 1.5;
        }
        .terms-content table {
          width: 100%;
          border-collapse: collapse;
          margin: 12px 0;
        }
        .terms-content table th,
        .terms-content table td {
          border: 1px solid #e2e8f0;
          padding: 8px;
          text-align: left;
          font-size: 10px;
        }
        .terms-content table th {
          background-color: #f8fafc;
          font-weight: 600;
        }
        .terms-content strong {
          color: #0f172a;
          font-weight: 600;
        }
        .terms-content a {
          color: #2563eb;
          text-decoration: none;
        }
        .terms-content a:hover {
          text-decoration: underline;
        }
        .page-break {
          page-break-after: always;
          break-after: page;
          height: 0;
          margin: 0;
          padding: 0;
        }
        .footer { margin-top: 48px; border-top: 1px solid #e2e8f0; padding-top: 18px; font-size: 10px; color: #64748b; }
        @media print {
          body { background: #ffffff; padding: 0; }
          .page { box-shadow: none; border-radius: 0; margin: 0 auto; max-width: none; width: auto; }
          .page-inner { padding: 8mm 6mm; }
          .draft-warning, .date-info, .quote-header-fields, .rack-card, .level4-section { page-break-inside: avoid; }
          .terms-page-wrapper {
            page-break-inside: avoid;
            break-inside: avoid;
          }
          .terms-page-columns {
            display: grid;
            grid-template-columns: 1fr 1fr;
            gap: 18px;
          }
          .terms-column-left,
          .terms-column-right {
            page-break-inside: auto;
            break-inside: auto;
          }
          .page-break {
            page-break-after: always;
            break-after: page;
          }
        }
      </style>
    </head>
    <body>
      <div class="page page-intro">
        <div class="page-inner">
          <div class="header">
            <div class="header-left">
              ${companyLogoUrl ? `<img src="${companyLogoUrl}" alt="${companyName} Logo" class="logo-img" />` : `<div class="logo-text">${companyName}</div>`}
            </div>
            <div class="header-right">
              <div class="quote-id">Quote ID: ${quoteIdDisplay}</div>
              <div class="header-meta">Generated on: ${createdDate.toLocaleDateString()}</div>
            </div>
          </div>

          ${isDraft ? `
            <div class="draft-warning">
              <strong>⚠️ Draft</strong>
              <p>Draft values are informational. Please request a formal quotation with a finalized configuration and quote ID before purchasing.</p>
            </div>
          ` : ''}

          <div class="date-info">
            <span><strong>Created:</strong> ${createdDate.toLocaleDateString()}</span>
            <span><strong>Valid Until:</strong> ${expiryDate.toLocaleDateString()}</span>
            <span class="note">Valid for ${expiresDays} days</span>
          </div>

          <div class="quote-header-fields">
            <h3>Quote Information</h3>

            ${quoteFieldsForPDF.map(field => {
              let value: any = 'Not specified';

              const candidateIds = Array.from(new Set([
                field.id,
                field.id?.replace(/-/g, '_'),
                field.id?.replace(/_/g, '-'),
                field.id?.toLowerCase?.(),
                field.label,
              ].filter(Boolean)));

              const candidates = candidateIds.flatMap(candidateId => [
                combinedQuoteFields[candidateId as string],
                (quoteInfo as Record<string, any> | undefined)?.[candidateId as string],
              ]);

              const found = candidates.find(candidate => candidate !== undefined && candidate !== null && candidate !== '');
              if (found !== undefined) {
                value = found;
              }

              if (value && typeof value === 'object') {
                value = JSON.stringify(value);
              } else if (value === null || value === undefined || value === '') {
                value = 'Not specified';
              } else {
                value = String(value).replace(/</g, '&lt;').replace(/>/g, '&gt;');
              }

              return `
                <div class="field-row">
                  <div class="field-label">${field.label}:</div>
                  <div class="field-value">${value}</div>
                </div>
              `;
            }).join('')}

          </div>
        </div>
      </div>

      <div class="page page-bom">
        <div class="page-inner">
          <h2 class="section-title">Bill of Materials</h2>
          <table class="bom-table">
            <thead>
              <tr>
                <th>Item</th>
                <th>Description</th>
                <th>Part Number</th>
                <th>Qty</th>
                ${canSeePrices ? '<th>Unit Price</th><th>Total</th>' : ''}
              </tr>
            </thead>
            <tbody>
              ${normalizedBomItems
                .filter(item => item.enabled)
                .map(item => {
                  const normalizedLevel =
                    coerceProductLevel(item?.level) ??
                    coerceProductLevel(item?.product?.product_level) ??
                    determineBomItemLevel(item);

                  const parentLevel2Id = coerceString(
                    extractParentLevel2IdFromItem(item) ??
                      item?.parentLevel2Id ??
                      item?.product?.parentLevel2Id ??
                      item?.product?.parent_product_id ??
                      item?.product?.parentProductId
                  );

                  const parentLevel2Item = parentLevel2Id ? level2ItemsById.get(parentLevel2Id) : undefined;

                  const infoUrl =
                    sanitizeHttpUrl(item?.resolvedInfoUrl) ??
                    sanitizeHttpUrl((item?.product as any)?.productInfoUrl) ??
                    sanitizeHttpUrl((item?.product as any)?.product_info_url) ??
                    (parentLevel2Item
                      ? sanitizeHttpUrl(parentLevel2Item?.resolvedInfoUrl) ??
                        sanitizeHttpUrl((parentLevel2Item?.product as any)?.productInfoUrl) ??
                        sanitizeHttpUrl((parentLevel2Item?.product as any)?.product_info_url)
                      : undefined);

                  const shouldRenderLink =
                    !!infoUrl && normalizedLevel !== 1 && normalizedLevel !== 4;

                  const infoLinkHtml = shouldRenderLink && infoUrl
                    ? `<div class="product-info-link"><a href="${escapeHtml(infoUrl)}" target="_blank" rel="noopener noreferrer">Product Info</a></div>`
                    : '';

                  return `
                  <tr>
                    <td>
                      <div class="bom-item-cell">
                        <div class="bom-item-name">${escapeHtml(item.product.name)}</div>
                        ${infoLinkHtml}
                      </div>
                    </td>
                    <td>
                      ${item.product.description}
                    </td>
                    <td>${item.partNumber || 'TBD'}</td>
                    <td>${item.quantity}</td>
                    ${canSeePrices ? `
                      <td>${formatCurrency(item.product.price)}</td>
                      <td>${formatCurrency(item.product.price * item.quantity)}</td>
                    ` : ''}
                  </tr>
                `;
                })
                .join('')}
            </tbody>
          </table>

          ${canSeePrices ? `
            <div class="total-section">
              ${hasDiscount ? `
                <p class="total-line">
                  <span class="label">Original Total:</span>
                  <span>${formatCurrency(originalTotal)}</span>
                </p>
                <p class="total-line discount">
                  <span class="label">Discount (${formatPercent(effectiveDiscountPercent)}%):</span>
                  <span>- ${formatCurrency(discountAmount)}</span>
                </p>
                <p class="total-line final">
                  <span class="label">Final Total:</span>
                  <span>${formatCurrency(finalTotal)}</span>
                </p>
              ` : `
                <p class="total-line final">
                  <span class="label">Total:</span>
                  <span>${formatCurrency(finalTotal)}</span>
                </p>
              `}
            </div>
          ` : ''}

          ${additionalQuoteInfo ? `
            <div class="additional-info">
              <h3>Additional Quote Information</h3>
              <p>${escapeHtml(additionalQuoteInfo).replace(/\r?\n/g, '<br />')}</p>
            </div>
          ` : ''}

          ${!hasRackOrLevel4Content && !hasTermsContent ? footerHTML : ''}
        </div>
      </div>

      ${hasRackOrLevel4Content ? `
        <div class="page page-config">
          <div class="page-inner">
            ${rackConfigurationHTML ? `<h2 class="section-title">Rack Configuration</h2>${rackConfigurationHTML}` : ''}
            ${level4SectionHTML ? `<h2 class="section-title" style="margin-top: 48px;">Level 4 Configuration Details</h2>${level4SectionHTML}` : ''}
            ${!hasTermsContent ? footerHTML : ''}
          </div>
        </div>
      ` : ''}

      ${hasTermsContent ? `
        <div class="page page-terms">
          <div class="page-inner">
            <h2 class="section-title">Terms & Conditions</h2>
            ${formattedTerms.html}
            ${footerHTML}
          </div>
        </div>
      ` : ''}
    </body>
    </html>
  `;

  printWindow.document.write(htmlContent);
  printWindow.document.close();

  const waitForDocumentReady = async () => {
    const doc = printWindow.document;

    if (doc.readyState !== 'complete') {
      await new Promise<void>(resolve => {
        const handleReadyState = () => {
          if (doc.readyState === 'complete') {
            doc.removeEventListener('readystatechange', handleReadyState);
            resolve();
          }
        };

        doc.addEventListener('readystatechange', handleReadyState);
        if (doc.readyState === 'complete') {
          doc.removeEventListener('readystatechange', handleReadyState);
          resolve();
        }
      });
    }

    const fontSet = (doc as Document & { fonts?: FontFaceSet }).fonts;
    if (fontSet?.ready) {
      try {
        await fontSet.ready;
      } catch (error) {
        console.warn('PDF fonts did not finish loading before print:', error);
      }
    }
  };

  const delay = (ms: number) => new Promise<void>(resolve => setTimeout(resolve, ms));

  // Only trigger print dialog if action is 'download', otherwise just show in browser
  if (action === 'download') {
    await waitForDocumentReady();
    await delay(150);
    printWindow.focus();
    printWindow.print();
  }
};<|MERGE_RESOLUTION|>--- conflicted
+++ resolved
@@ -2367,7 +2367,6 @@
       item?.configuration_data?.slotAssignments,
       item?.configuration_data?.slot_assignments,
     ];
-<<<<<<< HEAD
 
     for (const candidate of slotAssignmentCandidates) {
       if (!candidate) {
@@ -2378,18 +2377,6 @@
         return { slots: toSlotEntries(candidate, allBomItems) };
       }
 
-=======
-
-    for (const candidate of slotAssignmentCandidates) {
-      if (!candidate) {
-        continue;
-      }
-
-      if (Array.isArray(candidate)) {
-        return { slots: toSlotEntries(candidate, allBomItems) };
-      }
-
->>>>>>> ecb0cb7b
       if (typeof candidate === 'object') {
         const entries = Object.entries(candidate).map(([slotKey, slotData], index) => {
           const data = slotData as any;
@@ -3091,16 +3078,9 @@
           <h3 class="rack-card-title">${safeTitle}${safePartNumber ? ` · ${safePartNumber}` : ''}</h3>
       `;
 
-<<<<<<< HEAD
       const normalizedSlots = dedupeSpanAwareSlots(slots);
       const tableRows = (() => {
         const expanded = expandSpanAwareSlots(slots);
-=======
-      const sourceSlots = Array.isArray(slots) ? (slots as SpanAwareSlot[]) : [];
-      const normalizedSlots = dedupeSpanAwareSlots(sourceSlots);
-      const tableRows = (() => {
-        const expanded = expandSpanAwareSlots(sourceSlots);
->>>>>>> ecb0cb7b
         if (expanded.length > 0) {
           return expanded;
         }
