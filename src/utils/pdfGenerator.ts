
import { BOMItem } from '@/types/product';
import { Quote } from '@/types/quote';
import { supabase } from '@/integrations/supabase/client';
import {
  extractAdditionalQuoteInformation,
  parseQuoteFieldsValue,
} from '@/utils/additionalQuoteInformation';

type NormalizedLevel4Option = {
  id: string;
  value: string;
  label: string;
  infoUrl?: string | null;
  partNumber?: string | null;
};

type NormalizedLevel4Payload = {
  level4_config_id: string;
  entries: Array<{ index: number; value: string }>;
  template_type?: 'OPTION_1' | 'OPTION_2';
};

type Level4DisplayItem = {
  productName: string;
  productPartNumber?: string;
  slotNumber?: number;
  slotCardName?: string;
  partNumber?: string;
  level4BomItemId?: string;
  config: any;
  rawSlot?: any;
};

type Level4AnalyzedEntry = Level4DisplayItem & {
  payload?: NormalizedLevel4Payload | null;
  fieldLabel?: string;
  templateType?: 'OPTION_1' | 'OPTION_2';
  options: NormalizedLevel4Option[];
  rawConfig: any;
};

type Level4ConfigDefinition = {
  id: string;
  fieldLabel?: string;
  templateType?: 'OPTION_1' | 'OPTION_2';
  options: NormalizedLevel4Option[];
};

type SpanAwareSlot = {
  slot?: number;
  slotNumber?: number;
  position?: number;
  cardName?: string;
  name?: string;
  partNumber?: string;
  level4BomItemId?: string;
  level4_bom_item_id?: string;
  bomItemId?: string;
  bom_item_id?: string;
  configuration?: any;
  level4Config?: any;
  level4Selections?: any;
  product?: { id?: string; name?: string; partNumber?: string; part_number?: string };
  rawSlot?: any;
};

const coerceNumber = (value: any): number | undefined => {
  if (value === undefined || value === null) {
    return undefined;
  }

  if (typeof value === 'number') {
    return Number.isFinite(value) ? value : undefined;
  }

  if (typeof value === 'string') {
    const trimmed = value.trim();
    if (!trimmed) return undefined;
    const parsed = Number(trimmed);
    return Number.isFinite(parsed) ? parsed : undefined;
  }

  return undefined;
};

const coerceBoolean = (value: any): boolean | undefined => {
  if (value === undefined || value === null) {
    return undefined;
  }

  if (typeof value === 'boolean') {
    return value;
  }

  if (typeof value === 'string') {
    const normalized = value.trim().toLowerCase();
    if (!normalized) return undefined;
    if (['true', '1', 'yes', 'y'].includes(normalized)) return true;
    if (['false', '0', 'no', 'n'].includes(normalized)) return false;
  }

  return Boolean(value);
};

const coerceString = (value: any): string | undefined => {
  if (value === undefined || value === null) {
    return undefined;
  }

  if (typeof value === 'string') {
    const trimmed = value.trim();
    return trimmed.length > 0 ? trimmed : undefined;
  }

  if (typeof value === 'number' && Number.isFinite(value)) {
    return String(value);
  }

  return undefined;
};

const PRODUCT_INFO_KEY_VARIANTS = [
  'productInfoUrl',
  'product_info_url',
  'productInfoURL',
  'product-info-url',
  'product info url',
  'productInfo',
  'product_info',
  'productInformationUrl',
  'product_information_url',
  'productInformation',
  'product_information',
  'infoUrl',
  'info_url',
  'info-url',
  'info url',
  'url',
  'link',
];

const normalizeProductInfoKey = (key: string): string => key.replace(/[\s_-]/g, '').toLowerCase();

const PRODUCT_INFO_KEYS = new Set(PRODUCT_INFO_KEY_VARIANTS.map(normalizeProductInfoKey));

const PRODUCT_ID_KEY_HINTS = [
  'productid',
  'level2productid',
  'selectedproductid',
  'selectedlevel2productid',
  'level2id',
  'selectedlevel2id',
  'chassisid',
  'chassisproductid',
  'configurationproductid',
  'variantid',
  'optionproductid',
  'parentproductid',
];

const PRODUCT_CONTAINER_KEY_HINTS = [
  'product',
  'level2product',
  'selectedproduct',
  'selectedlevel2product',
  'configurationproduct',
  'chassis',
  'variant',
  'option',
];

const coerceProductLevel = (value: any): 1 | 2 | 3 | 4 | undefined => {
  const numeric = coerceNumber(value);
  if (numeric !== undefined) {
    const rounded = Math.round(numeric);
    if (rounded >= 1 && rounded <= 4) {
      return rounded as 1 | 2 | 3 | 4;
    }
  }

  const stringValue = coerceString(value)?.toLowerCase();
  if (!stringValue) return undefined;

  const digitMatch = stringValue.match(/([1-4])/);
  if (digitMatch) {
    const parsed = Number(digitMatch[1]);
    if (parsed >= 1 && parsed <= 4) {
      return parsed as 1 | 2 | 3 | 4;
    }
  }

  const keywordMap: Record<string, 1 | 2 | 3 | 4> = {
    levelone: 1,
    level1: 1,
    l1: 1,
    leveltwo: 2,
    level2: 2,
    l2: 2,
    levelthree: 3,
    level3: 3,
    l3: 3,
    levelfour: 4,
    level4: 4,
    l4: 4,
  };

  const normalizedKey = stringValue.replace(/[^a-z0-9]/g, '');
  return keywordMap[normalizedKey];
};

const determineBomItemLevel = (item: any): 1 | 2 | 3 | 4 | undefined => {
  if (!item) return undefined;

  const candidates = [
    item.level,
    item.product?.level,
    item.product?.product_level,
    item.product?.productLevel,
    item.product_level,
    item.productLevel,
    item.product?.product?.product_level,
    item.product?.product?.level,
    item.configuration?.product?.product_level,
    item.configuration?.selectedProduct?.product_level,
    item.configuration?.selectedLevel2Product?.product_level,
    item.level2Product?.product_level,
    item.level2_product?.product_level,
  ];

  for (const candidate of candidates) {
    const level = coerceProductLevel(candidate);
    if (level) {
      return level;
    }
  }

  return undefined;
};

const sanitizeHttpUrl = (value: any): string | undefined => {
  const stringValue = coerceString(value)?.trim();
  if (!stringValue) return undefined;
  return /^https?:\/\//i.test(stringValue) ? stringValue : undefined;
};

const extractBomProductId = (item: any): string | undefined => {
  if (!item) return undefined;

  const candidates = [
    item.product?.id,
    item.product?.productId,
    item.product?.product_id,
    item.product_id,
    item.productId,
  ];

  for (const candidate of candidates) {
    const id = coerceString(candidate);
    if (id) return id;
  }

  return undefined;
};

const extractParentLevel2IdFromItem = (item: any): string | undefined => {
  if (!item) return undefined;

  const candidates = [
    item.parentLevel2Id,
    item.parent_product_id,
    item.parentProductId,
    item.parent_product?.id,
    item.product?.parentLevel2Id,
    item.product?.parent_product_id,
    item.product?.parentProductId,
    item.product?.parentProduct?.id,
    item.parentProduct?.id,
    item.level2Product?.id,
    item.level2_product?.id,
    item.configuration?.selectedLevel2Product?.id,
    item.configuration?.level2Product?.id,
    item.configuration?.selectedProduct?.parent_product_id,
    item.configuration?.selectedProduct?.parentProductId,
    item.configuration?.product?.parent_product_id,
    item.configuration?.product?.parentProductId,
  ];

  for (const candidate of candidates) {
    const id = coerceString(candidate);
    if (id) {
      return id;
    }
  }

  return undefined;
};

const resolveProductInfoUrl = (...sources: Array<any>): string | null => {
  const visited = new WeakSet<object>();

  const searchObject = (value: unknown, depth: number): string | null => {
    if (depth > 6) return null;

    if (!value || typeof value !== 'object') {
      return null;
    }

    if (visited.has(value as object)) {
      return null;
    }
    visited.add(value as object);

    if (Array.isArray(value)) {
      for (const entry of value) {
        const foundInArray = searchObject(entry, depth + 1);
        if (foundInArray) {
          return foundInArray;
        }
      }
      return null;
    }

    for (const [key, raw] of Object.entries(value as Record<string, unknown>)) {
      const normalizedKey = normalizeProductInfoKey(key);
      if (PRODUCT_INFO_KEYS.has(normalizedKey)) {
        const resolved = coerceString(raw);
        if (resolved) {
          return resolved;
        }
      }
    }

    for (const raw of Object.values(value as Record<string, unknown>)) {
      if (raw && typeof raw === 'object') {
        const nestedResult = searchObject(raw, depth + 1);
        if (nestedResult) {
          return nestedResult;
        }
      }
    }

    return null;
  };

  for (const source of sources) {
    const directString = coerceString(source);
    if (directString) {
      return directString;
    }

    const found = searchObject(source, 0);
    if (found) {
      return found;
    }
  }

  return null;
};

const collectProductIdCandidates = (...sources: Array<any>): string[] => {
  const candidates = new Set<string>();
  const visited = new WeakSet<object>();

  const addCandidate = (value: unknown) => {
    const stringValue = coerceString(value);
    if (stringValue) {
      candidates.add(stringValue);
    }
  };

  const searchObject = (value: unknown, depth: number, parentKey?: string) => {
    if (!value || typeof value !== 'object' || depth > 6) {
      return;
    }

    if (visited.has(value as object)) {
      return;
    }
    visited.add(value as object);

    if (Array.isArray(value)) {
      for (const entry of value) {
        if (entry && typeof entry === 'object') {
          searchObject(entry, depth + 1, parentKey);
        }
      }
      return;
    }

    const record = value as Record<string, unknown>;

    if (parentKey && PRODUCT_CONTAINER_KEY_HINTS.some(hint => parentKey.includes(hint))) {
      addCandidate(record.id);
    }

    const productLevel =
      coerceNumber(record.productLevel) ??
      coerceNumber(record.product_level) ??
      coerceNumber(record.level) ??
      undefined;

    if (productLevel === 2 || record.parentProductId || record.parent_product_id) {
      addCandidate(record.id);
    }

    for (const [key, raw] of Object.entries(record)) {
      const normalizedKey = normalizeProductInfoKey(key);

      if (PRODUCT_ID_KEY_HINTS.some(hint => normalizedKey.includes(hint))) {
        addCandidate(raw);
      }

      if (Array.isArray(raw)) {
        for (const entry of raw) {
          if (entry && typeof entry === 'object') {
            searchObject(entry, depth + 1, normalizedKey);
          }
        }
      } else if (raw && typeof raw === 'object') {
        searchObject(raw, depth + 1, normalizedKey);
      } else if (normalizedKey === 'id') {
        if (PRODUCT_CONTAINER_KEY_HINTS.some(hint => (parentKey ?? '').includes(hint))) {
          addCandidate(raw);
        } else if (productLevel === 2) {
          addCandidate(raw);
        }
      }
    }
  };

  sources.forEach(source => {
    if (source == null) return;
    if (typeof source === 'string' || typeof source === 'number') {
      addCandidate(source);
      return;
    }
    if (typeof source === 'object') {
      searchObject(source, 0);
    }
  });

  return Array.from(candidates);
};

const extractProductInfoUrlFromItem = (item: any): string | undefined => {
  if (!item) return undefined;

  const resolved = resolveProductInfoUrl(
    item?.resolvedInfoUrl,
    item?.productInfoUrl,
    item?.product_info_url,
    item?.product?.productInfoUrl,
    item?.product?.product_info_url,
    item?.product,
    item?.parentProduct,
    item?.configuration?.product,
    item?.configuration?.selectedProduct,
    item?.configuration?.selectedLevel2Product,
    item?.configuration?.level2Product,
    item?.level2Product,
    item?.level2_product
  );

  return sanitizeHttpUrl(resolved);
};

const extractParentLevel2InfoUrl = (item: any): string | undefined => {
  const resolved = resolveProductInfoUrl(
    item?.parentProduct,
    item?.product?.parentProduct,
    item?.configuration?.selectedLevel2Product,
    item?.configuration?.level2Product,
    item?.level2Product,
    item?.level2_product,
    item?.configuration?.selectedProduct?.parentProduct,
    item?.configuration?.selectedProduct?.level2Product
  );

  return sanitizeHttpUrl(resolved);
};

const attachInfoUrlForPdf = async <T extends Record<string, any>>(items: T[]): Promise<T[]> => {
  if (!items || items.length === 0) {
    return items;
  }

  const level2Index = new Map<string, { productInfoUrl?: string }>();
  const level3ToLevel2 = new Map<string, string>();
  const level2IdsToFetch = new Set<string>();
  const level3IdsToFetch = new Set<string>();

  items.forEach(item => {
    const level = determineBomItemLevel(item);

    if (level === 2) {
      const level2Id = extractBomProductId(item);
      if (!level2Id) {
        return;
      }

      const existingUrl = extractProductInfoUrlFromItem(item);
      if (existingUrl) {
        level2Index.set(level2Id, { productInfoUrl: existingUrl });
      } else {
        level2IdsToFetch.add(level2Id);
      }
    } else if (level === 3) {
      const parentLevel2Id = extractParentLevel2IdFromItem(item);
      if (parentLevel2Id) {
        if (!level2Index.has(parentLevel2Id)) {
          const parentUrl = extractParentLevel2InfoUrl(item);
          if (parentUrl) {
            level2Index.set(parentLevel2Id, { productInfoUrl: parentUrl });
          } else {
            level2IdsToFetch.add(parentLevel2Id);
          }
        }
      } else {
        const level3Id = extractBomProductId(item);
        if (level3Id) {
          level3IdsToFetch.add(level3Id);
        }
      }
    }
  });

  if (level3IdsToFetch.size > 0) {
    try {
      const { data: level3Rows, error: level3Error } = await supabase
        .from('products')
        .select('id, parent_product_id')
        .in('id', Array.from(level3IdsToFetch));

      if (level3Error) throw level3Error;

      (level3Rows || []).forEach(row => {
        const level3Id = coerceString((row as any)?.id);
        const parentId = coerceString((row as any)?.parent_product_id);

        if (level3Id && parentId) {
          level3ToLevel2.set(level3Id, parentId);
          if (!level2Index.has(parentId)) {
            level2IdsToFetch.add(parentId);
          }
        }
      });
    } catch (error) {
      console.warn('Could not resolve Level 2 parents for Level 3 BOM items:', error);
    }
  }

  if (level2IdsToFetch.size > 0) {
    try {
      const { data: level2Rows, error: level2Error } = await supabase
        .from('products')
        .select('id, product_info_url')
        .in('id', Array.from(level2IdsToFetch));

      if (level2Error) throw level2Error;

      (level2Rows || []).forEach(row => {
        const id = coerceString((row as any)?.id);
        if (!id) return;

        const url = sanitizeHttpUrl((row as any)?.product_info_url);
        if (url) {
          level2Index.set(id, { productInfoUrl: url });
        } else if (!level2Index.has(id)) {
          level2Index.set(id, { productInfoUrl: undefined });
        }
      });
    } catch (error) {
      console.warn('Could not fetch Level 2 product info URLs for BOM items:', error);
    }
  }

  return items.map(item => {
    const level = determineBomItemLevel(item);
    let parentLevel2Id = extractParentLevel2IdFromItem(item);

    if (level === 3 && !parentLevel2Id) {
      const level3Id = extractBomProductId(item);
      if (level3Id) {
        parentLevel2Id = level3ToLevel2.get(level3Id);
      }
    }

    const sanitizedExistingProductUrl =
      sanitizeHttpUrl((item?.product as any)?.productInfoUrl) ??
      sanitizeHttpUrl((item?.product as any)?.product_info_url);

    let resolvedInfoUrl: string | undefined;

    if (level === 2) {
      const level2Id = extractBomProductId(item);
      if (level2Id) {
        const entry = level2Index.get(level2Id);
        resolvedInfoUrl = entry?.productInfoUrl ?? sanitizedExistingProductUrl ?? extractProductInfoUrlFromItem(item);
      } else {
        resolvedInfoUrl = sanitizedExistingProductUrl ?? extractProductInfoUrlFromItem(item);
      }
    } else if (level === 3) {
      if (parentLevel2Id) {
        const entry = level2Index.get(parentLevel2Id);
        resolvedInfoUrl = entry?.productInfoUrl ?? extractParentLevel2InfoUrl(item);
      } else {
        resolvedInfoUrl = extractParentLevel2InfoUrl(item);
      }
    }

    const sanitizedResolved =
      level === 2
        ? sanitizeHttpUrl(resolvedInfoUrl) ??
          sanitizeHttpUrl(item.resolvedInfoUrl) ??
          sanitizedExistingProductUrl ??
          extractProductInfoUrlFromItem(item)
        : level === 3
          ? sanitizeHttpUrl(resolvedInfoUrl) ??
            sanitizeHttpUrl(item.resolvedInfoUrl) ??
            extractParentLevel2InfoUrl(item)
          : sanitizeHttpUrl(item.resolvedInfoUrl) ?? sanitizedExistingProductUrl;

    const mergedProduct =
      level === 2
        ? {
            ...(item?.product ?? {}),
            productInfoUrl: sanitizedResolved ?? sanitizedExistingProductUrl ?? undefined,
          }
        : item?.product;

    return {
      ...item,
      level: level ?? item.level,
      parentLevel2Id: parentLevel2Id ?? item.parentLevel2Id,
      product: mergedProduct,
      resolvedInfoUrl: sanitizedResolved,
    };
  });
};

const gatherSources = (slot: SpanAwareSlot): any[] => {
  const rawSlot = slot.rawSlot ?? slot;
  const config = slot.configuration ?? slot.level4Config ?? slot.level4Selections ?? rawSlot?.configuration ?? rawSlot?.level4Config ?? rawSlot?.level4Selections;
  return [slot, rawSlot, config, rawSlot?.configuration, rawSlot?.level4Config, rawSlot?.level4Selections].filter(Boolean);
};

const pickFirstNumber = (sources: any[], keys: string[]): number | undefined => {
  for (const source of sources) {
    for (const key of keys) {
      if (Object.prototype.hasOwnProperty.call(source, key)) {
        const value = coerceNumber(source[key]);
        if (value !== undefined) {
          return value;
        }
      }
    }
  }
  return undefined;
};

const pickFirstBoolean = (sources: any[], keys: string[]): boolean | undefined => {
  for (const source of sources) {
    for (const key of keys) {
      if (Object.prototype.hasOwnProperty.call(source, key)) {
        const value = coerceBoolean(source[key]);
        if (value !== undefined) {
          return value;
        }
      }
    }
  }
  return undefined;
};

const pickFirstString = (sources: any[], keys: string[]): string | undefined => {
  for (const source of sources) {
    for (const key of keys) {
      if (Object.prototype.hasOwnProperty.call(source, key)) {
        const value = coerceString(source[key]);
        if (value) {
          return value;
        }
      }
    }
  }
  return undefined;
};

const resolveSlotNumber = (slot: SpanAwareSlot, index: number): number => {
  const sources = gatherSources(slot);
  const explicit = pickFirstNumber(sources, ['slot', 'slotNumber', 'position', 'slot_index']);
  if (explicit !== undefined) {
    return explicit;
  }
  return index + 1;
};

const resolveSpanDetails = (slot: SpanAwareSlot) => {
  const sources = gatherSources(slot);
  const span = pickFirstNumber(sources, [
    'slotSpan',
    'slot_span',
    'span',
    'spanSize',
    'span_size',
    'slotRequirement',
    'slot_requirement',
    'slotSpanCount',
    'slot_span_count',
    'slotCount',
    'slot_count',
    'spanLength',
    'span_length',
  ]) ?? 1;

  const spanIndex = pickFirstNumber(sources, [
    'spanIndex',
    'span_index',
    'spanPosition',
    'span_position',
    'spanSlotIndex',
    'span_slot_index',
    'spanOffset',
    'span_offset',
    'slotOffset',
    'slot_offset',
  ]);

  const primarySlot = pickFirstNumber(sources, [
    'primarySlot',
    'primary_slot',
    'primarySpanSlot',
    'primary_span_slot',
    'spanRootSlot',
    'span_root_slot',
    'rootSlot',
    'root_slot',
    'originSlot',
    'origin_slot',
  ]);

  const sharedFromSlot = pickFirstNumber(sources, [
    'sharedFromSlot',
    'shared_from_slot',
    'bushingPairSlot',
    'bushing_pair_slot',
    'spanFromSlot',
    'span_from_slot',
    'derivedFromSlot',
    'derived_from_slot',
    'sourceSlot',
    'source_slot',
  ]);

  const secondaryFlag = pickFirstBoolean(sources, [
    'isSpanReplica',
    'is_span_replica',
    'isSecondarySpanSlot',
    'is_secondary_span_slot',
    'isSpanSecondary',
    'is_span_secondary',
    'isSpanContinuation',
    'is_span_continuation',
    'isSecondarySpan',
    'is_secondary_span',
  ]) || false;

  return {
    span: span > 0 ? span : 1,
    spanIndex,
    primarySlot,
    sharedFromSlot,
    secondaryFlag,
  };
};

const resolveCardKey = (slot: SpanAwareSlot, cardName: string, partNumber: string): string => {
  const sources = gatherSources(slot);
  const idCandidate = pickFirstString(sources, [
    'level4BomItemId',
    'level4_bom_item_id',
    'bomItemId',
    'bom_item_id',
    'bom_item',
    'level4BomItem',
    'level4_bom_item',
    'level4ItemId',
    'level4_item_id',
    'cardId',
    'card_id',
    'id',
    'product_id',
  ]);

  if (idCandidate) {
    return idCandidate;
  }

  if (partNumber || cardName) {
    return `${partNumber || ''}|${cardName || ''}`.toLowerCase();
  }

  return 'unknown-card';
};

const resolveLevel4BomItemId = (slot: SpanAwareSlot): string | undefined => {
  const sources = gatherSources(slot);
  const idCandidate = pickFirstString(sources, [
    'level4BomItemId',
    'level4_bom_item_id',
    'bomItemId',
    'bom_item_id',
    'bom_item',
    'payloadBomItemId',
    'payload_bom_item_id',
    'configurationBomItemId',
    'configuration_bom_item_id',
    'bomId',
    'bom_id',
    'level4ItemId',
    'level4_item_id',
  ]);

  if (idCandidate) {
    return idCandidate;
  }

  const raw = sources.find(source => typeof source?.id === 'string' && source.id.trim().length > 0) as
    | { id: string }
    | undefined;
  if (raw?.id) {
    return String(raw.id).trim();
  }

  return undefined;
};

const dedupeSpanAwareSlots = <T extends SpanAwareSlot>(slots: T[]): T[] => {
  const seenKeys = new Set<string>();
  const lastPrimaryByCard = new Map<string, number>();
  const seenLevel4IdsByCard = new Map<string, Set<string>>();

  const markPrimary = (cardKey: string, slotNumber: number, dedupeKey: string, level4Id?: string) => {
    seenKeys.add(dedupeKey);
    lastPrimaryByCard.set(cardKey, slotNumber);

    if (!level4Id) return;

    const existing = seenLevel4IdsByCard.get(cardKey) ?? new Set<string>();
    existing.add(level4Id);
    seenLevel4IdsByCard.set(cardKey, existing);
  };

  return slots.filter((entry, index) => {
    const slotNumber = resolveSlotNumber(entry, index);
    const rawSlot = (entry.rawSlot ?? entry) as any;
    const cardName = coerceString(entry.cardName || rawSlot?.cardName || entry.name || rawSlot?.name || entry.product?.name || rawSlot?.product?.name) || '';
    const partNumber = coerceString(
      entry.partNumber ||
      (entry.product as any)?.partNumber ||
      (entry.product as any)?.part_number ||
      rawSlot?.partNumber ||
      rawSlot?.product?.partNumber ||
      rawSlot?.product?.part_number
    ) || '';

    const { span, spanIndex, primarySlot, sharedFromSlot, secondaryFlag } = resolveSpanDetails(entry);

    const isSpan = span > 1 || spanIndex !== undefined || sharedFromSlot !== undefined || secondaryFlag;

    const cardKey = resolveCardKey(entry, cardName, partNumber);
    const level4Id = resolveLevel4BomItemId(entry);

    const anchorSlot = (() => {
      if (typeof primarySlot === 'number') return primarySlot;
      if (typeof sharedFromSlot === 'number') return sharedFromSlot;
      return slotNumber;
    })();

    const dedupeKey = `${cardKey}|${anchorSlot}`;

    const priorPrimary = lastPrimaryByCard.get(cardKey);

    let isSecondary = secondaryFlag;

    if (typeof spanIndex === 'number' && spanIndex > 0) {
      isSecondary = true;
    }

    if (typeof primarySlot === 'number' && primarySlot !== slotNumber) {
      isSecondary = true;
    }

    if (typeof sharedFromSlot === 'number' && sharedFromSlot !== slotNumber) {
      isSecondary = true;
    }

    if (isSpan && typeof priorPrimary === 'number' && slotNumber > priorPrimary && slotNumber - priorPrimary < span) {
      isSecondary = true;
    }

    if (isSpan && slotNumber !== anchorSlot && slotNumber > anchorSlot) {
      isSecondary = true;
    }

    if (!isSpan) {
      if (level4Id) {
        const seenForCard = seenLevel4IdsByCard.get(cardKey);
        if (seenForCard?.has(level4Id)) {
          return false;
        }
      }

      markPrimary(cardKey, slotNumber, dedupeKey, level4Id);
      return true;
    }

    if (level4Id) {
      const seenForCard = seenLevel4IdsByCard.get(cardKey);
      if (seenForCard?.has(level4Id)) {
        return false;
      }
    }

    if (isSecondary) {
      return false;
    }

    if (seenKeys.has(dedupeKey)) {
      return false;
    }

    markPrimary(cardKey, slotNumber, dedupeKey, level4Id);
    return true;
  });
};

export const generateQuotePDF = async (
  bomItems: BOMItem[],
  quoteInfo: Partial<Quote>,
  canSeePrices: boolean = true,
  action: 'view' | 'download' = 'download'
): Promise<void> => {
  // Create a new window for PDF generation - name it based on action
  const windowName = action === 'view' ? 'Quote_View' : 'Quote_Download';
  const printWindow = window.open('', windowName);
  if (!printWindow) return;

  const totalPrice = bomItems
    .filter(item => item.enabled)
    .reduce((total, item) => total + (item.product.price * item.quantity), 0);

  const normalizePercentage = (value?: number | null) => {
    if (value === null || value === undefined) {
      return 0;
    }

    const absolute = Math.abs(value);
    if (absolute > 0 && absolute <= 1) {
      return value * 100;
    }

    return value;
  };

  const originalTotal = typeof quoteInfo?.original_quote_value === 'number' && quoteInfo.original_quote_value > 0
    ? quoteInfo.original_quote_value
    : totalPrice;

  const requestedDiscountPercent = normalizePercentage(quoteInfo?.requested_discount);
  const approvedDiscountPercent = typeof quoteInfo?.approved_discount === 'number'
    ? normalizePercentage(quoteInfo.approved_discount)
    : undefined;

  const effectiveDiscountPercent = typeof approvedDiscountPercent === 'number'
    ? approvedDiscountPercent
    : requestedDiscountPercent;

  const discountedValueFromQuote = typeof quoteInfo?.discounted_value === 'number' && quoteInfo.discounted_value > 0
    ? quoteInfo.discounted_value
    : undefined;

  const hasEffectivePercent = effectiveDiscountPercent > 0;

  const derivedFinalTotal = discountedValueFromQuote !== undefined
    ? discountedValueFromQuote
    : hasEffectivePercent
      ? originalTotal * (1 - (effectiveDiscountPercent / 100))
      : originalTotal;

  const finalTotal = Number.isFinite(derivedFinalTotal)
    ? Math.max(derivedFinalTotal, 0)
    : originalTotal;

  const discountAmount = Math.max(originalTotal - finalTotal, 0);
  const hasDiscount = discountAmount > 0.01 || effectiveDiscountPercent > 0.01;
  const normalizedQuoteFields = parseQuoteFieldsValue(quoteInfo?.quote_fields);
  const additionalQuoteInfo =
    extractAdditionalQuoteInformation(quoteInfo, normalizedQuoteFields) ?? '';

  const resolvedCurrency = (() => {
    const raw = typeof quoteInfo?.currency === 'string' ? quoteInfo.currency.trim().toUpperCase() : '';
    return /^[A-Z]{3}$/.test(raw) ? raw : 'USD';
  })();

  const currencyFormatter = (() => {
    try {
      return new Intl.NumberFormat('en-US', {
        style: 'currency',
        currency: resolvedCurrency,
        minimumFractionDigits: 2,
        maximumFractionDigits: 2,
      });
    } catch {
      return new Intl.NumberFormat('en-US', {
        style: 'currency',
        currency: 'USD',
        minimumFractionDigits: 2,
        maximumFractionDigits: 2,
      });
    }
  })();

  const formatCurrency = (value: number) => {
    const numeric = Number.isFinite(value) ? value : 0;
    return currencyFormatter.format(numeric);
  };

  const formatPercent = (value: number) => {
    const absolute = Math.abs(value);
    const hasFraction = Math.abs(absolute - Math.trunc(absolute)) > 0.001;
    return new Intl.NumberFormat('en-US', {
      minimumFractionDigits: hasFraction ? 1 : 0,
      maximumFractionDigits: 2,
    }).format(value);
  };

  // Fetch Terms & Conditions and settings from database
  let termsAndConditions = '';

  const sanitizeTermsParagraph = (paragraph: string) =>
    paragraph
      .trim()
      .replace(/&/g, '&amp;')
      .replace(/</g, '&lt;')
      .replace(/>/g, '&gt;');

<<<<<<< HEAD
  type TermsBlock =
    | { type: 'heading'; text: string }
    | { type: 'content'; html: string };

=======
>>>>>>> 59359caa
  const isLikelyTermsHeading = (value: string) => {
    const trimmed = value.trim();
    if (!trimmed) return false;

    const hasLetters = /[a-zA-Z]/.test(trimmed);
    const hasLowercase = /[a-z]/.test(trimmed);
    const isAllCaps = hasLetters && !hasLowercase;
    const startsWithNumber = /^\d{1,3}(?:[A-Z]?)[).\-\s]+/.test(trimmed);

    if (startsWithNumber) {
      const withoutNumber = trimmed.replace(/^\d{1,3}(?:[A-Z]?)[).\-\s]+/, '');
      if (!withoutNumber) {
        return true;
      }
      const headingPart = withoutNumber.trim();
      const headingHasLetters = /[a-zA-Z]/.test(headingPart);
      const headingHasLowercase = /[a-z]/.test(headingPart);
      if (headingHasLetters && !headingHasLowercase) {
        return true;
      }
    }

    if (isAllCaps) {
      return true;
    }

    return false;
  };

<<<<<<< HEAD
  const buildPlainTextTermsBlocks = (content: string): TermsBlock[] => {
    const normalized = content.replace(/\r\n/g, '\n');
    const lines = normalized.split('\n');
    const paragraphs: string[] = [];
    let buffer: string[] = [];

    const flushBuffer = () => {
      if (buffer.length === 0) return;
      const combined = buffer.join(' ').trim();
      if (combined) {
        paragraphs.push(combined);
      }
      buffer = [];
    };

    lines.forEach(rawLine => {
      const line = rawLine.trim();
      if (!line) {
        flushBuffer();
        return;
      }

      if (buffer.length > 0 && /[.!?]$/.test(buffer[buffer.length - 1])) {
        flushBuffer();
      }

      buffer.push(line);
    });

    flushBuffer();

    if (paragraphs.length === 0) {
      return [
        {
          type: 'content',
          html: `<p>${sanitizeTermsParagraph(content).replace(/\r?\n/g, '<br />')}</p>`,
        },
      ];
    }

    const blocks: TermsBlock[] = [];

    paragraphs.forEach(paragraph => {
      if (isLikelyTermsHeading(paragraph)) {
        blocks.push({ type: 'heading', text: paragraph });
        return;
      }

      const headingMatch = paragraph.match(/^(.{1,120}?)(?:\s*[.:\-]\s+)(.+)$/);
      if (headingMatch) {
        const candidateHeading = headingMatch[1].trim();
        const remainder = headingMatch[2].trim();

        if (candidateHeading && isLikelyTermsHeading(candidateHeading)) {
          blocks.push({ type: 'heading', text: candidateHeading });
          if (remainder) {
            blocks.push({
              type: 'content',
              html: `<p>${sanitizeTermsParagraph(remainder)}</p>`,
            });
          }
          return;
        }
      }

      blocks.push({
        type: 'content',
        html: `<p>${sanitizeTermsParagraph(paragraph)}</p>`,
      });
    });

    return blocks;
  };

  const sanitizeAllowedElement = (element: HTMLElement) => {
    const allowedTags = new Set([
      'P',
      'UL',
      'OL',
      'LI',
      'TABLE',
      'THEAD',
      'TBODY',
      'TFOOT',
      'TR',
      'TH',
      'TD',
      'BR',
      'EM',
      'STRONG',
      'B',
      'I',
      'U',
      'SPAN',
      'A',
    ]);

    const walker = document.createTreeWalker(element, NodeFilter.SHOW_ELEMENT, null);
    const toRemove: Element[] = [];

    while (walker.nextNode()) {
      const current = walker.currentNode as HTMLElement;
      if (!allowedTags.has(current.tagName.toUpperCase())) {
        toRemove.push(current);
        continue;
      }

      Array.from(current.attributes).forEach(attr => {
        const name = attr.name.toLowerCase();
        if (name === 'href') {
          const href = current.getAttribute('href');
          if (!href || !/^https?:/i.test(href)) {
            current.removeAttribute('href');
          }
          return;
        }

        if (name === 'target') {
          const target = current.getAttribute('target');
          if (target && ['_blank', '_self'].includes(target)) {
            return;
          }
          current.removeAttribute('target');
          return;
        }

        if (name === 'rel') {
          return;
        }

        current.removeAttribute(attr.name);
      });
    }

    toRemove.forEach(el => {
      const parent = el.parentElement;
      if (!parent) {
        el.remove();
        return;
      }
      while (el.firstChild) {
        parent.insertBefore(el.firstChild, el);
      }
      el.remove();
    });
  };

  const extractHeadingFromParagraphElement = (element: HTMLElement): string | null => {
    const firstChild = element.firstChild;
    if (!firstChild) return null;

    if (firstChild.nodeType !== Node.ELEMENT_NODE) {
      const text = firstChild.textContent?.trim() || '';
      if (text && isLikelyTermsHeading(text)) {
        firstChild.textContent = '';
        return text;
      }
      return null;
    }

    const firstElement = firstChild as HTMLElement;
    const tagName = firstElement.tagName.toUpperCase();
    if (tagName === 'STRONG' || tagName === 'B' || tagName === 'SPAN') {
      const text = firstElement.textContent?.trim() || '';
      if (text && isLikelyTermsHeading(text)) {
        element.removeChild(firstElement);
        return text;
      }
    }

    return null;
  };

  const buildHtmlTermsBlocks = (content: string): TermsBlock[] | null => {
=======
  const buildTermsSection = (
    heading: string | undefined,
    paragraphs: string[],
    index: number
  ) => {
    const safeHeading = heading ? escapeHtml(heading.trim()) : '';
    const safeParagraphs = paragraphs
      .map(paragraph => `<p>${sanitizeTermsParagraph(paragraph).replace(/\r?\n/g, '<br />')}</p>`)
      .join('');

    const headingClass = heading
      ? `terms-heading${index === 0 ? ' terms-heading--intro' : ''}`
      : '';

    const headingHtml = heading
      ? `<h3 class="${headingClass}">${safeHeading}</h3>`
      : '';

    return `<section class="terms-section">${headingHtml}${safeParagraphs}</section>`;
  };

  const formatPlainTextTerms = (content: string): string => {
    const normalized = content.replace(/\r\n/g, '\n');
    const rawParagraphs = normalized
      .split(/\n{2,}/)
      .map(paragraph => paragraph.trim())
      .filter(Boolean);

    if (rawParagraphs.length === 0) {
      return buildTermsSection(undefined, [content], 0);
    }

    const sections: Array<{ heading?: string; paragraphs: string[] }> = [];
    let currentSection: { heading?: string; paragraphs: string[] } | null = null;

    const finalizeSection = () => {
      if (!currentSection) return;
      if (!currentSection.heading && currentSection.paragraphs.length === 0) return;
      sections.push(currentSection);
      currentSection = null;
    };

    rawParagraphs.forEach(paragraph => {
      const [firstLine, ...rest] = paragraph.split('\n');
      const remainder = rest.join('\n').trim();
      const candidateHeading = firstLine.trim();

      if (isLikelyTermsHeading(candidateHeading)) {
        finalizeSection();
        currentSection = {
          heading: candidateHeading,
          paragraphs: remainder ? [remainder] : [],
        };
        return;
      }

      if (!currentSection) {
        currentSection = {
          heading: undefined,
          paragraphs: [paragraph],
        };
        return;
      }

      if (!currentSection.heading && isLikelyTermsHeading(paragraph)) {
        finalizeSection();
        currentSection = {
          heading: paragraph,
          paragraphs: [],
        };
        return;
      }

      currentSection.paragraphs.push(paragraph);
    });

    finalizeSection();

    if (sections.length === 0) {
      return buildTermsSection(undefined, rawParagraphs, 0);
    }

    return sections
      .map((section, index) => buildTermsSection(section.heading, section.paragraphs, index))
      .join('');
  };

  const tryFormatHtmlTerms = (content: string): string | null => {
>>>>>>> 59359caa
    if (typeof document === 'undefined') {
      return null;
    }

    try {
      const tempContainer = document.createElement('div');
      tempContainer.innerHTML = content;

<<<<<<< HEAD
      const blocks: TermsBlock[] = [];

      const pushHeading = (text: string) => {
        const normalized = text.trim();
        if (!normalized) return;
        blocks.push({ type: 'heading', text: normalized });
      };

      const pushContent = (html: string) => {
        const trimmed = html.trim();
        if (!trimmed) return;
        blocks.push({ type: 'content', html: trimmed });
=======
      const sections: Array<{ heading?: string; body: string[] }> = [];
      let current: { heading?: string; body: string[] } | null = null;

      const pushCurrent = () => {
        if (!current) return;
        if (!current.heading && current.body.length === 0) {
          current = null;
          return;
        }
        sections.push(current);
        current = null;
>>>>>>> 59359caa
      };

      const processNode = (node: Node) => {
        if (node.nodeType === Node.ELEMENT_NODE) {
          const element = node as HTMLElement;
          const tagName = element.tagName.toUpperCase();

          if (/^H[1-6]$/.test(tagName)) {
<<<<<<< HEAD
            pushHeading(element.textContent || '');
            return;
          }

          if (tagName === 'P') {
            const clone = element.cloneNode(true) as HTMLElement;
            sanitizeAllowedElement(clone);
            const headingText = extractHeadingFromParagraphElement(clone);
            if (headingText) {
              pushHeading(headingText);
            }
            const html = clone.innerHTML.trim();
            if (html) {
              pushContent(`<p>${html}</p>`);
            }
            return;
          }

          if (tagName === 'UL' || tagName === 'OL' || tagName === 'TABLE') {
            const clone = element.cloneNode(true) as HTMLElement;
            sanitizeAllowedElement(clone);
            pushContent(clone.outerHTML);
            return;
          }

          if ((tagName === 'STRONG' || tagName === 'B') && isLikelyTermsHeading(element.textContent || '')) {
            pushHeading(element.textContent || '');
=======
            pushCurrent();
            const headingText = element.textContent?.trim() || '';
            current = {
              heading: headingText,
              body: [],
            };
            return;
          }

          if (tagName === 'P' || tagName === 'UL' || tagName === 'OL' || tagName === 'TABLE') {
            if (!current) {
              current = { heading: undefined, body: [] };
            }
            current.body.push(element.outerHTML);
            return;
          }

          if (tagName === 'STRONG' && isLikelyTermsHeading(element.textContent || '')) {
            pushCurrent();
            current = {
              heading: element.textContent?.trim() || '',
              body: [],
            };
>>>>>>> 59359caa
            return;
          }

          const childNodes = Array.from(element.childNodes);
          if (childNodes.length === 0) {
            const text = element.textContent?.trim();
            if (text) {
<<<<<<< HEAD
              pushContent(`<p>${escapeHtml(text)}</p>`);
=======
              if (!current) {
                current = { heading: undefined, body: [] };
              }
              current.body.push(`<p>${escapeHtml(text)}</p>`);
>>>>>>> 59359caa
            }
            return;
          }

          childNodes.forEach(processNode);
          return;
        }

        if (node.nodeType === Node.TEXT_NODE) {
          const text = node.textContent?.trim();
          if (text) {
<<<<<<< HEAD
            pushContent(`<p>${escapeHtml(text)}</p>`);
=======
            if (!current) {
              current = { heading: undefined, body: [] };
            }
            current.body.push(`<p>${escapeHtml(text)}</p>`);
>>>>>>> 59359caa
          }
        }
      };

      Array.from(tempContainer.childNodes).forEach(processNode);
<<<<<<< HEAD
      if (blocks.length === 0) {
        return null;
      }

      return blocks;
=======
      pushCurrent();

      if (sections.length === 0) {
        return null;
      }

      return sections
        .map((section, index) => {
          const heading = section.heading ? escapeHtml(section.heading.trim()) : '';
          const headingClass = section.heading
            ? `terms-heading${index === 0 ? ' terms-heading--intro' : ''}`
            : '';
          const headingHtml = section.heading
            ? `<h3 class="${headingClass}">${heading}</h3>`
            : '';
          const bodyHtml = section.body.join('');
          return `<section class="terms-section">${headingHtml}${bodyHtml}</section>`;
        })
        .join('');
>>>>>>> 59359caa
    } catch (error) {
      console.warn('Could not normalize Terms & Conditions HTML for PDF:', error);
      return null;
    }
  };

<<<<<<< HEAD
  const renderTermsBlocks = (blocks: TermsBlock[]): string => {
    if (blocks.length === 0) {
      return '';
    }

    let headingCount = 0;

    return blocks
      .map(block => {
        if (block.type === 'heading') {
          const headingClass = `terms-heading${headingCount === 0 ? ' terms-heading--intro' : ''}`;
          headingCount += 1;
          return `<h3 class="${headingClass}">${escapeHtml(block.text)}</h3>`;
        }

        return block.html;
      })
      .join('');
  };

=======
>>>>>>> 59359caa
  const formatTermsAndConditions = (content: string): string => {
    if (!content) {
      return '';
    }

    const trimmed = content.trim();
    if (!trimmed) {
      return '';
    }

    const hasHtmlTags = /<[^>]+>/.test(trimmed);
    if (hasHtmlTags) {
<<<<<<< HEAD
      const normalizedBlocks = buildHtmlTermsBlocks(trimmed);
      if (normalizedBlocks) {
        return renderTermsBlocks(normalizedBlocks);
      }

      const textOnly = trimmed.replace(/<[^>]+>/g, ' ');
      return renderTermsBlocks(buildPlainTextTermsBlocks(textOnly));
    }

    return renderTermsBlocks(buildPlainTextTermsBlocks(trimmed));
=======
      const normalized = tryFormatHtmlTerms(trimmed);
      return normalized ?? trimmed;
    }

    return formatPlainTextTerms(trimmed);
>>>>>>> 59359caa
  };
  let companyName = 'QUALITROL';
  let companyLogoUrl = '';
  let expiresDays = 30;
  let quoteFieldsForPDF: any[] = [];
  
  try {
    const { data: termsData, error: termsError } = await supabase
      .from('legal_pages')
      .select('content')
      .eq('slug', 'quote_terms')
      .single();
    
    if (!termsError && termsData) {
      termsAndConditions = termsData.content;
    }

    // Fetch company settings
    const { data: settingsData } = await supabase
      .from('app_settings')
      .select('key, value')
      .in('key', ['company_name', 'company_logo_url', 'quote_expires_days']);

    if (settingsData) {
      const nameSetting = settingsData.find(s => s.key === 'company_name');
      const logoSetting = settingsData.find(s => s.key === 'company_logo_url');
      const expiresSetting = settingsData.find(s => s.key === 'quote_expires_days');
      
      // Values are stored as JSONB directly now
      companyName = nameSetting?.value || 'QUALITROL';
      companyLogoUrl = logoSetting?.value || '';
      expiresDays = typeof expiresSetting?.value === 'number' ? expiresSetting.value : parseInt(expiresSetting?.value || '30');
    }

    // Fetch quote fields that should be included in PDF
    const { data: fieldsData } = await supabase
      .from('quote_fields')
      .select('*')
      .eq('include_in_pdf', true)
      .eq('enabled', true)
      .order('display_order', { ascending: true });

    if (fieldsData) {
      quoteFieldsForPDF = fieldsData;
    }
  } catch (error) {
    console.warn('Could not fetch PDF settings:', error);
  }

  const draftBom = quoteInfo?.draft_bom as any;
  const combinedQuoteFields: Record<string, any> = {
    ...(draftBom?.quoteFields && typeof draftBom.quoteFields === 'object'
      ? draftBom.quoteFields
      : {}),
    ...(quoteInfo?.quote_fields && typeof quoteInfo.quote_fields === 'object'
      ? quoteInfo.quote_fields
      : {}),
  };
  const rackLayoutFallbackMap = new Map<string, any>();
  if (Array.isArray(draftBom?.rackLayouts)) {
    draftBom.rackLayouts.forEach((entry: any) => {
      const key = entry?.productId || entry?.partNumber;
      if (!key) return;
      rackLayoutFallbackMap.set(String(key), entry?.layout || entry);
    });
  }

  const level4FallbackMap = new Map<string, any>();
  if (Array.isArray(draftBom?.level4Configurations)) {
    draftBom.level4Configurations.forEach((entry: any) => {
      const key = entry?.productId || entry?.partNumber;
      if (!key) return;
      level4FallbackMap.set(String(key), entry);
    });
  }

  const escapeHtml = (value: any): string => {
    return String(value ?? '')
      .replace(/&/g, '&amp;')
      .replace(/</g, '&lt;')
      .replace(/>/g, '&gt;')
      .replace(/"/g, '&quot;')
      .replace(/'/g, '&#39;');
  };

  const normalizeLevel4Options = (rawOptions: any): NormalizedLevel4Option[] => {
    if (!rawOptions) return [];

    let optionsArray: any[] = [];

    if (typeof rawOptions === 'string') {
      try {
        const parsed = JSON.parse(rawOptions);
        if (Array.isArray(parsed)) {
          optionsArray = parsed;
        } else if (parsed && typeof parsed === 'object') {
          if (Array.isArray((parsed as any).options)) {
            optionsArray = (parsed as any).options;
          } else {
            const firstArray = Object.values(parsed).find(value => Array.isArray(value));
            if (Array.isArray(firstArray)) {
              optionsArray = firstArray as any[];
            }
          }
        }
      } catch {
        return [];
      }
    } else if (Array.isArray(rawOptions)) {
      optionsArray = rawOptions;
    } else if (rawOptions && typeof rawOptions === 'object') {
      if (Array.isArray((rawOptions as any).options)) {
        optionsArray = (rawOptions as any).options;
      } else if (Array.isArray((rawOptions as any).data)) {
        optionsArray = (rawOptions as any).data;
      } else {
        const firstArray = Object.values(rawOptions).find(value => Array.isArray(value));
        if (Array.isArray(firstArray)) {
          optionsArray = firstArray as any[];
        }
      }
    }

    return optionsArray.map((option, index) => {
      const id = option?.id ?? option?.value ?? option?.option_value ?? option?.optionValue ?? option?.option_key ?? `option-${index}`;
      const value = option?.value ?? option?.option_value ?? option?.optionValue ?? option?.id ?? id;
      const label = option?.label ?? option?.name ?? option?.option_label ?? option?.optionValue ?? option?.option_value ?? option?.option_key ?? String(value);
      const infoUrl = option?.url ?? option?.info_url ?? option?.infoUrl ?? option?.link ?? null;
      const partNumber = option?.part_number ?? option?.partNumber ?? option?.metadata?.part_number ?? option?.metadata?.partNumber ?? null;

      return {
        id: String(id),
        value: String(value),
        label: String(label),
        infoUrl: infoUrl ? String(infoUrl) : null,
        partNumber: partNumber ? String(partNumber) : null,
      };
    });
  };

  const normalizeLevel4Entries = (entries: any): Array<{ index: number; value: string }> => {
    if (!entries) return [];

    if (typeof entries === 'string') {
      try {
        const parsed = JSON.parse(entries);
        const normalized = normalizeLevel4Entries(parsed);
        if (normalized.length > 0) {
          return normalized;
        }
      } catch {
        // Fall back to treating the string as a single value below
      }

      if (entries.trim().length > 0) {
        return [{ index: 0, value: entries.trim() }];
      }

      return [];
    }
    if (Array.isArray(entries)) {
      return entries
        .map((entry, idx) => {
          if (entry == null) return null;
          const index = typeof entry.index === 'number' && !Number.isNaN(entry.index)
            ? entry.index
            : typeof entry.inputIndex === 'number'
              ? entry.inputIndex
              : idx;
          const rawValue = entry.value ?? entry.option ?? entry.selection ?? entry.option_id ?? entry.optionId ?? entry.option_value ?? entry.optionValue ?? entry.id ?? entry.name ?? entry;
          if (rawValue === undefined || rawValue === null || rawValue === '') return null;
          return { index, value: String(rawValue) };
        })
        .filter((entry): entry is { index: number; value: string } => entry !== null);
    }

    if (typeof entries === 'object') {
      return Object.entries(entries)
        .map(([key, value], idx) => {
          if (value == null) return null;
          const candidateIndex = typeof (value as any).index === 'number' && !Number.isNaN((value as any).index)
            ? (value as any).index
            : Number.parseInt(key, 10);
          const index = Number.isFinite(candidateIndex) ? Number(candidateIndex) : idx;
          const rawValue = (value as any).value ?? (value as any).option ?? (value as any).selection ?? (value as any).option_id ?? (value as any).optionId ?? (value as any).option_value ?? (value as any).optionValue ?? (value as any).id ?? (value as any).name ?? value;
          if (rawValue === undefined || rawValue === null || rawValue === '') return null;
          return { index, value: String(rawValue) };
        })
        .filter((entry): entry is { index: number; value: string } => entry !== null);
    }

    return [];
  };

  const extractLevel4Payload = (data: any, depth = 0): NormalizedLevel4Payload | null => {
    if (!data || depth > 6) return null;

    const inspectCandidate = (candidate: any): NormalizedLevel4Payload | null => {
      if (!candidate || typeof candidate !== 'object') return null;

      const configId = candidate.level4_config_id ?? candidate.level4ConfigId ?? candidate.config_id ?? candidate.configId;
      const rawEntries = candidate.entries ?? candidate.selections ?? candidate.values ?? candidate.inputs;

      if (configId && rawEntries) {
        const normalizedEntries = normalizeLevel4Entries(rawEntries);
        if (normalizedEntries.length > 0) {
          const templateTypeRaw = candidate.template_type ?? candidate.templateType ?? candidate.mode;
          let templateType: 'OPTION_1' | 'OPTION_2' | undefined;
          if (typeof templateTypeRaw === 'string') {
            const normalized = templateTypeRaw.toUpperCase();
            if (normalized === 'OPTION_2' || normalized === 'FIXED' || normalized.includes('2')) {
              templateType = 'OPTION_2';
            } else {
              templateType = 'OPTION_1';
            }
          }

          return {
            level4_config_id: String(configId),
            entries: normalizedEntries,
            template_type: templateType,
          };
        }
      }

      return null;
    };

    const direct = inspectCandidate(data);
    if (direct) return direct;

    if (Array.isArray(data)) {
      for (const entry of data) {
        const found = extractLevel4Payload(entry, depth + 1);
        if (found) return found;
      }
      return null;
    }

    if (typeof data === 'object') {
      for (const value of Object.values(data)) {
        if (!value || typeof value !== 'object') continue;
        const found = extractLevel4Payload(value, depth + 1);
        if (found) return found;
      }
    }

    return null;
  };

  const extractFieldLabelFromConfig = (config: any, depth = 0): string | undefined => {
    if (!config || typeof config !== 'object' || depth > 4) return undefined;

    const candidates = [
      (config as any).field_label,
      (config as any).fieldLabel,
      (config as any).label,
      (config as any).field,
      (config as any).configuration?.field_label,
      (config as any).configuration?.fieldLabel,
      (config as any).config?.field_label,
      (config as any).config?.fieldLabel,
    ];

    for (const candidate of candidates) {
      if (typeof candidate === 'string' && candidate.trim().length > 0) {
        return candidate;
      }
    }

    for (const value of Object.values(config)) {
      if (value && typeof value === 'object') {
        const nested = extractFieldLabelFromConfig(value, depth + 1);
        if (nested) return nested;
      }
    }

    return undefined;
  };

  const extractTemplateTypeFromConfig = (config: any, depth = 0): 'OPTION_1' | 'OPTION_2' | undefined => {
    if (!config || typeof config !== 'object' || depth > 4) return undefined;

    const directTemplate = (config as any).template_type ?? (config as any).templateType;
    if (typeof directTemplate === 'string') {
      const normalized = directTemplate.toUpperCase();
      if (normalized === 'OPTION_2' || normalized === 'FIXED' || normalized.includes('2')) {
        return 'OPTION_2';
      }
      return 'OPTION_1';
    }

    const mode = (config as any).mode ?? (config as any).configurationMode;
    if (typeof mode === 'string') {
      return mode.toLowerCase() === 'fixed' ? 'OPTION_2' : 'OPTION_1';
    }

    const fixedInputs = (config as any).fixed_inputs ?? (config as any).fixedInputs ?? (config as any).fixed?.numberOfInputs;
    const variableInputs = (config as any).max_inputs ?? (config as any).maxInputs ?? (config as any).variable?.maxInputs;
    if (fixedInputs != null) return 'OPTION_2';
    if (variableInputs != null) return 'OPTION_1';

    const nestedKeys = ['configuration', 'config', 'level4Config', 'payload', 'data'];
    for (const key of nestedKeys) {
      const value = (config as any)[key];
      if (value && typeof value === 'object') {
        const nested = extractTemplateTypeFromConfig(value, depth + 1);
        if (nested) return nested;
      }
    }

    return undefined;
  };

  const extractOptionsFromConfig = (config: any, visited = new Set<any>()): NormalizedLevel4Option[] => {
    if (!config || typeof config !== 'object' || visited.has(config)) return [];
    visited.add(config);

    const candidateValues = [
      (config as any).options,
      (config as any).optionList,
      (config as any).availableOptions,
      (config as any).selectionOptions,
      (config as any).level4Options,
      (config as any).configuration?.options,
      (config as any).config?.options,
      (config as any).level4Config?.options,
      (config as any).configuration?.config?.options,
    ];

    for (const candidate of candidateValues) {
      const normalized = normalizeLevel4Options(candidate);
      if (normalized.length > 0) {
        return normalized;
      }
    }

    const nestedKeys = ['configuration', 'config', 'level4Config', 'payload', 'data'];
    for (const key of nestedKeys) {
      const value = (config as any)[key];
      if (value && typeof value === 'object') {
        const nested = extractOptionsFromConfig(value, visited);
        if (nested.length > 0) {
          return nested;
        }
      }
    }

    return [];
  };

  const analyzeLevel4Config = (config: any) => {
    return {
      payload: extractLevel4Payload(config),
      fieldLabel: extractFieldLabelFromConfig(config),
      templateType: extractTemplateTypeFromConfig(config),
      options: extractOptionsFromConfig(config),
    };
  };

  const resolveLevel4Option = (options: NormalizedLevel4Option[], value: string): NormalizedLevel4Option | undefined => {
    if (!value) return undefined;
    const exact = options.find(option => option.value === value || option.id === value || option.label === value);
    if (exact) return exact;

    const lowerValue = value.toLowerCase?.();
    if (!lowerValue) return undefined;

    return options.find(option =>
      option.value?.toLowerCase?.() === lowerValue ||
      option.id?.toLowerCase?.() === lowerValue ||
      option.label?.toLowerCase?.() === lowerValue
    );
  };

  const buildLevel4SectionHTML = (
    entries: Level4AnalyzedEntry[],
    definitions: Map<string, Level4ConfigDefinition>
  ): string => {
    if (!entries.length) {
      return '';
    }

    const sections = entries.map(entry => {
      const payload = entry.payload ?? null;
      const configId = payload?.level4_config_id;
      const definition = configId ? definitions.get(configId) : undefined;

      const options = (definition?.options && definition.options.length > 0)
        ? definition.options
        : entry.options;

      const fieldLabel = definition?.fieldLabel || entry.fieldLabel || 'Selection';
      const templateType = definition?.templateType || payload?.template_type || entry.templateType || 'OPTION_1';

      const headingParts: string[] = [];
      if (typeof entry.slotNumber === 'number') {
        headingParts.push(`Slot ${entry.slotNumber}`);
      }
      if (entry.slotCardName) {
        headingParts.push(entry.slotCardName);
      }
      if (entry.partNumber) {
        headingParts.push(entry.partNumber);
      }

      const headingText = headingParts.length > 0
        ? headingParts.map(part => escapeHtml(part)).join(' - ')
        : escapeHtml(`${entry.productName}${entry.partNumber ? ` - ${entry.partNumber}` : ''}`);

      const subheadingParts: string[] = [];
      if (entry.productName) {
        subheadingParts.push(entry.productName);
      }
      if (entry.productPartNumber && entry.productPartNumber !== entry.partNumber) {
        subheadingParts.push(`Part Number: ${entry.productPartNumber}`);
      }

      const subheadingText = subheadingParts.length > 0
        ? subheadingParts.map(part => escapeHtml(part)).join(' • ')
        : '';

      const metaParts: string[] = [];
      if (configId) {
        metaParts.push(`Configuration ID: ${escapeHtml(configId)}`);
      }
      if (!definition && configId) {
        metaParts.push('Metadata unavailable - displaying saved selections');
      }

      const selections = (() => {
        const normalizedPayloadEntries = payload?.entries
          ? [...payload.entries].sort((a, b) => a.index - b.index)
          : [];

        if (normalizedPayloadEntries.length > 0) {
          return normalizedPayloadEntries;
        }

        const fallbackSources: any[] = [];
        if (entry.rawConfig && typeof entry.rawConfig === 'object') {
          fallbackSources.push(
            (entry.rawConfig as any).entries,
            (entry.rawConfig as any).selections,
            (entry.rawConfig as any).values,
            (entry.rawConfig as any).inputs
          );
          fallbackSources.push(entry.rawConfig);

          if (Array.isArray(entry.rawConfig)) {
            fallbackSources.push(entry.rawConfig);
          }
        } else if (Array.isArray(entry.rawConfig)) {
          fallbackSources.push(entry.rawConfig);
        }

        for (const source of fallbackSources) {
          const normalized = normalizeLevel4Entries(source);
          if (normalized.length > 0) {
            return normalized.sort((a, b) => a.index - b.index);
          }
        }

        return [] as Array<{ index: number; value: string }>;
      })();
      let bodyHtml = '';

      if (selections.length > 0) {
        bodyHtml += '<table class="level4-table"><thead><tr><th>Input</th><th>Selected Option</th></tr></thead><tbody>';
        selections.forEach((selection, idx) => {
          const inputLabel = (selections.length > 1 || templateType === 'OPTION_2')
            ? `${fieldLabel} #${idx + 1}`
            : fieldLabel;

          const option = resolveLevel4Option(options, selection.value);
          const optionLabel = option ? escapeHtml(option.label) : escapeHtml(selection.value);

          const detailParts: string[] = [];
          if (option?.partNumber) {
            detailParts.push(`Part Number: ${escapeHtml(option.partNumber)}`);
          }
          const optionInfoUrl =
            sanitizeHttpUrl(option?.infoUrl) ??
            sanitizeHttpUrl((option as any)?.info_url);

          if (optionInfoUrl) {
            detailParts.push(
              `<a href="${escapeHtml(optionInfoUrl)}" target="_blank" rel="noopener noreferrer">Product Info</a>`
            );
          }
          if (!option) {
            detailParts.push(`Option ID: ${escapeHtml(selection.value)}`);
          }

          bodyHtml += `
            <tr>
              <td>${escapeHtml(inputLabel)}</td>
              <td>
                <div class="level4-option-label">${optionLabel}</div>
                ${detailParts.length > 0 ? `<div class="level4-option-meta">${detailParts.join(' • ')}</div>` : ''}
              </td>
            </tr>
          `;
        });
        bodyHtml += '</tbody></table>';
      } else if (payload) {
        bodyHtml += '<p class="level4-empty">No selections recorded for this configuration.</p>';
      } else {
        bodyHtml += '<p class="level4-empty">Unable to parse configuration details. Saved data shown below.</p>';
      }

      if ((!payload || !payload.entries?.length) && selections.length === 0 && entry.rawConfig) {
        bodyHtml += `<pre class="level4-raw">${escapeHtml(JSON.stringify(entry.rawConfig, null, 2))}</pre>`;
      }

      return `
        <div class="level4-section">
          <h3 class="level4-heading">${headingText}</h3>
          ${subheadingText ? `<div class="level4-subheading">${subheadingText}</div>` : ''}
          ${metaParts.length > 0 ? `<div class="level4-meta">${metaParts.join(' • ')}</div>` : ''}
          ${bodyHtml}
        </div>
      `;
    }).join('');

    if (!sections) {
      return '';
    }

    return `
      <div class="level4-collection">
        ${sections}
      </div>
    `;
  };

  const normalizeSlotNumber = (value: any, fallbackIndex: number): number => {
    if (typeof value === 'number' && !Number.isNaN(value)) {
      return value;
    }
    if (typeof value === 'string') {
      const parsed = Number.parseInt(value, 10);
      if (!Number.isNaN(parsed)) {
        return parsed;
      }
    }
    return fallbackIndex + 1;
  };

  const toSlotEntries = (slots: any[]): Array<{
    slot: number;
    cardName: string;
    partNumber?: string;
    level4Config?: any;
    level4Selections?: any;
    level4BomItemId?: string;
    isSharedLevel4Config?: boolean;
    isBushingSecondary?: boolean;
    sharedFromSlot?: number;
  }> => {
    if (!Array.isArray(slots)) return [];
    return slots
      .map((slot, index) => {
        const slotNumber = normalizeSlotNumber(slot?.slot ?? slot?.slotNumber ?? slot?.position ?? slot?.slot_index, index);
        return {
          slot: slotNumber,
          cardName: slot?.cardName || slot?.displayName || slot?.name || slot?.product?.name || `Slot ${slotNumber}`,
          partNumber: slot?.partNumber || slot?.product?.partNumber || slot?.part_number || undefined,
          level4Config: slot?.level4Config || slot?.configuration || null,
          level4Selections: slot?.level4Selections || slot?.selections || null,
          level4BomItemId:
            slot?.level4BomItemId ||
            slot?.level4_bom_item_id ||
            slot?.level4Config?.bomItemId ||
            slot?.level4Config?.bom_item_id ||
            slot?.level4Config?.bom_item ||
            slot?.configuration?.bomItemId ||
            slot?.configuration?.bom_item_id ||
            slot?.configuration?.bom_item ||
            undefined,
          isSharedLevel4Config:
            Boolean(
              slot?.isSharedLevel4Config ||
              slot?.sharedLevel4Config ||
              slot?.is_shared_level4_config ||
              slot?.isBushingSecondary ||
              slot?.level4Config?.isSharedLevel4Config ||
              slot?.level4Config?.sharedLevel4Config ||
              slot?.level4Config?.is_shared_level4_config ||
              slot?.level4Config?.shared_from_slot != null ||
              slot?.level4Config?.sharedFromSlot != null ||
              slot?.configuration?.isSharedLevel4Config ||
              slot?.configuration?.sharedLevel4Config ||
              slot?.configuration?.is_shared_level4_config ||
              slot?.configuration?.shared_from_slot != null ||
              slot?.configuration?.sharedFromSlot != null
            ),
          isBushingSecondary: Boolean(slot?.isBushingSecondary || slot?.is_bushing_secondary),
          sharedFromSlot: (() => {
            const rawShared =
              slot?.sharedFromSlot ??
              slot?.shared_from_slot ??
              slot?.level4Config?.sharedFromSlot ??
              slot?.level4Config?.shared_from_slot ??
              slot?.configuration?.sharedFromSlot ??
              slot?.configuration?.shared_from_slot;
            if (rawShared === undefined || rawShared === null || rawShared === '') {
              return undefined;
            }
            return normalizeSlotNumber(rawShared, index);
          })(),
        };
      })
      .filter(entry => entry.slot !== undefined && entry.slot !== null);
  };

  const deriveRackConfiguration = (item: any): {
    slots: Array<{
      slot: number;
      cardName: string;
      partNumber?: string;
      level4Config?: any;
      level4Selections?: any;
      level4BomItemId?: string;
      isSharedLevel4Config?: boolean;
      isBushingSecondary?: boolean;
      sharedFromSlot?: number;
    }>;
  } | undefined => {
    if (!item) return undefined;

    if (item.rackConfiguration && typeof item.rackConfiguration === 'object') {
      if (Array.isArray(item.rackConfiguration.slots)) {
        return { slots: toSlotEntries(item.rackConfiguration.slots) };
      }

      if (Array.isArray(item.rackConfiguration)) {
        return { slots: toSlotEntries(item.rackConfiguration) };
      }
    }

    if (Array.isArray(item.slotAssignments)) {
      return { slots: toSlotEntries(item.slotAssignments) };
    }

    if (item.slotAssignments && typeof item.slotAssignments === 'object') {
      const entries = Object.entries(item.slotAssignments).map(([slotKey, slotData], index) => {
        const data = slotData as any;
        return {
          slot: normalizeSlotNumber(slotKey, index),
          cardName: data?.displayName || data?.name || data?.product?.name || `Slot ${slotKey}`,
          partNumber: data?.partNumber || data?.product?.partNumber || data?.part_number || undefined,
          level4Config: data?.level4Config || null,
          level4Selections: data?.level4Selections || null,
          level4BomItemId:
            data?.level4BomItemId ||
            data?.level4_bom_item_id ||
            data?.level4Config?.bomItemId ||
            data?.level4Config?.bom_item_id ||
            data?.configuration?.bomItemId ||
            data?.configuration?.bom_item_id,
          isSharedLevel4Config:
            Boolean(
              data?.isSharedLevel4Config ||
              data?.sharedLevel4Config ||
              data?.is_shared_level4_config ||
              data?.isBushingSecondary ||
              data?.is_bushing_secondary
            ),
          isBushingSecondary: Boolean(data?.isBushingSecondary || data?.is_bushing_secondary),
          sharedFromSlot:
            data?.sharedFromSlot ??
            data?.shared_from_slot ??
            data?.bushingPairSlot ??
            data?.bushing_pair_slot ??
            undefined,
        };
      }).filter(entry => entry.slot !== undefined && entry.slot !== null);

      if (entries.length > 0) {
        return { slots: entries };
      }
    }

    return undefined;
  };

  const hasConfigData = (config: any): boolean => {
    if (!config) return false;
    if (Array.isArray(config)) {
      return config.length > 0;
    }
    if (typeof config === 'object') {
      return Object.values(config).some(value => {
        if (value === null || value === undefined) return false;
        if (Array.isArray(value)) return value.length > 0;
        if (typeof value === 'object') return Object.keys(value).length > 0;
        return String(value).trim().length > 0;
      });
    }
    return String(config).trim().length > 0;
  };

  const isSharedLevel4Slot = (slot: any): boolean => {
    if (!slot) return false;

    const directFlags = [
      slot.isSharedLevel4Config,
      slot.sharedLevel4Config,
      slot.is_shared_level4_config,
      slot.isBushingSecondary,
      slot.is_bushing_secondary,
    ];

    if (directFlags.some(flag => Boolean(flag))) {
      return true;
    }

    const sharedSource =
      slot.sharedFromSlot ??
      slot.shared_from_slot ??
      slot.primarySlot ??
      slot.primary_slot ??
      slot.bushingPairSlot ??
      slot.bushing_pair_slot;

    const slotNumber =
      typeof slot.slot === 'number' ? slot.slot :
      typeof slot.slotNumber === 'number' ? slot.slotNumber :
      undefined;

    if (sharedSource != null && sharedSource !== '' && sharedSource !== undefined) {
      const normalizedShared = Number.parseInt(String(sharedSource), 10);
      if (!Number.isNaN(normalizedShared)) {
        if (slotNumber === undefined || normalizedShared !== slotNumber) {
          return true;
        }
      }
    }

    const nestedCandidates = [slot.level4Config, slot.configuration, slot.level4Selections, slot.selections];
    return nestedCandidates.some(candidate => {
      if (!candidate || typeof candidate !== 'object') return false;
      if (
        candidate.isSharedLevel4Config ||
        candidate.sharedLevel4Config ||
        candidate.is_shared_level4_config ||
        candidate.isBushingSecondary ||
        candidate.is_bushing_secondary
      ) {
        return true;
      }
      const nestedShared = candidate.sharedFromSlot ?? candidate.shared_from_slot;
      if (nestedShared != null && nestedShared !== '') {
        return true;
      }
      return false;
    });
  };

  const buildLevel4SharedKey = (slot: any, configuration: any): string | undefined => {
    const candidateValues = [
      slot?.level4BomItemId,
      slot?.level4_bom_item_id,
      configuration?.level4BomItemId,
      configuration?.level4_bom_item_id,
      configuration?.bomItemId,
      configuration?.bom_item_id,
      configuration?.bom_item,
      configuration?.bomId,
      configuration?.bom_id,
      configuration?.bomItem?.id,
      configuration?.payload?.bomItemId,
      configuration?.payload?.bom_item_id,
    ];

    for (const candidate of candidateValues) {
      if (candidate === undefined || candidate === null) continue;
      const value = typeof candidate === 'string' ? candidate : String(candidate);
      if (value.trim().length > 0) {
        return `bom:${value.trim()}`;
      }
    }

    if (configuration !== undefined && configuration !== null) {
      if (typeof configuration === 'string') {
        const trimmed = configuration.trim();
        if (trimmed.length > 0) {
          return `cfg:${trimmed}`;
        }
      }

      try {
        const serialized = JSON.stringify(configuration);
        if (serialized.length > 0) {
          return `cfg:${serialized}`;
        }
      } catch {
        // Ignore serialization errors
      }
    }

    return undefined;
  };

  let normalizedBomItems = bomItems.map(item => {
    const product = (item.product || {}) as any;
    const parentProduct = (item.parentProduct || product?.parentProduct || {}) as any;
    const grandParentProduct = (parentProduct?.parentProduct || product?.parentProduct?.parentProduct || {}) as any;
    const configurationProduct = (item.configuration?.product || item.configuration?.selectedProduct || {}) as any;
    const configurationLevel2 = (item.configuration?.selectedLevel2Product || item.configuration?.level2Product || {}) as any;
    const directLevel2 = (item.level2Product || item.level2_product || {}) as any;
    const resolvedProductInfoUrl =
      resolveProductInfoUrl(
        product,
        parentProduct,
        grandParentProduct,
        item,
        item.configuration,
        configurationProduct,
        configurationLevel2,
        directLevel2,
        configurationProduct?.product,
        configurationProduct?.parentProduct,
        configurationLevel2?.parentProduct,
        directLevel2?.parentProduct
      );

    const fallbackProductInfoUrl =
      coerceString(product.productInfoUrl) ||
      coerceString((product as any).product_info_url) ||
      coerceString(item.productInfoUrl) ||
      coerceString((item as any).product_info_url) ||
      coerceString(configurationProduct?.productInfoUrl) ||
      coerceString(configurationProduct?.product_info_url) ||
      coerceString(configurationLevel2?.productInfoUrl) ||
      coerceString(configurationLevel2?.product_info_url) ||
      coerceString(directLevel2?.productInfoUrl) ||
      coerceString(directLevel2?.product_info_url) ||
      null;

    const productInfoUrl = resolvedProductInfoUrl || fallbackProductInfoUrl;

    const normalizedProduct = {
      ...product,
      name: product.name || item.name || 'Configured Item',
      description: product.description || item.description || '',
      price: typeof product.price === 'number' ? product.price : (item.product?.price || item.unit_price || 0),
      productInfoUrl: productInfoUrl || undefined,
    };

    const normalizedLevel =
      determineBomItemLevel({ ...item, product: normalizedProduct }) ??
      determineBomItemLevel(item) ??
      coerceProductLevel(item.level);

    const partNumber = item.partNumber || item.part_number || product.partNumber || product.part_number || 'TBD';
    const fallbackKey = product.id || partNumber || product.name;

    const fallbackRackEntry = fallbackKey ? rackLayoutFallbackMap.get(String(fallbackKey)) : undefined;
    const fallbackRack = fallbackRackEntry?.layout || fallbackRackEntry;
    const derivedRack = deriveRackConfiguration(item) || fallbackRack;

    const fallbackLevel4 = fallbackKey ? level4FallbackMap.get(String(fallbackKey)) : undefined;
    let directLevel4 = item.level4Config || item.level4Selections || null;
    if (!directLevel4 && fallbackLevel4?.configuration) {
      directLevel4 = fallbackLevel4.configuration;
    }

    const slotLevel4Entries: Array<{ slot: number; cardName: string; partNumber?: string; level4BomItemId?: string; configuration: any; rawSlot?: any; }> = [];
    const seenLevel4Keys = new Set<string>();

    const rackSlots = Array.isArray(derivedRack?.slots)
      ? dedupeSpanAwareSlots(derivedRack?.slots as SpanAwareSlot[])
      : [];

    rackSlots.forEach(slot => {
      const configuration = slot.level4Config || slot.level4Selections;
      if (!hasConfigData(configuration)) return;

      const sharedKey = buildLevel4SharedKey(slot, configuration);
      const isShared = isSharedLevel4Slot(slot);

      if (sharedKey && seenLevel4Keys.has(sharedKey) && isShared) {
        return;
      }

      if (sharedKey) {
        seenLevel4Keys.add(sharedKey);
      }

      slotLevel4Entries.push({
        slot: slot.slot,
        cardName: slot.cardName,
        partNumber: slot.partNumber,
        level4BomItemId: slot.level4BomItemId,
        configuration,
        rawSlot: slot,
      });
    });

    if (Array.isArray(fallbackLevel4?.slots)) {
      fallbackLevel4.slots.forEach((slot: any, index: number) => {
        const configuration = slot?.configuration || slot?.level4Config || slot?.level4Selections;
        if (!hasConfigData(configuration)) return;

        const normalizedSlot = {
          slot: normalizeSlotNumber(slot?.slot, index),
          cardName: slot?.cardName || slot?.name || normalizedProduct.name,
          partNumber: slot?.partNumber || partNumber,
          level4BomItemId:
            slot?.level4BomItemId ||
            slot?.level4_bom_item_id ||
            slot?.configuration?.bomItemId ||
            slot?.configuration?.bom_item_id ||
            slot?.level4Config?.bomItemId ||
            slot?.level4Config?.bom_item_id,
        };

        const sharedKey = buildLevel4SharedKey(normalizedSlot, configuration);
        const isShared = isSharedLevel4Slot({ ...normalizedSlot, level4Config: slot?.level4Config, level4Selections: slot?.level4Selections, configuration });

        if (sharedKey && seenLevel4Keys.has(sharedKey) && isShared) {
          return;
        }

        if (sharedKey) {
          seenLevel4Keys.add(sharedKey);
        }

        slotLevel4Entries.push({
          slot: normalizedSlot.slot,
          cardName: normalizedSlot.cardName,
          partNumber: normalizedSlot.partNumber,
          level4BomItemId: normalizedSlot.level4BomItemId,
          configuration,
          rawSlot: slot,
        });
      });
    }

    const normalizedSlotLevel4Entries = dedupeSpanAwareSlots(slotLevel4Entries);

    return {
      ...item,
      product: normalizedProduct,
      enabled: item.enabled !== false,
      partNumber,
      rackConfiguration: derivedRack,
      level4Config: directLevel4 || undefined,
      slotLevel4: normalizedSlotLevel4Entries,
      level: normalizedLevel ?? item.level,
    };
  });

  normalizedBomItems = await attachInfoUrlForPdf(normalizedBomItems);

  const itemsMissingProductInfo = normalizedBomItems.filter(item => !coerceString((item.product as any)?.productInfoUrl));

  if (itemsMissingProductInfo.length > 0) {
    const productIdsToFetch = new Set<string>();

    itemsMissingProductInfo.forEach(item => {
      const candidates = collectProductIdCandidates(
        item,
        item.product,
        item.configuration,
        item.configuration?.product,
        item.configuration?.selectedProduct,
        item.configuration?.selectedLevel2Product,
        item.configuration?.level2Product,
        item.configuration?.selectedProducts,
        item.level2Product,
        item.level2_product,
        item.parentProduct,
        item.configuration?.rackConfiguration,
        item.rackConfiguration,
        item.slotAssignments
      );

      candidates.forEach(candidate => productIdsToFetch.add(candidate));
    });

    if (productIdsToFetch.size > 0) {
      const { data: productInfoRows } = await supabase
        .from('products')
        .select('id, product_info_url')
        .in('id', Array.from(productIdsToFetch));

      if (Array.isArray(productInfoRows) && productInfoRows.length > 0) {
        const infoUrlMap = new Map<string, string>();
        productInfoRows.forEach(row => {
          const infoUrl = coerceString((row as any)?.product_info_url);
          if (infoUrl) {
            infoUrlMap.set(String((row as any).id), infoUrl);
          }
        });

        itemsMissingProductInfo.forEach(item => {
          const candidates = collectProductIdCandidates(
            item,
            item.product,
            item.configuration,
            item.configuration?.product,
            item.configuration?.selectedProduct,
            item.configuration?.selectedLevel2Product,
            item.configuration?.level2Product,
            item.configuration?.selectedProducts,
            item.level2Product,
            item.level2_product,
            item.parentProduct,
            item.configuration?.rackConfiguration,
            item.rackConfiguration,
            item.slotAssignments
          );

          for (const candidate of candidates) {
            const matchedUrl = candidate ? infoUrlMap.get(candidate) : undefined;
            const sanitizedMatchedUrl = sanitizeHttpUrl(matchedUrl);

            if (sanitizedMatchedUrl) {
              (item.product as any).productInfoUrl = sanitizedMatchedUrl;
              (item.product as any).product_info_url = sanitizedMatchedUrl;
              (item as any).productInfoUrl = sanitizedMatchedUrl;
              (item as any).resolvedInfoUrl = sanitizedMatchedUrl;
              break;
            }
          }
        });
      }
    }
  }

  const level2ItemsById = new Map<string, (typeof normalizedBomItems)[number]>();

  normalizedBomItems.forEach(item => {
    const normalizedLevel =
      coerceProductLevel(item?.level) ??
      coerceProductLevel(item?.product?.product_level) ??
      determineBomItemLevel(item);

    if (normalizedLevel !== 2) {
      return;
    }

    const level2Id =
      coerceString(extractBomProductId(item)) ??
      coerceString(item?.product?.id) ??
      coerceString(item?.product_id) ??
      coerceString(item?.productId);

    if (level2Id) {
      level2ItemsById.set(level2Id, item);
    }
  });

  const level4DisplayItems: Level4DisplayItem[] = normalizedBomItems.flatMap(item => {
    const entries: Level4DisplayItem[] = [];

    if (hasConfigData(item.level4Config)) {
      entries.push({
        productName: item.product?.name || 'Configured Item',
        productPartNumber: item.partNumber,
        partNumber: item.partNumber,
        level4BomItemId:
          (item.level4Config as any)?.bomItemId ||
          (item.level4Config as any)?.bom_item_id ||
          (item.level4Config as any)?.bom_item ||
          undefined,
        config: item.level4Config,
      });
    }

    if (Array.isArray(item.slotLevel4) && item.slotLevel4.length > 0) {
      item.slotLevel4.forEach((slot, index) => {
        if (!hasConfigData(slot.configuration)) return;
        const resolvedSlotNumber = typeof slot.slot === 'number' && !Number.isNaN(slot.slot)
          ? slot.slot
          : normalizeSlotNumber(slot.slot, index);

      entries.push({
        productName: item.product?.name || 'Configured Item',
        productPartNumber: item.partNumber,
        slotNumber: resolvedSlotNumber,
        slotCardName: slot.cardName,
        partNumber: slot.partNumber || item.partNumber,
        level4BomItemId: slot.level4BomItemId,
        config: slot.configuration,
        rawSlot: slot.rawSlot ?? slot,
      });
    });
  }

    return entries;
  });

  const level4EntriesAnalyzed: Level4AnalyzedEntry[] = level4DisplayItems.map(entry => {
    const analysis = analyzeLevel4Config(entry.config);
    return {
      ...entry,
      payload: analysis.payload,
      fieldLabel: analysis.fieldLabel,
      templateType: analysis.templateType,
      options: analysis.options,
      rawConfig: entry.config,
    };
  });

  const uniqueLevel4ConfigIds = Array.from(
    new Set(
      level4EntriesAnalyzed
        .map(entry => entry.payload?.level4_config_id)
        .filter((id): id is string => Boolean(id))
    )
  );

  const level4ConfigDefinitions = new Map<string, Level4ConfigDefinition>();
  if (uniqueLevel4ConfigIds.length > 0) {
    try {
      const { data: configRows, error: configError } = await supabase
        .from('level4_configs')
        .select('id, field_label, mode, options, fixed_number_of_inputs, variable_max_inputs')
        .in('id', uniqueLevel4ConfigIds);

      if (configError) {
        throw configError;
      }

      if (Array.isArray(configRows)) {
        configRows.forEach(row => {
          const templateType = typeof row.mode === 'string'
            ? (row.mode.toLowerCase() === 'fixed' ? 'OPTION_2' : 'OPTION_1')
            : row.fixed_number_of_inputs != null
              ? 'OPTION_2'
              : row.variable_max_inputs != null
                ? 'OPTION_1'
                : undefined;

          level4ConfigDefinitions.set(row.id, {
            id: row.id,
            fieldLabel: typeof row.field_label === 'string' ? row.field_label : undefined,
            templateType,
            options: normalizeLevel4Options((row as any).options),
          });
        });
      }
    } catch (error) {
      console.warn('Could not fetch Level 4 configuration metadata for PDF:', error);
    }
  }

  const level4SectionHTML = buildLevel4SectionHTML(level4EntriesAnalyzed, level4ConfigDefinitions);

  // Calculate dates
  const createdDate = new Date();
  const expiryDate = new Date(createdDate);
  expiryDate.setDate(expiryDate.getDate() + expiresDays);

  // Determine quote ID display
  const isDraft = quoteInfo.status === 'draft';
  const quoteIdDisplay = isDraft ? 'DRAFT' : quoteInfo.id || 'New Quote';

  const formattedTermsAndConditions = formatTermsAndConditions(termsAndConditions);

  const rackConfigurationHTML = (() => {
    const chassisItems = normalizedBomItems.filter(item =>
      item.enabled &&
      item.rackConfiguration &&
      typeof item.rackConfiguration === 'object'
    );

    const fallbackRackLayouts = Array.isArray(draftBom?.rackLayouts) ? draftBom.rackLayouts : [];

    if (chassisItems.length === 0 && fallbackRackLayouts.length === 0 && !quoteInfo.draft_bom?.rackConfiguration) {
      return '';
    }

    let rackConfigHTML = '<div class="rack-config">';

    const renderedRackLayoutKeys = new Set<string>();

    const buildRackLayoutKey = (title: string, partNumber: string | undefined, slots: any[]) => {
      const normalizedTitle = typeof title === 'string' ? title.trim().toLowerCase() : '';
      const normalizedPart = typeof partNumber === 'string' ? partNumber.trim().toLowerCase() : '';
      const normalizedSlots = Array.isArray(slots)
        ? slots.map(slot => ({
            slot:
              slot?.slot ??
              slot?.slotNumber ??
              slot?.position ??
              null,
            partNumber:
              typeof slot?.partNumber === 'string'
                ? slot.partNumber.trim().toLowerCase()
                : typeof slot?.product?.partNumber === 'string'
                  ? slot.product.partNumber.trim().toLowerCase()
                  : null,
            cardName:
              typeof slot?.cardName === 'string'
                ? slot.cardName.trim().toLowerCase()
                : typeof slot?.name === 'string'
                  ? slot.name.trim().toLowerCase()
                  : null,
          }))
        : [];

      try {
        return `${normalizedTitle}|${normalizedPart}|${JSON.stringify(normalizedSlots)}`;
      } catch {
        return `${normalizedTitle}|${normalizedPart}`;
      }
    };

    const renderRackLayout = (title: string, partNumber: string | undefined, slots: any[]) => {
      const layoutKey = buildRackLayoutKey(title, partNumber, slots);
      if (layoutKey && renderedRackLayoutKeys.has(layoutKey)) {
        return;
      }

      if (layoutKey) {
        renderedRackLayoutKeys.add(layoutKey);
      }

      const safeTitle = escapeHtml(title);
      const safePartNumber = partNumber ? escapeHtml(partNumber) : '';

      rackConfigHTML += `
        <div class="rack-card">
          <h3 class="rack-card-title">${safeTitle}${safePartNumber ? ` · ${safePartNumber}` : ''}</h3>
      `;

      const normalizedSlots = Array.isArray(slots) ? dedupeSpanAwareSlots(slots as SpanAwareSlot[]) : [];

      if (normalizedSlots.length > 0) {
        rackConfigHTML += '<table class="rack-table"><thead><tr><th>Slot</th><th>Card Type</th><th>Part Number</th></tr></thead><tbody>';

        normalizedSlots.forEach((slot: any, idx: number) => {
          const slotNumber = slot?.slot ?? slot?.slotNumber ?? slot?.position ?? (idx + 1);
          const cardName = slot?.cardName || slot?.name || slot?.product?.name || 'Empty';
          const slotPartNumber = slot?.partNumber || slot?.product?.partNumber || '-';

          rackConfigHTML += `
            <tr>
              <td>Slot ${escapeHtml(String(slotNumber))}</td>
              <td>${escapeHtml(cardName)}</td>
              <td>${escapeHtml(String(slotPartNumber))}</td>
            </tr>
          `;
        });

        rackConfigHTML += '</tbody></table>';
      } else {
        rackConfigHTML += '<p class="rack-empty">No rack configuration data available</p>';
      }

      rackConfigHTML += '</div>';
    };

    chassisItems.forEach(chassisItem => {
      const config = chassisItem.rackConfiguration;
      renderRackLayout(chassisItem.product.name, chassisItem.partNumber, config?.slots || []);
    });

    fallbackRackLayouts.forEach(layout => {
      const slots = layout?.layout?.slots || layout?.slots;
      if (Array.isArray(slots) && slots.length > 0) {
        renderRackLayout(layout.productName || 'Configured Rack', layout.partNumber, slots);
      }
    });

    if (quoteInfo.draft_bom?.rackConfiguration) {
      const rawLayout = JSON.stringify(quoteInfo.draft_bom.rackConfiguration, null, 2);
      rackConfigHTML += `
        <div class="rack-card">
          <h3 class="rack-card-title">Draft Rack Configuration</h3>
          <pre class="rack-raw">${escapeHtml(rawLayout)}</pre>
        </div>
      `;
    }

    rackConfigHTML += '</div>';
    return rackConfigHTML;
  })();

  const footerHTML = `
    <div class="footer">
      <p>${isDraft ? 'This is a draft quote and is subject to final approval and terms & conditions.' : 'This quote is subject to the terms & conditions outlined above.'}</p>
      <p>Generated by PowerQuotePro Quote System | ${companyName}</p>
      ${!isDraft ? `<p><strong>Quote ID:</strong> ${quoteInfo.id}</p>` : ''}
    </div>
  `;

  const hasRackOrLevel4Content = Boolean(rackConfigurationHTML || level4SectionHTML);

  const htmlContent = `
    <!DOCTYPE html>
    <html>
    <head>
      <title>Quote - ${quoteIdDisplay}</title>
      <style>
        @import url('https://fonts.googleapis.com/css2?family=Inter:wght@400;500;600;700&display=swap');
        * { box-sizing: border-box; }
        @page {
          margin: 12mm 10mm;
        }
        body {
          font-family: 'Inter', sans-serif;
          background: #f1f5f9;
          color: #0f172a;
          margin: 0;
          padding: 24px 16px;
          font-size: 11px;
          line-height: 1.55;
        }
        .page {
          background: #ffffff;
          border-radius: 20px;
          box-shadow: 0 30px 60px -28px rgba(15, 23, 42, 0.3);
          margin: 0 auto 24px;
          max-width: 210mm;
          width: 100%;
          page-break-after: always;
        }
        .page:last-of-type { page-break-after: auto; }
        .page-inner { padding: 32px 36px; }
        .header {
          border-bottom: 1px solid #e2e8f0;
          padding-bottom: 24px;
          margin-bottom: 28px;
          display: flex;
          justify-content: space-between;
          align-items: center;
        }
        .header-left { display: flex; align-items: center; gap: 20px; }
        .logo-img { max-height: 56px; max-width: 200px; object-fit: contain; }
        .logo-text { color: #0f172a; font-size: 20px; font-weight: 700; letter-spacing: -0.02em; }
        .header-right { text-align: right; }
        .quote-id { font-size: 16px; font-weight: 600; color: #0f172a; margin: 0; }
        .header-meta { font-size: 11px; color: #64748b; margin-top: 6px; }
        .draft-warning { background: #fef3c7; border: 1px solid #f59e0b; padding: 16px 20px; border-radius: 12px; margin-bottom: 28px; color: #92400e; font-size: 11px; }
        .draft-warning strong { display: block; font-size: 11px; letter-spacing: 0.08em; text-transform: uppercase; margin-bottom: 6px; }
        .draft-warning p { margin: 4px 0 0; }
        .date-info { display: inline-flex; flex-wrap: wrap; gap: 14px; align-items: center; background: #f8fafc; border: 1px solid #e2e8f0; border-radius: 12px; padding: 14px 18px; margin-bottom: 32px; color: #475569; font-size: 11px; }
        .date-info strong { color: #0f172a; font-weight: 600; }
        .date-info .note { color: #64748b; font-style: italic; }
        .quote-header-fields { background: #f8fafc; border: 1px solid #e2e8f0; border-radius: 16px; padding: 24px 28px; margin-bottom: 36px; }
        .quote-header-fields h3 { color: #0f172a; margin: 0 0 18px; font-size: 15px; font-weight: 600; }
        .field-row { display: grid; grid-template-columns: minmax(180px, 220px) 1fr; gap: 14px; padding: 10px 0; border-bottom: 1px solid #e2e8f0; }
        .field-row:last-of-type { border-bottom: none; }
        .field-label { font-size: 10px; letter-spacing: 0.08em; text-transform: uppercase; color: #64748b; font-weight: 600; }
        .field-value { font-size: 12px; color: #0f172a; font-weight: 500; word-break: break-word; }
        .section-title { color: #0f172a; font-size: 16px; font-weight: 600; margin: 0 0 18px; }
        .bom-table { width: 100%; border-collapse: collapse; margin-bottom: 12px; }
        .bom-table thead { display: table-header-group; }
        .bom-table th { background: #f1f5f9; color: #0f172a; padding: 12px 14px; font-size: 10px; letter-spacing: 0.08em; text-transform: uppercase; border-bottom: 1px solid #e2e8f0; }
        .bom-table td { padding: 14px; border-bottom: 1px solid #e2e8f0; color: #0f172a; font-size: 11px; vertical-align: top; }
        .bom-table tbody tr { page-break-inside: avoid; }
        .bom-table tbody tr:nth-child(even) { background: #f8fafc; }
        .bom-item-cell { display: flex; flex-direction: column; align-items: flex-start; }
        .bom-item-name { font-weight: 600; }
        .product-info-link { margin-top: 8px; font-size: 10px; }
        .product-info-link a { color: #2563eb; text-decoration: none; word-break: break-all; }
        .product-info-link a:hover { text-decoration: underline; }
        .total-section { margin-top: 20px; border-top: 1px solid #e2e8f0; padding-top: 16px; display: flex; flex-direction: column; gap: 8px; align-items: flex-end; }
        .total-line { display: flex; gap: 16px; font-size: 12px; font-weight: 600; color: #0f172a; }
        .total-line .label { font-size: 10px; letter-spacing: 0.08em; text-transform: uppercase; color: #64748b; font-weight: 500; }
        .total-line.discount { color: #b45309; }
        .total-line.final { font-size: 15px; color: #0f172a; }
        .additional-info { margin-top: 24px; padding: 18px 20px; border-radius: 12px; background: #f8fafc; border: 1px solid #e2e8f0; }
        .additional-info h3 { margin: 0 0 10px; color: #0f172a; font-size: 14px; font-weight: 600; }
        .additional-info p { margin: 0; font-size: 11px; color: #334155; line-height: 1.6; }
        .rack-config { display: flex; flex-direction: column; gap: 24px; }
        .rack-card { background: #f8fafc; border: 1px solid #e2e8f0; border-radius: 16px; padding: 24px; box-shadow: 0 12px 32px -18px rgba(15,23,42,0.25); }
        .rack-card-title { color: #0f172a; margin: 0; font-size: 15px; font-weight: 600; }
        .rack-table { width: 100%; border-collapse: collapse; margin-top: 18px; background: #ffffff; border-radius: 12px; overflow: hidden; border: 1px solid #e2e8f0; }
        .rack-table th { background: #0f172a; color: #f8fafc; padding: 12px; text-align: left; font-size: 10px; letter-spacing: 0.08em; text-transform: uppercase; }
        .rack-table td { padding: 12px; border-bottom: 1px solid #e2e8f0; font-size: 11px; color: #0f172a; }
        .rack-table tbody tr:nth-child(even) { background: #f8fafc; }
        .rack-empty { color: #64748b; font-style: italic; padding: 18px; background: #ffffff; border-radius: 12px; border: 1px dashed #cbd5f5; margin-top: 18px; }
        .rack-raw { white-space: pre-wrap; font-family: 'SFMono-Regular', Consolas, 'Liberation Mono', monospace; font-size: 10px; background: #0f172a; color: #f8fafc; padding: 16px; border-radius: 12px; margin-top: 18px; overflow-x: auto; }
        .level4-collection { display: flex; flex-direction: column; gap: 24px; margin-top: 24px; }
        .level4-section { border: 1px solid #e2e8f0; border-radius: 16px; padding: 26px; background: linear-gradient(135deg, rgba(241,245,249,0.88), rgba(248,250,252,0.96)); }
        .level4-heading { margin: 0; font-size: 15px; font-weight: 600; color: #0f172a; }
        .level4-subheading { margin-top: 6px; color: #64748b; font-size: 11px; }
        .level4-meta { margin-top: 10px; color: #64748b; font-size: 10px; }
        .level4-table { width: 100%; border-collapse: collapse; margin-top: 18px; border-radius: 12px; overflow: hidden; border: 1px solid #e2e8f0; background: #ffffff; }
        .level4-table th { background: #0f172a; color: #f8fafc; padding: 12px; text-align: left; font-size: 9px; letter-spacing: 0.08em; text-transform: uppercase; }
        .level4-table td { padding: 12px; border-bottom: 1px solid #e2e8f0; font-size: 11px; color: #0f172a; }
        .level4-option-label { font-weight: 600; color: #0f172a; }
        .level4-option-meta { margin-top: 4px; font-size: 10px; color: #64748b; }
        .level4-empty { color: #64748b; font-style: italic; background: #ffffff; border: 1px dashed #cbd5f5; padding: 14px; border-radius: 12px; margin-top: 16px; }
        .level4-raw { white-space: pre-wrap; font-family: 'SFMono-Regular', Consolas, 'Liberation Mono', monospace; font-size: 10px; background: #0f172a; color: #f8fafc; padding: 16px; border-radius: 12px; margin-top: 18px; }
        .terms-columns {
          background: #f8fafc;
          padding: 20px 22px;
          border-radius: 14px;
          border: 1px solid #e2e8f0;
          margin-bottom: 20px;
          font-size: 10px;
          line-height: 1.6;
          color: #475569;
          column-count: 2;
          column-gap: 24px;
          column-fill: balance;
          -webkit-column-count: 2;
          -webkit-column-gap: 24px;
          -webkit-column-fill: balance;
          -moz-column-count: 2;
          -moz-column-gap: 24px;
        }
<<<<<<< HEAD
        .terms-columns h3 {
          font-size: 10px;
          letter-spacing: 0.08em;
          text-transform: uppercase;
          color: #0f172a;
          font-weight: 700;
          margin: 14px 0 6px;
          break-after: avoid-column;
          -webkit-column-break-after: avoid;
          page-break-after: avoid;
        }
        .terms-columns h3:first-of-type {
          margin-top: 0;
        }
        .terms-heading--intro {
          font-size: 11px;
          letter-spacing: 0.12em;
        }
        .terms-columns p,
        .terms-columns ul,
        .terms-columns ol,
        .terms-columns table {
          break-inside: avoid-column;
          -webkit-column-break-inside: avoid;
          page-break-inside: avoid;
        }
        .terms-columns p {
          margin: 0 0 10px;
          color: #475569;
=======
        .terms-columns > div:not(.terms-section),
        .terms-columns > section:not(.terms-section),
        .terms-columns > article,
        .terms-columns > ul,
        .terms-columns > ol,
        .terms-columns div:not(.terms-section),
        .terms-columns .terms-grid,
        .terms-columns .grid,
        .terms-columns .column,
        .terms-columns .columns-2,
        .terms-columns .space-y-1,
        .terms-columns .space-y-2,
        .terms-columns .space-y-3,
        .terms-columns .space-y-4,
        .terms-columns .space-y-5,
        .terms-columns .space-y-6,
        .terms-columns .space-y-7,
        .terms-columns .space-y-8 {
          display: contents;
        }
        .terms-section {
          break-inside: avoid;
          display: block;
          margin-bottom: 18px;
        }
        .terms-heading {
          font-size: 10px;
          letter-spacing: 0.08em;
          text-transform: uppercase;
          color: #0f172a;
          font-weight: 700;
          margin: 0 0 6px;
        }
        .terms-heading--intro {
          font-size: 11px;
          letter-spacing: 0.12em;
        }
        .terms-section:first-of-type .terms-heading {
          margin-top: 0;
>>>>>>> 59359caa
        }
        .terms-section p,
        .terms-section li {
          break-inside: avoid;
        }
        .terms-section p {
          margin: 0 0 10px;
          color: #475569;
        }
        .terms-section ul,
        .terms-section ol {
          margin: 0 0 12px 18px;
          padding: 0;
        }
<<<<<<< HEAD
        .terms-columns li {
          margin-bottom: 6px;
        }
        .terms-columns table {
          width: 100%;
          border-collapse: collapse;
          margin: 6px 0 12px;
        }
        .terms-columns th,
        .terms-columns td {
          border: 1px solid #cbd5f5;
          padding: 6px 8px;
          text-align: left;
          font-size: 10px;
        }
        .terms-columns strong {
          color: #0f172a;
          font-weight: 600;
        }
        .terms-columns a {
          color: #2563eb;
          text-decoration: none;
        }
        .terms-columns a:hover {
          text-decoration: underline;
=======
        .terms-section li {
          margin-bottom: 6px;
        }
        .terms-columns strong {
          color: #0f172a;
          font-weight: 600;
>>>>>>> 59359caa
        }
        .footer { margin-top: 48px; border-top: 1px solid #e2e8f0; padding-top: 18px; font-size: 10px; color: #64748b; }
        @media print {
          body { background: #ffffff; padding: 0; }
          .page { box-shadow: none; border-radius: 0; margin: 0 auto; max-width: none; width: auto; }
          .page-inner { padding: 12mm; }
          .draft-warning, .date-info, .quote-header-fields, .rack-card, .level4-section { page-break-inside: avoid; }
          .terms-columns {
            column-count: 2;
            -webkit-column-count: 2;
            -moz-column-count: 2;
          }
        }
      </style>
    </head>
    <body>
      <div class="page page-intro">
        <div class="page-inner">
          <div class="header">
            <div class="header-left">
              ${companyLogoUrl ? `<img src="${companyLogoUrl}" alt="${companyName} Logo" class="logo-img" />` : `<div class="logo-text">${companyName}</div>`}
            </div>
            <div class="header-right">
              <div class="quote-id">Quote ID: ${quoteIdDisplay}</div>
              <div class="header-meta">Generated on: ${createdDate.toLocaleDateString()}</div>
            </div>
          </div>

          ${isDraft ? `
            <div class="draft-warning">
              <strong>⚠️ Draft</strong>
              <p>Draft values are informational. Please request a formal quotation with a finalized configuration and quote ID before purchasing.</p>
            </div>
          ` : ''}
<<<<<<< HEAD

          <div class="date-info">
            <span><strong>Created:</strong> ${createdDate.toLocaleDateString()}</span>
            <span><strong>Valid Until:</strong> ${expiryDate.toLocaleDateString()}</span>
            <span class="note">Valid for ${expiresDays} days</span>
          </div>

          <div class="quote-header-fields">
            <h3>Quote Information</h3>

            ${quoteFieldsForPDF.map(field => {
              let value: any = 'Not specified';

              const candidateIds = Array.from(new Set([
                field.id,
                field.id?.replace(/-/g, '_'),
                field.id?.replace(/_/g, '-'),
                field.id?.toLowerCase?.(),
                field.label,
              ].filter(Boolean)));

              const candidates = candidateIds.flatMap(candidateId => [
                combinedQuoteFields[candidateId as string],
                (quoteInfo as Record<string, any> | undefined)?.[candidateId as string],
              ]);

              const found = candidates.find(candidate => candidate !== undefined && candidate !== null && candidate !== '');
              if (found !== undefined) {
                value = found;
              }

              if (value && typeof value === 'object') {
                value = JSON.stringify(value);
              } else if (value === null || value === undefined || value === '') {
                value = 'Not specified';
              } else {
                value = String(value).replace(/</g, '&lt;').replace(/>/g, '&gt;');
              }

=======

          <div class="date-info">
            <span><strong>Created:</strong> ${createdDate.toLocaleDateString()}</span>
            <span><strong>Valid Until:</strong> ${expiryDate.toLocaleDateString()}</span>
            <span class="note">Valid for ${expiresDays} days</span>
          </div>

          <div class="quote-header-fields">
            <h3>Quote Information</h3>

            ${quoteFieldsForPDF.map(field => {
              let value: any = 'Not specified';

              const candidateIds = Array.from(new Set([
                field.id,
                field.id?.replace(/-/g, '_'),
                field.id?.replace(/_/g, '-'),
                field.id?.toLowerCase?.(),
                field.label,
              ].filter(Boolean)));

              const candidates = candidateIds.flatMap(candidateId => [
                combinedQuoteFields[candidateId as string],
                (quoteInfo as Record<string, any> | undefined)?.[candidateId as string],
              ]);

              const found = candidates.find(candidate => candidate !== undefined && candidate !== null && candidate !== '');
              if (found !== undefined) {
                value = found;
              }

              if (value && typeof value === 'object') {
                value = JSON.stringify(value);
              } else if (value === null || value === undefined || value === '') {
                value = 'Not specified';
              } else {
                value = String(value).replace(/</g, '&lt;').replace(/>/g, '&gt;');
              }

>>>>>>> 59359caa
              return `
                <div class="field-row">
                  <div class="field-label">${field.label}:</div>
                  <div class="field-value">${value}</div>
                </div>
              `;
            }).join('')}

          </div>
        </div>
      </div>

      <div class="page page-bom">
        <div class="page-inner">
          <h2 class="section-title">Bill of Materials</h2>
          <table class="bom-table">
            <thead>
              <tr>
                <th>Item</th>
                <th>Description</th>
                <th>Part Number</th>
                <th>Qty</th>
                ${canSeePrices ? '<th>Unit Price</th><th>Total</th>' : ''}
              </tr>
            </thead>
            <tbody>
              ${normalizedBomItems
                .filter(item => item.enabled)
                .map(item => {
                  const normalizedLevel =
                    coerceProductLevel(item?.level) ??
                    coerceProductLevel(item?.product?.product_level) ??
                    determineBomItemLevel(item);

                  const parentLevel2Id = coerceString(
                    extractParentLevel2IdFromItem(item) ??
                      item?.parentLevel2Id ??
                      item?.product?.parentLevel2Id ??
                      item?.product?.parent_product_id ??
                      item?.product?.parentProductId
                  );

                  const parentLevel2Item = parentLevel2Id ? level2ItemsById.get(parentLevel2Id) : undefined;

                  const infoUrl =
                    sanitizeHttpUrl(item?.resolvedInfoUrl) ??
                    sanitizeHttpUrl((item?.product as any)?.productInfoUrl) ??
                    sanitizeHttpUrl((item?.product as any)?.product_info_url) ??
                    (parentLevel2Item
                      ? sanitizeHttpUrl(parentLevel2Item?.resolvedInfoUrl) ??
                        sanitizeHttpUrl((parentLevel2Item?.product as any)?.productInfoUrl) ??
                        sanitizeHttpUrl((parentLevel2Item?.product as any)?.product_info_url)
                      : undefined);

                  const shouldRenderLink =
                    !!infoUrl && normalizedLevel !== 1 && normalizedLevel !== 4;

                  const infoLinkHtml = shouldRenderLink && infoUrl
                    ? `<div class="product-info-link"><a href="${escapeHtml(infoUrl)}" target="_blank" rel="noopener noreferrer">Product Info</a></div>`
                    : '';

                  return `
                  <tr>
                    <td>
                      <div class="bom-item-cell">
                        <div class="bom-item-name">${escapeHtml(item.product.name)}</div>
                        ${infoLinkHtml}
                      </div>
                    </td>
                    <td>
                      ${item.product.description}
                    </td>
                    <td>${item.partNumber || 'TBD'}</td>
                    <td>${item.quantity}</td>
                    ${canSeePrices ? `
                      <td>${formatCurrency(item.product.price)}</td>
                      <td>${formatCurrency(item.product.price * item.quantity)}</td>
                    ` : ''}
                  </tr>
                `;
                })
                .join('')}
            </tbody>
          </table>

          ${canSeePrices ? `
            <div class="total-section">
              ${hasDiscount ? `
                <p class="total-line">
                  <span class="label">Original Total:</span>
                  <span>${formatCurrency(originalTotal)}</span>
                </p>
                <p class="total-line discount">
                  <span class="label">Discount (${formatPercent(effectiveDiscountPercent)}%):</span>
                  <span>- ${formatCurrency(discountAmount)}</span>
                </p>
                <p class="total-line final">
                  <span class="label">Final Total:</span>
                  <span>${formatCurrency(finalTotal)}</span>
                </p>
              ` : `
                <p class="total-line final">
                  <span class="label">Total:</span>
                  <span>${formatCurrency(finalTotal)}</span>
                </p>
              `}
            </div>
          ` : ''}

          ${additionalQuoteInfo ? `
            <div class="additional-info">
              <h3>Additional Quote Information</h3>
              <p>${escapeHtml(additionalQuoteInfo).replace(/\r?\n/g, '<br />')}</p>
            </div>
          ` : ''}

          ${!hasRackOrLevel4Content && !termsAndConditions ? footerHTML : ''}
        </div>
      </div>

      ${hasRackOrLevel4Content ? `
        <div class="page page-config">
          <div class="page-inner">
            ${rackConfigurationHTML ? `<h2 class="section-title">Rack Configuration</h2>${rackConfigurationHTML}` : ''}
            ${level4SectionHTML ? `<h2 class="section-title">Level 4 Configuration Details</h2>${level4SectionHTML}` : ''}
            ${!termsAndConditions ? footerHTML : ''}
          </div>
        </div>
      ` : ''}

      ${termsAndConditions ? `
        <div class="page page-terms">
          <div class="page-inner">
            <h2 class="section-title">Terms & Conditions</h2>
            <div class="terms-columns">
              ${formattedTermsAndConditions}
            </div>
            ${footerHTML}
          </div>
        </div>
      ` : ''}
    </body>
    </html>
  `;

  printWindow.document.write(htmlContent);
  printWindow.document.close();
  
  // Only trigger print dialog if action is 'download', otherwise just show in browser
  if (action === 'download') {
    printWindow.print();
  }
};<|MERGE_RESOLUTION|>--- conflicted
+++ resolved
@@ -1046,13 +1046,10 @@
       .replace(/</g, '&lt;')
       .replace(/>/g, '&gt;');
 
-<<<<<<< HEAD
   type TermsBlock =
     | { type: 'heading'; text: string }
     | { type: 'content'; html: string };
 
-=======
->>>>>>> 59359caa
   const isLikelyTermsHeading = (value: string) => {
     const trimmed = value.trim();
     if (!trimmed) return false;
@@ -1082,7 +1079,6 @@
     return false;
   };
 
-<<<<<<< HEAD
   const buildPlainTextTermsBlocks = (content: string): TermsBlock[] => {
     const normalized = content.replace(/\r\n/g, '\n');
     const lines = normalized.split('\n');
@@ -1257,96 +1253,6 @@
   };
 
   const buildHtmlTermsBlocks = (content: string): TermsBlock[] | null => {
-=======
-  const buildTermsSection = (
-    heading: string | undefined,
-    paragraphs: string[],
-    index: number
-  ) => {
-    const safeHeading = heading ? escapeHtml(heading.trim()) : '';
-    const safeParagraphs = paragraphs
-      .map(paragraph => `<p>${sanitizeTermsParagraph(paragraph).replace(/\r?\n/g, '<br />')}</p>`)
-      .join('');
-
-    const headingClass = heading
-      ? `terms-heading${index === 0 ? ' terms-heading--intro' : ''}`
-      : '';
-
-    const headingHtml = heading
-      ? `<h3 class="${headingClass}">${safeHeading}</h3>`
-      : '';
-
-    return `<section class="terms-section">${headingHtml}${safeParagraphs}</section>`;
-  };
-
-  const formatPlainTextTerms = (content: string): string => {
-    const normalized = content.replace(/\r\n/g, '\n');
-    const rawParagraphs = normalized
-      .split(/\n{2,}/)
-      .map(paragraph => paragraph.trim())
-      .filter(Boolean);
-
-    if (rawParagraphs.length === 0) {
-      return buildTermsSection(undefined, [content], 0);
-    }
-
-    const sections: Array<{ heading?: string; paragraphs: string[] }> = [];
-    let currentSection: { heading?: string; paragraphs: string[] } | null = null;
-
-    const finalizeSection = () => {
-      if (!currentSection) return;
-      if (!currentSection.heading && currentSection.paragraphs.length === 0) return;
-      sections.push(currentSection);
-      currentSection = null;
-    };
-
-    rawParagraphs.forEach(paragraph => {
-      const [firstLine, ...rest] = paragraph.split('\n');
-      const remainder = rest.join('\n').trim();
-      const candidateHeading = firstLine.trim();
-
-      if (isLikelyTermsHeading(candidateHeading)) {
-        finalizeSection();
-        currentSection = {
-          heading: candidateHeading,
-          paragraphs: remainder ? [remainder] : [],
-        };
-        return;
-      }
-
-      if (!currentSection) {
-        currentSection = {
-          heading: undefined,
-          paragraphs: [paragraph],
-        };
-        return;
-      }
-
-      if (!currentSection.heading && isLikelyTermsHeading(paragraph)) {
-        finalizeSection();
-        currentSection = {
-          heading: paragraph,
-          paragraphs: [],
-        };
-        return;
-      }
-
-      currentSection.paragraphs.push(paragraph);
-    });
-
-    finalizeSection();
-
-    if (sections.length === 0) {
-      return buildTermsSection(undefined, rawParagraphs, 0);
-    }
-
-    return sections
-      .map((section, index) => buildTermsSection(section.heading, section.paragraphs, index))
-      .join('');
-  };
-
-  const tryFormatHtmlTerms = (content: string): string | null => {
->>>>>>> 59359caa
     if (typeof document === 'undefined') {
       return null;
     }
@@ -1355,7 +1261,6 @@
       const tempContainer = document.createElement('div');
       tempContainer.innerHTML = content;
 
-<<<<<<< HEAD
       const blocks: TermsBlock[] = [];
 
       const pushHeading = (text: string) => {
@@ -1368,19 +1273,6 @@
         const trimmed = html.trim();
         if (!trimmed) return;
         blocks.push({ type: 'content', html: trimmed });
-=======
-      const sections: Array<{ heading?: string; body: string[] }> = [];
-      let current: { heading?: string; body: string[] } | null = null;
-
-      const pushCurrent = () => {
-        if (!current) return;
-        if (!current.heading && current.body.length === 0) {
-          current = null;
-          return;
-        }
-        sections.push(current);
-        current = null;
->>>>>>> 59359caa
       };
 
       const processNode = (node: Node) => {
@@ -1389,7 +1281,6 @@
           const tagName = element.tagName.toUpperCase();
 
           if (/^H[1-6]$/.test(tagName)) {
-<<<<<<< HEAD
             pushHeading(element.textContent || '');
             return;
           }
@@ -1417,31 +1308,6 @@
 
           if ((tagName === 'STRONG' || tagName === 'B') && isLikelyTermsHeading(element.textContent || '')) {
             pushHeading(element.textContent || '');
-=======
-            pushCurrent();
-            const headingText = element.textContent?.trim() || '';
-            current = {
-              heading: headingText,
-              body: [],
-            };
-            return;
-          }
-
-          if (tagName === 'P' || tagName === 'UL' || tagName === 'OL' || tagName === 'TABLE') {
-            if (!current) {
-              current = { heading: undefined, body: [] };
-            }
-            current.body.push(element.outerHTML);
-            return;
-          }
-
-          if (tagName === 'STRONG' && isLikelyTermsHeading(element.textContent || '')) {
-            pushCurrent();
-            current = {
-              heading: element.textContent?.trim() || '',
-              body: [],
-            };
->>>>>>> 59359caa
             return;
           }
 
@@ -1449,14 +1315,7 @@
           if (childNodes.length === 0) {
             const text = element.textContent?.trim();
             if (text) {
-<<<<<<< HEAD
               pushContent(`<p>${escapeHtml(text)}</p>`);
-=======
-              if (!current) {
-                current = { heading: undefined, body: [] };
-              }
-              current.body.push(`<p>${escapeHtml(text)}</p>`);
->>>>>>> 59359caa
             }
             return;
           }
@@ -1468,53 +1327,23 @@
         if (node.nodeType === Node.TEXT_NODE) {
           const text = node.textContent?.trim();
           if (text) {
-<<<<<<< HEAD
             pushContent(`<p>${escapeHtml(text)}</p>`);
-=======
-            if (!current) {
-              current = { heading: undefined, body: [] };
-            }
-            current.body.push(`<p>${escapeHtml(text)}</p>`);
->>>>>>> 59359caa
           }
         }
       };
 
       Array.from(tempContainer.childNodes).forEach(processNode);
-<<<<<<< HEAD
       if (blocks.length === 0) {
         return null;
       }
 
       return blocks;
-=======
-      pushCurrent();
-
-      if (sections.length === 0) {
-        return null;
-      }
-
-      return sections
-        .map((section, index) => {
-          const heading = section.heading ? escapeHtml(section.heading.trim()) : '';
-          const headingClass = section.heading
-            ? `terms-heading${index === 0 ? ' terms-heading--intro' : ''}`
-            : '';
-          const headingHtml = section.heading
-            ? `<h3 class="${headingClass}">${heading}</h3>`
-            : '';
-          const bodyHtml = section.body.join('');
-          return `<section class="terms-section">${headingHtml}${bodyHtml}</section>`;
-        })
-        .join('');
->>>>>>> 59359caa
     } catch (error) {
       console.warn('Could not normalize Terms & Conditions HTML for PDF:', error);
       return null;
     }
   };
 
-<<<<<<< HEAD
   const renderTermsBlocks = (blocks: TermsBlock[]): string => {
     if (blocks.length === 0) {
       return '';
@@ -1535,8 +1364,6 @@
       .join('');
   };
 
-=======
->>>>>>> 59359caa
   const formatTermsAndConditions = (content: string): string => {
     if (!content) {
       return '';
@@ -1549,7 +1376,6 @@
 
     const hasHtmlTags = /<[^>]+>/.test(trimmed);
     if (hasHtmlTags) {
-<<<<<<< HEAD
       const normalizedBlocks = buildHtmlTermsBlocks(trimmed);
       if (normalizedBlocks) {
         return renderTermsBlocks(normalizedBlocks);
@@ -1560,13 +1386,6 @@
     }
 
     return renderTermsBlocks(buildPlainTextTermsBlocks(trimmed));
-=======
-      const normalized = tryFormatHtmlTerms(trimmed);
-      return normalized ?? trimmed;
-    }
-
-    return formatPlainTextTerms(trimmed);
->>>>>>> 59359caa
   };
   let companyName = 'QUALITROL';
   let companyLogoUrl = '';
@@ -2977,7 +2796,6 @@
           -moz-column-count: 2;
           -moz-column-gap: 24px;
         }
-<<<<<<< HEAD
         .terms-columns h3 {
           font-size: 10px;
           letter-spacing: 0.08em;
@@ -3007,47 +2825,6 @@
         .terms-columns p {
           margin: 0 0 10px;
           color: #475569;
-=======
-        .terms-columns > div:not(.terms-section),
-        .terms-columns > section:not(.terms-section),
-        .terms-columns > article,
-        .terms-columns > ul,
-        .terms-columns > ol,
-        .terms-columns div:not(.terms-section),
-        .terms-columns .terms-grid,
-        .terms-columns .grid,
-        .terms-columns .column,
-        .terms-columns .columns-2,
-        .terms-columns .space-y-1,
-        .terms-columns .space-y-2,
-        .terms-columns .space-y-3,
-        .terms-columns .space-y-4,
-        .terms-columns .space-y-5,
-        .terms-columns .space-y-6,
-        .terms-columns .space-y-7,
-        .terms-columns .space-y-8 {
-          display: contents;
-        }
-        .terms-section {
-          break-inside: avoid;
-          display: block;
-          margin-bottom: 18px;
-        }
-        .terms-heading {
-          font-size: 10px;
-          letter-spacing: 0.08em;
-          text-transform: uppercase;
-          color: #0f172a;
-          font-weight: 700;
-          margin: 0 0 6px;
-        }
-        .terms-heading--intro {
-          font-size: 11px;
-          letter-spacing: 0.12em;
-        }
-        .terms-section:first-of-type .terms-heading {
-          margin-top: 0;
->>>>>>> 59359caa
         }
         .terms-section p,
         .terms-section li {
@@ -3062,7 +2839,6 @@
           margin: 0 0 12px 18px;
           padding: 0;
         }
-<<<<<<< HEAD
         .terms-columns li {
           margin-bottom: 6px;
         }
@@ -3088,14 +2864,6 @@
         }
         .terms-columns a:hover {
           text-decoration: underline;
-=======
-        .terms-section li {
-          margin-bottom: 6px;
-        }
-        .terms-columns strong {
-          color: #0f172a;
-          font-weight: 600;
->>>>>>> 59359caa
         }
         .footer { margin-top: 48px; border-top: 1px solid #e2e8f0; padding-top: 18px; font-size: 10px; color: #64748b; }
         @media print {
@@ -3130,7 +2898,6 @@
               <p>Draft values are informational. Please request a formal quotation with a finalized configuration and quote ID before purchasing.</p>
             </div>
           ` : ''}
-<<<<<<< HEAD
 
           <div class="date-info">
             <span><strong>Created:</strong> ${createdDate.toLocaleDateString()}</span>
@@ -3170,47 +2937,6 @@
                 value = String(value).replace(/</g, '&lt;').replace(/>/g, '&gt;');
               }
 
-=======
-
-          <div class="date-info">
-            <span><strong>Created:</strong> ${createdDate.toLocaleDateString()}</span>
-            <span><strong>Valid Until:</strong> ${expiryDate.toLocaleDateString()}</span>
-            <span class="note">Valid for ${expiresDays} days</span>
-          </div>
-
-          <div class="quote-header-fields">
-            <h3>Quote Information</h3>
-
-            ${quoteFieldsForPDF.map(field => {
-              let value: any = 'Not specified';
-
-              const candidateIds = Array.from(new Set([
-                field.id,
-                field.id?.replace(/-/g, '_'),
-                field.id?.replace(/_/g, '-'),
-                field.id?.toLowerCase?.(),
-                field.label,
-              ].filter(Boolean)));
-
-              const candidates = candidateIds.flatMap(candidateId => [
-                combinedQuoteFields[candidateId as string],
-                (quoteInfo as Record<string, any> | undefined)?.[candidateId as string],
-              ]);
-
-              const found = candidates.find(candidate => candidate !== undefined && candidate !== null && candidate !== '');
-              if (found !== undefined) {
-                value = found;
-              }
-
-              if (value && typeof value === 'object') {
-                value = JSON.stringify(value);
-              } else if (value === null || value === undefined || value === '') {
-                value = 'Not specified';
-              } else {
-                value = String(value).replace(/</g, '&lt;').replace(/>/g, '&gt;');
-              }
-
->>>>>>> 59359caa
               return `
                 <div class="field-row">
                   <div class="field-label">${field.label}:</div>
