
import { BOMItem } from '@/types/product';
import { Quote } from '@/types/quote';
import { supabase } from '@/integrations/supabase/client';
import {
  extractAdditionalQuoteInformation,
  parseQuoteFieldsValue,
} from '@/utils/additionalQuoteInformation';

type NormalizedLevel4Option = {
  id: string;
  value: string;
  label: string;
  infoUrl?: string | null;
  partNumber?: string | null;
};

type NormalizedLevel4Payload = {
  level4_config_id: string;
  entries: Array<{ index: number; value: string }>;
  template_type?: 'OPTION_1' | 'OPTION_2';
};

type Level4DisplayItem = {
  productName: string;
  productPartNumber?: string;
  slotNumber?: number;
  slotCardName?: string;
  partNumber?: string;
  level4BomItemId?: string;
  config: any;
  rawSlot?: any;
};

type Level4AnalyzedEntry = Level4DisplayItem & {
  payload?: NormalizedLevel4Payload | null;
  fieldLabel?: string;
  templateType?: 'OPTION_1' | 'OPTION_2';
  options: NormalizedLevel4Option[];
  rawConfig: any;
};

type Level4ConfigDefinition = {
  id: string;
  fieldLabel?: string;
  templateType?: 'OPTION_1' | 'OPTION_2';
  options: NormalizedLevel4Option[];
};

type SpanAwareSlot = {
  slot?: number;
  slotNumber?: number;
  position?: number;
  cardName?: string;
  name?: string;
  partNumber?: string;
  level4BomItemId?: string;
  level4_bom_item_id?: string;
  bomItemId?: string;
  bom_item_id?: string;
  configuration?: any;
  level4Config?: any;
  level4Selections?: any;
  product?: { id?: string; name?: string; partNumber?: string; part_number?: string };
  rawSlot?: any;
};

const coerceNumber = (value: any): number | undefined => {
  if (value === undefined || value === null) {
    return undefined;
  }

  if (typeof value === 'number') {
    return Number.isFinite(value) ? value : undefined;
  }

  if (typeof value === 'string') {
    const trimmed = value.trim();
    if (!trimmed) return undefined;
    const parsed = Number(trimmed);
    return Number.isFinite(parsed) ? parsed : undefined;
  }

  return undefined;
};

const coerceBoolean = (value: any): boolean | undefined => {
  if (value === undefined || value === null) {
    return undefined;
  }

  if (typeof value === 'boolean') {
    return value;
  }

  if (typeof value === 'string') {
    const normalized = value.trim().toLowerCase();
    if (!normalized) return undefined;
    if (['true', '1', 'yes', 'y'].includes(normalized)) return true;
    if (['false', '0', 'no', 'n'].includes(normalized)) return false;
  }

  return Boolean(value);
};

const coerceString = (value: any): string | undefined => {
  if (value === undefined || value === null) {
    return undefined;
  }

  if (typeof value === 'string') {
    const trimmed = value.trim();
    return trimmed.length > 0 ? trimmed : undefined;
  }

  if (typeof value === 'number' && Number.isFinite(value)) {
    return String(value);
  }

  return undefined;
};

<<<<<<< HEAD
=======
const resolveProductInfoUrl = (...sources: Array<any>): string | null => {
  const keys = ['productInfoUrl', 'product_info_url', 'infoUrl', 'info_url', 'url', 'link'];

  for (const source of sources) {
    if (!source || typeof source !== 'object') continue;

    for (const key of keys) {
      if (!Object.prototype.hasOwnProperty.call(source, key)) continue;
      const resolved = coerceString((source as Record<string, unknown>)[key]);
      if (resolved) {
        return resolved;
      }
    }
  }

  return null;
};

>>>>>>> 15901891
const gatherSources = (slot: SpanAwareSlot): any[] => {
  const rawSlot = slot.rawSlot ?? slot;
  const config = slot.configuration ?? slot.level4Config ?? slot.level4Selections ?? rawSlot?.configuration ?? rawSlot?.level4Config ?? rawSlot?.level4Selections;
  return [slot, rawSlot, config, rawSlot?.configuration, rawSlot?.level4Config, rawSlot?.level4Selections].filter(Boolean);
};

const pickFirstNumber = (sources: any[], keys: string[]): number | undefined => {
  for (const source of sources) {
    for (const key of keys) {
      if (Object.prototype.hasOwnProperty.call(source, key)) {
        const value = coerceNumber(source[key]);
        if (value !== undefined) {
          return value;
        }
      }
    }
  }
  return undefined;
};

const pickFirstBoolean = (sources: any[], keys: string[]): boolean | undefined => {
  for (const source of sources) {
    for (const key of keys) {
      if (Object.prototype.hasOwnProperty.call(source, key)) {
        const value = coerceBoolean(source[key]);
        if (value !== undefined) {
          return value;
        }
      }
    }
  }
  return undefined;
};

const pickFirstString = (sources: any[], keys: string[]): string | undefined => {
  for (const source of sources) {
    for (const key of keys) {
      if (Object.prototype.hasOwnProperty.call(source, key)) {
        const value = coerceString(source[key]);
        if (value) {
          return value;
        }
      }
    }
  }
  return undefined;
};

const resolveSlotNumber = (slot: SpanAwareSlot, index: number): number => {
  const sources = gatherSources(slot);
  const explicit = pickFirstNumber(sources, ['slot', 'slotNumber', 'position', 'slot_index']);
  if (explicit !== undefined) {
    return explicit;
  }
  return index + 1;
};

const resolveSpanDetails = (slot: SpanAwareSlot) => {
  const sources = gatherSources(slot);
  const span = pickFirstNumber(sources, [
    'slotSpan',
    'slot_span',
    'span',
    'spanSize',
    'span_size',
    'slotRequirement',
    'slot_requirement',
    'slotSpanCount',
    'slot_span_count',
    'slotCount',
    'slot_count',
    'spanLength',
    'span_length',
  ]) ?? 1;

  const spanIndex = pickFirstNumber(sources, [
    'spanIndex',
    'span_index',
    'spanPosition',
    'span_position',
    'spanSlotIndex',
    'span_slot_index',
    'spanOffset',
    'span_offset',
    'slotOffset',
    'slot_offset',
  ]);

  const primarySlot = pickFirstNumber(sources, [
    'primarySlot',
    'primary_slot',
    'primarySpanSlot',
    'primary_span_slot',
    'spanRootSlot',
    'span_root_slot',
    'rootSlot',
    'root_slot',
    'originSlot',
    'origin_slot',
  ]);

  const sharedFromSlot = pickFirstNumber(sources, [
    'sharedFromSlot',
    'shared_from_slot',
    'bushingPairSlot',
    'bushing_pair_slot',
    'spanFromSlot',
    'span_from_slot',
    'derivedFromSlot',
    'derived_from_slot',
    'sourceSlot',
    'source_slot',
  ]);

  const secondaryFlag = pickFirstBoolean(sources, [
    'isSpanReplica',
    'is_span_replica',
    'isSecondarySpanSlot',
    'is_secondary_span_slot',
    'isSpanSecondary',
    'is_span_secondary',
    'isSpanContinuation',
    'is_span_continuation',
    'isSecondarySpan',
    'is_secondary_span',
  ]) || false;

  return {
    span: span > 0 ? span : 1,
    spanIndex,
    primarySlot,
    sharedFromSlot,
    secondaryFlag,
  };
};

const resolveCardKey = (slot: SpanAwareSlot, cardName: string, partNumber: string): string => {
  const sources = gatherSources(slot);
  const idCandidate = pickFirstString(sources, [
    'level4BomItemId',
    'level4_bom_item_id',
    'bomItemId',
    'bom_item_id',
    'bom_item',
    'level4BomItem',
    'level4_bom_item',
    'level4ItemId',
    'level4_item_id',
    'cardId',
    'card_id',
    'id',
    'product_id',
  ]);

  if (idCandidate) {
    return idCandidate;
  }

  if (partNumber || cardName) {
    return `${partNumber || ''}|${cardName || ''}`.toLowerCase();
  }

  return 'unknown-card';
};

const resolveLevel4BomItemId = (slot: SpanAwareSlot): string | undefined => {
  const sources = gatherSources(slot);
  const idCandidate = pickFirstString(sources, [
    'level4BomItemId',
    'level4_bom_item_id',
    'bomItemId',
    'bom_item_id',
    'bom_item',
    'payloadBomItemId',
    'payload_bom_item_id',
    'configurationBomItemId',
    'configuration_bom_item_id',
    'bomId',
    'bom_id',
    'level4ItemId',
    'level4_item_id',
  ]);

  if (idCandidate) {
    return idCandidate;
  }

  const raw = sources.find(source => typeof source?.id === 'string' && source.id.trim().length > 0) as
    | { id: string }
    | undefined;
  if (raw?.id) {
    return String(raw.id).trim();
  }

  return undefined;
};

const dedupeSpanAwareSlots = <T extends SpanAwareSlot>(slots: T[]): T[] => {
  const seenKeys = new Set<string>();
  const lastPrimaryByCard = new Map<string, number>();
  const seenLevel4IdsByCard = new Map<string, Set<string>>();

  const markPrimary = (cardKey: string, slotNumber: number, dedupeKey: string, level4Id?: string) => {
    seenKeys.add(dedupeKey);
    lastPrimaryByCard.set(cardKey, slotNumber);

    if (!level4Id) return;

    const existing = seenLevel4IdsByCard.get(cardKey) ?? new Set<string>();
    existing.add(level4Id);
    seenLevel4IdsByCard.set(cardKey, existing);
  };

  return slots.filter((entry, index) => {
    const slotNumber = resolveSlotNumber(entry, index);
    const rawSlot = (entry.rawSlot ?? entry) as any;
    const cardName = coerceString(entry.cardName || rawSlot?.cardName || entry.name || rawSlot?.name || entry.product?.name || rawSlot?.product?.name) || '';
    const partNumber = coerceString(
      entry.partNumber ||
      (entry.product as any)?.partNumber ||
      (entry.product as any)?.part_number ||
      rawSlot?.partNumber ||
      rawSlot?.product?.partNumber ||
      rawSlot?.product?.part_number
    ) || '';

    const { span, spanIndex, primarySlot, sharedFromSlot, secondaryFlag } = resolveSpanDetails(entry);

    const isSpan = span > 1 || spanIndex !== undefined || sharedFromSlot !== undefined || secondaryFlag;

    const cardKey = resolveCardKey(entry, cardName, partNumber);
    const level4Id = resolveLevel4BomItemId(entry);

    const anchorSlot = (() => {
      if (typeof primarySlot === 'number') return primarySlot;
      if (typeof sharedFromSlot === 'number') return sharedFromSlot;
      return slotNumber;
    })();

    const dedupeKey = `${cardKey}|${anchorSlot}`;

    const priorPrimary = lastPrimaryByCard.get(cardKey);

    let isSecondary = secondaryFlag;

    if (typeof spanIndex === 'number' && spanIndex > 0) {
      isSecondary = true;
    }

    if (typeof primarySlot === 'number' && primarySlot !== slotNumber) {
      isSecondary = true;
    }

    if (typeof sharedFromSlot === 'number' && sharedFromSlot !== slotNumber) {
      isSecondary = true;
    }

    if (isSpan && typeof priorPrimary === 'number' && slotNumber > priorPrimary && slotNumber - priorPrimary < span) {
      isSecondary = true;
    }

    if (isSpan && slotNumber !== anchorSlot && slotNumber > anchorSlot) {
      isSecondary = true;
    }

    if (!isSpan) {
      if (level4Id) {
        const seenForCard = seenLevel4IdsByCard.get(cardKey);
        if (seenForCard?.has(level4Id)) {
          return false;
        }
      }

      markPrimary(cardKey, slotNumber, dedupeKey, level4Id);
      return true;
    }

    if (level4Id) {
      const seenForCard = seenLevel4IdsByCard.get(cardKey);
      if (seenForCard?.has(level4Id)) {
        return false;
      }
    }

    if (isSecondary) {
      return false;
    }

    if (seenKeys.has(dedupeKey)) {
      return false;
    }

    markPrimary(cardKey, slotNumber, dedupeKey, level4Id);
    return true;
  });
};

export const generateQuotePDF = async (
  bomItems: BOMItem[],
  quoteInfo: Partial<Quote>,
  canSeePrices: boolean = true,
  action: 'view' | 'download' = 'download'
): Promise<void> => {
  // Create a new window for PDF generation - name it based on action
  const windowName = action === 'view' ? 'Quote_View' : 'Quote_Download';
  const printWindow = window.open('', windowName);
  if (!printWindow) return;

  const totalPrice = bomItems
    .filter(item => item.enabled)
    .reduce((total, item) => total + (item.product.price * item.quantity), 0);

  const normalizePercentage = (value?: number | null) => {
    if (value === null || value === undefined) {
      return 0;
    }

    const absolute = Math.abs(value);
    if (absolute > 0 && absolute <= 1) {
      return value * 100;
    }

    return value;
  };

  const originalTotal = typeof quoteInfo?.original_quote_value === 'number' && quoteInfo.original_quote_value > 0
    ? quoteInfo.original_quote_value
    : totalPrice;

  const requestedDiscountPercent = normalizePercentage(quoteInfo?.requested_discount);
  const approvedDiscountPercent = typeof quoteInfo?.approved_discount === 'number'
    ? normalizePercentage(quoteInfo.approved_discount)
    : undefined;

  const effectiveDiscountPercent = typeof approvedDiscountPercent === 'number'
    ? approvedDiscountPercent
    : requestedDiscountPercent;

  const discountedValueFromQuote = typeof quoteInfo?.discounted_value === 'number' && quoteInfo.discounted_value > 0
    ? quoteInfo.discounted_value
    : undefined;

  const hasEffectivePercent = effectiveDiscountPercent > 0;

  const derivedFinalTotal = discountedValueFromQuote !== undefined
    ? discountedValueFromQuote
    : hasEffectivePercent
      ? originalTotal * (1 - (effectiveDiscountPercent / 100))
      : originalTotal;

  const finalTotal = Number.isFinite(derivedFinalTotal)
    ? Math.max(derivedFinalTotal, 0)
    : originalTotal;

  const discountAmount = Math.max(originalTotal - finalTotal, 0);
  const hasDiscount = discountAmount > 0.01 || effectiveDiscountPercent > 0.01;
  const normalizedQuoteFields = parseQuoteFieldsValue(quoteInfo?.quote_fields);
  const additionalQuoteInfo =
    extractAdditionalQuoteInformation(quoteInfo, normalizedQuoteFields) ?? '';

  const resolvedCurrency = (() => {
    const raw = typeof quoteInfo?.currency === 'string' ? quoteInfo.currency.trim().toUpperCase() : '';
    return /^[A-Z]{3}$/.test(raw) ? raw : 'USD';
  })();

  const currencyFormatter = (() => {
    try {
      return new Intl.NumberFormat('en-US', {
        style: 'currency',
        currency: resolvedCurrency,
        minimumFractionDigits: 2,
        maximumFractionDigits: 2,
      });
    } catch {
      return new Intl.NumberFormat('en-US', {
        style: 'currency',
        currency: 'USD',
        minimumFractionDigits: 2,
        maximumFractionDigits: 2,
      });
    }
  })();

  const formatCurrency = (value: number) => {
    const numeric = Number.isFinite(value) ? value : 0;
    return currencyFormatter.format(numeric);
  };

  const formatPercent = (value: number) => {
    const absolute = Math.abs(value);
    const hasFraction = Math.abs(absolute - Math.trunc(absolute)) > 0.001;
    return new Intl.NumberFormat('en-US', {
      minimumFractionDigits: hasFraction ? 1 : 0,
      maximumFractionDigits: 2,
    }).format(value);
  };

  // Fetch Terms & Conditions and settings from database
  let termsAndConditions = '';
  let companyName = 'QUALITROL';
  let companyLogoUrl = '';
  let expiresDays = 30;
  let quoteFieldsForPDF: any[] = [];
  
  try {
    const { data: termsData, error: termsError } = await supabase
      .from('legal_pages')
      .select('content')
      .eq('slug', 'quote_terms')
      .single();
    
    if (!termsError && termsData) {
      termsAndConditions = termsData.content;
    }

    // Fetch company settings
    const { data: settingsData } = await supabase
      .from('app_settings')
      .select('key, value')
      .in('key', ['company_name', 'company_logo_url', 'quote_expires_days']);

    if (settingsData) {
      const nameSetting = settingsData.find(s => s.key === 'company_name');
      const logoSetting = settingsData.find(s => s.key === 'company_logo_url');
      const expiresSetting = settingsData.find(s => s.key === 'quote_expires_days');
      
      // Values are stored as JSONB directly now
      companyName = nameSetting?.value || 'QUALITROL';
      companyLogoUrl = logoSetting?.value || '';
      expiresDays = typeof expiresSetting?.value === 'number' ? expiresSetting.value : parseInt(expiresSetting?.value || '30');
    }

    // Fetch quote fields that should be included in PDF
    const { data: fieldsData } = await supabase
      .from('quote_fields')
      .select('*')
      .eq('include_in_pdf', true)
      .eq('enabled', true)
      .order('display_order', { ascending: true });

    if (fieldsData) {
      quoteFieldsForPDF = fieldsData;
    }
  } catch (error) {
    console.warn('Could not fetch PDF settings:', error);
  }

  const draftBom = quoteInfo?.draft_bom as any;
  const combinedQuoteFields: Record<string, any> = {
    ...(draftBom?.quoteFields && typeof draftBom.quoteFields === 'object'
      ? draftBom.quoteFields
      : {}),
    ...(quoteInfo?.quote_fields && typeof quoteInfo.quote_fields === 'object'
      ? quoteInfo.quote_fields
      : {}),
  };
  const rackLayoutFallbackMap = new Map<string, any>();
  if (Array.isArray(draftBom?.rackLayouts)) {
    draftBom.rackLayouts.forEach((entry: any) => {
      const key = entry?.productId || entry?.partNumber;
      if (!key) return;
      rackLayoutFallbackMap.set(String(key), entry?.layout || entry);
    });
  }

  const level4FallbackMap = new Map<string, any>();
  if (Array.isArray(draftBom?.level4Configurations)) {
    draftBom.level4Configurations.forEach((entry: any) => {
      const key = entry?.productId || entry?.partNumber;
      if (!key) return;
      level4FallbackMap.set(String(key), entry);
    });
  }

  const escapeHtml = (value: any): string => {
    return String(value ?? '')
      .replace(/&/g, '&amp;')
      .replace(/</g, '&lt;')
      .replace(/>/g, '&gt;')
      .replace(/"/g, '&quot;')
      .replace(/'/g, '&#39;');
  };

  const normalizeLevel4Options = (rawOptions: any): NormalizedLevel4Option[] => {
    if (!rawOptions) return [];

    let optionsArray: any[] = [];

    if (typeof rawOptions === 'string') {
      try {
        const parsed = JSON.parse(rawOptions);
        if (Array.isArray(parsed)) {
          optionsArray = parsed;
        } else if (parsed && typeof parsed === 'object') {
          if (Array.isArray((parsed as any).options)) {
            optionsArray = (parsed as any).options;
          } else {
            const firstArray = Object.values(parsed).find(value => Array.isArray(value));
            if (Array.isArray(firstArray)) {
              optionsArray = firstArray as any[];
            }
          }
        }
      } catch {
        return [];
      }
    } else if (Array.isArray(rawOptions)) {
      optionsArray = rawOptions;
    } else if (rawOptions && typeof rawOptions === 'object') {
      if (Array.isArray((rawOptions as any).options)) {
        optionsArray = (rawOptions as any).options;
      } else if (Array.isArray((rawOptions as any).data)) {
        optionsArray = (rawOptions as any).data;
      } else {
        const firstArray = Object.values(rawOptions).find(value => Array.isArray(value));
        if (Array.isArray(firstArray)) {
          optionsArray = firstArray as any[];
        }
      }
    }

    return optionsArray.map((option, index) => {
      const id = option?.id ?? option?.value ?? option?.option_value ?? option?.optionValue ?? option?.option_key ?? `option-${index}`;
      const value = option?.value ?? option?.option_value ?? option?.optionValue ?? option?.id ?? id;
      const label = option?.label ?? option?.name ?? option?.option_label ?? option?.optionValue ?? option?.option_value ?? option?.option_key ?? String(value);
      const infoUrl = option?.url ?? option?.info_url ?? option?.infoUrl ?? option?.link ?? null;
      const partNumber = option?.part_number ?? option?.partNumber ?? option?.metadata?.part_number ?? option?.metadata?.partNumber ?? null;

      return {
        id: String(id),
        value: String(value),
        label: String(label),
        infoUrl: infoUrl ? String(infoUrl) : null,
        partNumber: partNumber ? String(partNumber) : null,
      };
    });
  };

  const normalizeLevel4Entries = (entries: any): Array<{ index: number; value: string }> => {
    if (!entries) return [];

    if (typeof entries === 'string') {
      try {
        const parsed = JSON.parse(entries);
        const normalized = normalizeLevel4Entries(parsed);
        if (normalized.length > 0) {
          return normalized;
        }
      } catch {
        // Fall back to treating the string as a single value below
      }

      if (entries.trim().length > 0) {
        return [{ index: 0, value: entries.trim() }];
      }

      return [];
    }
    if (Array.isArray(entries)) {
      return entries
        .map((entry, idx) => {
          if (entry == null) return null;
          const index = typeof entry.index === 'number' && !Number.isNaN(entry.index)
            ? entry.index
            : typeof entry.inputIndex === 'number'
              ? entry.inputIndex
              : idx;
          const rawValue = entry.value ?? entry.option ?? entry.selection ?? entry.option_id ?? entry.optionId ?? entry.option_value ?? entry.optionValue ?? entry.id ?? entry.name ?? entry;
          if (rawValue === undefined || rawValue === null || rawValue === '') return null;
          return { index, value: String(rawValue) };
        })
        .filter((entry): entry is { index: number; value: string } => entry !== null);
    }

    if (typeof entries === 'object') {
      return Object.entries(entries)
        .map(([key, value], idx) => {
          if (value == null) return null;
          const candidateIndex = typeof (value as any).index === 'number' && !Number.isNaN((value as any).index)
            ? (value as any).index
            : Number.parseInt(key, 10);
          const index = Number.isFinite(candidateIndex) ? Number(candidateIndex) : idx;
          const rawValue = (value as any).value ?? (value as any).option ?? (value as any).selection ?? (value as any).option_id ?? (value as any).optionId ?? (value as any).option_value ?? (value as any).optionValue ?? (value as any).id ?? (value as any).name ?? value;
          if (rawValue === undefined || rawValue === null || rawValue === '') return null;
          return { index, value: String(rawValue) };
        })
        .filter((entry): entry is { index: number; value: string } => entry !== null);
    }

    return [];
  };

  const extractLevel4Payload = (data: any, depth = 0): NormalizedLevel4Payload | null => {
    if (!data || depth > 6) return null;

    const inspectCandidate = (candidate: any): NormalizedLevel4Payload | null => {
      if (!candidate || typeof candidate !== 'object') return null;

      const configId = candidate.level4_config_id ?? candidate.level4ConfigId ?? candidate.config_id ?? candidate.configId;
      const rawEntries = candidate.entries ?? candidate.selections ?? candidate.values ?? candidate.inputs;

      if (configId && rawEntries) {
        const normalizedEntries = normalizeLevel4Entries(rawEntries);
        if (normalizedEntries.length > 0) {
          const templateTypeRaw = candidate.template_type ?? candidate.templateType ?? candidate.mode;
          let templateType: 'OPTION_1' | 'OPTION_2' | undefined;
          if (typeof templateTypeRaw === 'string') {
            const normalized = templateTypeRaw.toUpperCase();
            if (normalized === 'OPTION_2' || normalized === 'FIXED' || normalized.includes('2')) {
              templateType = 'OPTION_2';
            } else {
              templateType = 'OPTION_1';
            }
          }

          return {
            level4_config_id: String(configId),
            entries: normalizedEntries,
            template_type: templateType,
          };
        }
      }

      return null;
    };

    const direct = inspectCandidate(data);
    if (direct) return direct;

    if (Array.isArray(data)) {
      for (const entry of data) {
        const found = extractLevel4Payload(entry, depth + 1);
        if (found) return found;
      }
      return null;
    }

    if (typeof data === 'object') {
      for (const value of Object.values(data)) {
        if (!value || typeof value !== 'object') continue;
        const found = extractLevel4Payload(value, depth + 1);
        if (found) return found;
      }
    }

    return null;
  };

  const extractFieldLabelFromConfig = (config: any, depth = 0): string | undefined => {
    if (!config || typeof config !== 'object' || depth > 4) return undefined;

    const candidates = [
      (config as any).field_label,
      (config as any).fieldLabel,
      (config as any).label,
      (config as any).field,
      (config as any).configuration?.field_label,
      (config as any).configuration?.fieldLabel,
      (config as any).config?.field_label,
      (config as any).config?.fieldLabel,
    ];

    for (const candidate of candidates) {
      if (typeof candidate === 'string' && candidate.trim().length > 0) {
        return candidate;
      }
    }

    for (const value of Object.values(config)) {
      if (value && typeof value === 'object') {
        const nested = extractFieldLabelFromConfig(value, depth + 1);
        if (nested) return nested;
      }
    }

    return undefined;
  };

  const extractTemplateTypeFromConfig = (config: any, depth = 0): 'OPTION_1' | 'OPTION_2' | undefined => {
    if (!config || typeof config !== 'object' || depth > 4) return undefined;

    const directTemplate = (config as any).template_type ?? (config as any).templateType;
    if (typeof directTemplate === 'string') {
      const normalized = directTemplate.toUpperCase();
      if (normalized === 'OPTION_2' || normalized === 'FIXED' || normalized.includes('2')) {
        return 'OPTION_2';
      }
      return 'OPTION_1';
    }

    const mode = (config as any).mode ?? (config as any).configurationMode;
    if (typeof mode === 'string') {
      return mode.toLowerCase() === 'fixed' ? 'OPTION_2' : 'OPTION_1';
    }

    const fixedInputs = (config as any).fixed_inputs ?? (config as any).fixedInputs ?? (config as any).fixed?.numberOfInputs;
    const variableInputs = (config as any).max_inputs ?? (config as any).maxInputs ?? (config as any).variable?.maxInputs;
    if (fixedInputs != null) return 'OPTION_2';
    if (variableInputs != null) return 'OPTION_1';

    const nestedKeys = ['configuration', 'config', 'level4Config', 'payload', 'data'];
    for (const key of nestedKeys) {
      const value = (config as any)[key];
      if (value && typeof value === 'object') {
        const nested = extractTemplateTypeFromConfig(value, depth + 1);
        if (nested) return nested;
      }
    }

    return undefined;
  };

  const extractOptionsFromConfig = (config: any, visited = new Set<any>()): NormalizedLevel4Option[] => {
    if (!config || typeof config !== 'object' || visited.has(config)) return [];
    visited.add(config);

    const candidateValues = [
      (config as any).options,
      (config as any).optionList,
      (config as any).availableOptions,
      (config as any).selectionOptions,
      (config as any).level4Options,
      (config as any).configuration?.options,
      (config as any).config?.options,
      (config as any).level4Config?.options,
      (config as any).configuration?.config?.options,
    ];

    for (const candidate of candidateValues) {
      const normalized = normalizeLevel4Options(candidate);
      if (normalized.length > 0) {
        return normalized;
      }
    }

    const nestedKeys = ['configuration', 'config', 'level4Config', 'payload', 'data'];
    for (const key of nestedKeys) {
      const value = (config as any)[key];
      if (value && typeof value === 'object') {
        const nested = extractOptionsFromConfig(value, visited);
        if (nested.length > 0) {
          return nested;
        }
      }
    }

    return [];
  };

  const analyzeLevel4Config = (config: any) => {
    return {
      payload: extractLevel4Payload(config),
      fieldLabel: extractFieldLabelFromConfig(config),
      templateType: extractTemplateTypeFromConfig(config),
      options: extractOptionsFromConfig(config),
    };
  };

  const resolveLevel4Option = (options: NormalizedLevel4Option[], value: string): NormalizedLevel4Option | undefined => {
    if (!value) return undefined;
    const exact = options.find(option => option.value === value || option.id === value || option.label === value);
    if (exact) return exact;

    const lowerValue = value.toLowerCase?.();
    if (!lowerValue) return undefined;

    return options.find(option =>
      option.value?.toLowerCase?.() === lowerValue ||
      option.id?.toLowerCase?.() === lowerValue ||
      option.label?.toLowerCase?.() === lowerValue
    );
  };

  const buildLevel4SectionHTML = (
    entries: Level4AnalyzedEntry[],
    definitions: Map<string, Level4ConfigDefinition>
  ): string => {
    if (!entries.length) {
      return '';
    }

    const sections = entries.map(entry => {
      const payload = entry.payload ?? null;
      const configId = payload?.level4_config_id;
      const definition = configId ? definitions.get(configId) : undefined;

      const options = (definition?.options && definition.options.length > 0)
        ? definition.options
        : entry.options;

      const fieldLabel = definition?.fieldLabel || entry.fieldLabel || 'Selection';
      const templateType = definition?.templateType || payload?.template_type || entry.templateType || 'OPTION_1';

      const headingParts: string[] = [];
      if (typeof entry.slotNumber === 'number') {
        headingParts.push(`Slot ${entry.slotNumber}`);
      }
      if (entry.slotCardName) {
        headingParts.push(entry.slotCardName);
      }
      if (entry.partNumber) {
        headingParts.push(entry.partNumber);
      }

      const headingText = headingParts.length > 0
        ? headingParts.map(part => escapeHtml(part)).join(' - ')
        : escapeHtml(`${entry.productName}${entry.partNumber ? ` - ${entry.partNumber}` : ''}`);

      const subheadingParts: string[] = [];
      if (entry.productName) {
        subheadingParts.push(entry.productName);
      }
      if (entry.productPartNumber && entry.productPartNumber !== entry.partNumber) {
        subheadingParts.push(`Part Number: ${entry.productPartNumber}`);
      }

      const subheadingText = subheadingParts.length > 0
        ? subheadingParts.map(part => escapeHtml(part)).join(' • ')
        : '';

      const metaParts: string[] = [];
      if (configId) {
        metaParts.push(`Configuration ID: ${escapeHtml(configId)}`);
      }
      if (!definition && configId) {
        metaParts.push('Metadata unavailable - displaying saved selections');
      }

      const selections = (() => {
        const normalizedPayloadEntries = payload?.entries
          ? [...payload.entries].sort((a, b) => a.index - b.index)
          : [];

        if (normalizedPayloadEntries.length > 0) {
          return normalizedPayloadEntries;
        }

        const fallbackSources: any[] = [];
        if (entry.rawConfig && typeof entry.rawConfig === 'object') {
          fallbackSources.push(
            (entry.rawConfig as any).entries,
            (entry.rawConfig as any).selections,
            (entry.rawConfig as any).values,
            (entry.rawConfig as any).inputs
          );
          fallbackSources.push(entry.rawConfig);

          if (Array.isArray(entry.rawConfig)) {
            fallbackSources.push(entry.rawConfig);
          }
        } else if (Array.isArray(entry.rawConfig)) {
          fallbackSources.push(entry.rawConfig);
        }

        for (const source of fallbackSources) {
          const normalized = normalizeLevel4Entries(source);
          if (normalized.length > 0) {
            return normalized.sort((a, b) => a.index - b.index);
          }
        }

        return [] as Array<{ index: number; value: string }>;
      })();
      let bodyHtml = '';

      if (selections.length > 0) {
        bodyHtml += '<table class="level4-table"><thead><tr><th>Input</th><th>Selected Option</th></tr></thead><tbody>';
        selections.forEach((selection, idx) => {
          const inputLabel = (selections.length > 1 || templateType === 'OPTION_2')
            ? `${fieldLabel} #${idx + 1}`
            : fieldLabel;

          const option = resolveLevel4Option(options, selection.value);
          const optionLabel = option ? escapeHtml(option.label) : escapeHtml(selection.value);

          const detailParts: string[] = [];
          if (option?.partNumber) {
            detailParts.push(`Part Number: ${escapeHtml(option.partNumber)}`);
          }
          if (option?.infoUrl) {
            detailParts.push(`Info: ${escapeHtml(option.infoUrl)}`);
          }
          if (!option) {
            detailParts.push(`Option ID: ${escapeHtml(selection.value)}`);
          }

          bodyHtml += `
            <tr>
              <td>${escapeHtml(inputLabel)}</td>
              <td>
                <div class="level4-option-label">${optionLabel}</div>
                ${detailParts.length > 0 ? `<div class="level4-option-meta">${detailParts.join(' • ')}</div>` : ''}
              </td>
            </tr>
          `;
        });
        bodyHtml += '</tbody></table>';
      } else if (payload) {
        bodyHtml += '<p class="level4-empty">No selections recorded for this configuration.</p>';
      } else {
        bodyHtml += '<p class="level4-empty">Unable to parse configuration details. Saved data shown below.</p>';
      }

      if ((!payload || !payload.entries?.length) && selections.length === 0 && entry.rawConfig) {
        bodyHtml += `<pre class="level4-raw">${escapeHtml(JSON.stringify(entry.rawConfig, null, 2))}</pre>`;
      }

      return `
        <div class="level4-section">
          <h3 class="level4-heading">${headingText}</h3>
          ${subheadingText ? `<div class="level4-subheading">${subheadingText}</div>` : ''}
          ${metaParts.length > 0 ? `<div class="level4-meta">${metaParts.join(' • ')}</div>` : ''}
          ${bodyHtml}
        </div>
      `;
    }).join('');

    if (!sections) {
      return '';
    }

    return `
      <div style="margin-top: 40px; page-break-before: always;">
        <h2 style="color: #dc2626; border-bottom: 2px solid #dc2626; padding-bottom: 10px;">Level 4 Configuration Details</h2>
        ${sections}
      </div>
    `;
  };

  const normalizeSlotNumber = (value: any, fallbackIndex: number): number => {
    if (typeof value === 'number' && !Number.isNaN(value)) {
      return value;
    }
    if (typeof value === 'string') {
      const parsed = Number.parseInt(value, 10);
      if (!Number.isNaN(parsed)) {
        return parsed;
      }
    }
    return fallbackIndex + 1;
  };

  const toSlotEntries = (slots: any[]): Array<{
    slot: number;
    cardName: string;
    partNumber?: string;
    level4Config?: any;
    level4Selections?: any;
    level4BomItemId?: string;
    isSharedLevel4Config?: boolean;
    isBushingSecondary?: boolean;
    sharedFromSlot?: number;
  }> => {
    if (!Array.isArray(slots)) return [];
    return slots
      .map((slot, index) => {
        const slotNumber = normalizeSlotNumber(slot?.slot ?? slot?.slotNumber ?? slot?.position ?? slot?.slot_index, index);
        return {
          slot: slotNumber,
          cardName: slot?.cardName || slot?.displayName || slot?.name || slot?.product?.name || `Slot ${slotNumber}`,
          partNumber: slot?.partNumber || slot?.product?.partNumber || slot?.part_number || undefined,
          level4Config: slot?.level4Config || slot?.configuration || null,
          level4Selections: slot?.level4Selections || slot?.selections || null,
          level4BomItemId:
            slot?.level4BomItemId ||
            slot?.level4_bom_item_id ||
            slot?.level4Config?.bomItemId ||
            slot?.level4Config?.bom_item_id ||
            slot?.level4Config?.bom_item ||
            slot?.configuration?.bomItemId ||
            slot?.configuration?.bom_item_id ||
            slot?.configuration?.bom_item ||
            undefined,
          isSharedLevel4Config:
            Boolean(
              slot?.isSharedLevel4Config ||
              slot?.sharedLevel4Config ||
              slot?.is_shared_level4_config ||
              slot?.isBushingSecondary ||
              slot?.level4Config?.isSharedLevel4Config ||
              slot?.level4Config?.sharedLevel4Config ||
              slot?.level4Config?.is_shared_level4_config ||
              slot?.level4Config?.shared_from_slot != null ||
              slot?.level4Config?.sharedFromSlot != null ||
              slot?.configuration?.isSharedLevel4Config ||
              slot?.configuration?.sharedLevel4Config ||
              slot?.configuration?.is_shared_level4_config ||
              slot?.configuration?.shared_from_slot != null ||
              slot?.configuration?.sharedFromSlot != null
            ),
          isBushingSecondary: Boolean(slot?.isBushingSecondary || slot?.is_bushing_secondary),
          sharedFromSlot: (() => {
            const rawShared =
              slot?.sharedFromSlot ??
              slot?.shared_from_slot ??
              slot?.level4Config?.sharedFromSlot ??
              slot?.level4Config?.shared_from_slot ??
              slot?.configuration?.sharedFromSlot ??
              slot?.configuration?.shared_from_slot;
            if (rawShared === undefined || rawShared === null || rawShared === '') {
              return undefined;
            }
            return normalizeSlotNumber(rawShared, index);
          })(),
        };
      })
      .filter(entry => entry.slot !== undefined && entry.slot !== null);
  };

  const deriveRackConfiguration = (item: any): {
    slots: Array<{
      slot: number;
      cardName: string;
      partNumber?: string;
      level4Config?: any;
      level4Selections?: any;
      level4BomItemId?: string;
      isSharedLevel4Config?: boolean;
      isBushingSecondary?: boolean;
      sharedFromSlot?: number;
    }>;
  } | undefined => {
    if (!item) return undefined;

    if (item.rackConfiguration && typeof item.rackConfiguration === 'object') {
      if (Array.isArray(item.rackConfiguration.slots)) {
        return { slots: toSlotEntries(item.rackConfiguration.slots) };
      }

      if (Array.isArray(item.rackConfiguration)) {
        return { slots: toSlotEntries(item.rackConfiguration) };
      }
    }

    if (Array.isArray(item.slotAssignments)) {
      return { slots: toSlotEntries(item.slotAssignments) };
    }

    if (item.slotAssignments && typeof item.slotAssignments === 'object') {
      const entries = Object.entries(item.slotAssignments).map(([slotKey, slotData], index) => {
        const data = slotData as any;
        return {
          slot: normalizeSlotNumber(slotKey, index),
          cardName: data?.displayName || data?.name || data?.product?.name || `Slot ${slotKey}`,
          partNumber: data?.partNumber || data?.product?.partNumber || data?.part_number || undefined,
          level4Config: data?.level4Config || null,
          level4Selections: data?.level4Selections || null,
          level4BomItemId:
            data?.level4BomItemId ||
            data?.level4_bom_item_id ||
            data?.level4Config?.bomItemId ||
            data?.level4Config?.bom_item_id ||
            data?.configuration?.bomItemId ||
            data?.configuration?.bom_item_id,
          isSharedLevel4Config:
            Boolean(
              data?.isSharedLevel4Config ||
              data?.sharedLevel4Config ||
              data?.is_shared_level4_config ||
              data?.isBushingSecondary ||
              data?.is_bushing_secondary
            ),
          isBushingSecondary: Boolean(data?.isBushingSecondary || data?.is_bushing_secondary),
          sharedFromSlot:
            data?.sharedFromSlot ??
            data?.shared_from_slot ??
            data?.bushingPairSlot ??
            data?.bushing_pair_slot ??
            undefined,
        };
      }).filter(entry => entry.slot !== undefined && entry.slot !== null);

      if (entries.length > 0) {
        return { slots: entries };
      }
    }

    return undefined;
  };

  const hasConfigData = (config: any): boolean => {
    if (!config) return false;
    if (Array.isArray(config)) {
      return config.length > 0;
    }
    if (typeof config === 'object') {
      return Object.values(config).some(value => {
        if (value === null || value === undefined) return false;
        if (Array.isArray(value)) return value.length > 0;
        if (typeof value === 'object') return Object.keys(value).length > 0;
        return String(value).trim().length > 0;
      });
    }
    return String(config).trim().length > 0;
  };

  const isSharedLevel4Slot = (slot: any): boolean => {
    if (!slot) return false;

    const directFlags = [
      slot.isSharedLevel4Config,
      slot.sharedLevel4Config,
      slot.is_shared_level4_config,
      slot.isBushingSecondary,
      slot.is_bushing_secondary,
    ];

    if (directFlags.some(flag => Boolean(flag))) {
      return true;
    }

    const sharedSource =
      slot.sharedFromSlot ??
      slot.shared_from_slot ??
      slot.primarySlot ??
      slot.primary_slot ??
      slot.bushingPairSlot ??
      slot.bushing_pair_slot;

    const slotNumber =
      typeof slot.slot === 'number' ? slot.slot :
      typeof slot.slotNumber === 'number' ? slot.slotNumber :
      undefined;

    if (sharedSource != null && sharedSource !== '' && sharedSource !== undefined) {
      const normalizedShared = Number.parseInt(String(sharedSource), 10);
      if (!Number.isNaN(normalizedShared)) {
        if (slotNumber === undefined || normalizedShared !== slotNumber) {
          return true;
        }
      }
    }

    const nestedCandidates = [slot.level4Config, slot.configuration, slot.level4Selections, slot.selections];
    return nestedCandidates.some(candidate => {
      if (!candidate || typeof candidate !== 'object') return false;
      if (
        candidate.isSharedLevel4Config ||
        candidate.sharedLevel4Config ||
        candidate.is_shared_level4_config ||
        candidate.isBushingSecondary ||
        candidate.is_bushing_secondary
      ) {
        return true;
      }
      const nestedShared = candidate.sharedFromSlot ?? candidate.shared_from_slot;
      if (nestedShared != null && nestedShared !== '') {
        return true;
      }
      return false;
    });
  };

  const buildLevel4SharedKey = (slot: any, configuration: any): string | undefined => {
    const candidateValues = [
      slot?.level4BomItemId,
      slot?.level4_bom_item_id,
      configuration?.level4BomItemId,
      configuration?.level4_bom_item_id,
      configuration?.bomItemId,
      configuration?.bom_item_id,
      configuration?.bom_item,
      configuration?.bomId,
      configuration?.bom_id,
      configuration?.bomItem?.id,
      configuration?.payload?.bomItemId,
      configuration?.payload?.bom_item_id,
    ];

    for (const candidate of candidateValues) {
      if (candidate === undefined || candidate === null) continue;
      const value = typeof candidate === 'string' ? candidate : String(candidate);
      if (value.trim().length > 0) {
        return `bom:${value.trim()}`;
      }
    }

    if (configuration !== undefined && configuration !== null) {
      if (typeof configuration === 'string') {
        const trimmed = configuration.trim();
        if (trimmed.length > 0) {
          return `cfg:${trimmed}`;
        }
      }

      try {
        const serialized = JSON.stringify(configuration);
        if (serialized.length > 0) {
          return `cfg:${serialized}`;
        }
      } catch {
        // Ignore serialization errors
      }
    }

    return undefined;
  };

  const normalizedBomItems = bomItems.map(item => {
    const product = (item.product || {}) as any;
    const parentProduct = (item.parentProduct || product?.parentProduct || {}) as any;
    const grandParentProduct = (parentProduct?.parentProduct || product?.parentProduct?.parentProduct || {}) as any;
    const configurationProduct = (item.configuration?.product || item.configuration?.selectedProduct || {}) as any;
    const configurationLevel2 = (item.configuration?.selectedLevel2Product || item.configuration?.level2Product || {}) as any;

    const productInfoUrl =
      resolveProductInfoUrl(
        product,
        parentProduct,
        grandParentProduct,
        item,
        item.configuration,
        configurationProduct,
        configurationLevel2,
        configurationProduct?.product,
        configurationProduct?.parentProduct,
        configurationLevel2?.parentProduct
      ) || null;

    const normalizedProduct = {
      ...product,
      name: product.name || item.name || 'Configured Item',
      description: product.description || item.description || '',
      price: typeof product.price === 'number' ? product.price : (item.product?.price || item.unit_price || 0),
      productInfoUrl,
    };

    const partNumber = item.partNumber || item.part_number || product.partNumber || product.part_number || 'TBD';
    const fallbackKey = product.id || partNumber || product.name;

    const fallbackRackEntry = fallbackKey ? rackLayoutFallbackMap.get(String(fallbackKey)) : undefined;
    const fallbackRack = fallbackRackEntry?.layout || fallbackRackEntry;
    const derivedRack = deriveRackConfiguration(item) || fallbackRack;

    const fallbackLevel4 = fallbackKey ? level4FallbackMap.get(String(fallbackKey)) : undefined;
    let directLevel4 = item.level4Config || item.level4Selections || null;
    if (!directLevel4 && fallbackLevel4?.configuration) {
      directLevel4 = fallbackLevel4.configuration;
    }

    const slotLevel4Entries: Array<{ slot: number; cardName: string; partNumber?: string; level4BomItemId?: string; configuration: any; rawSlot?: any; }> = [];
    const seenLevel4Keys = new Set<string>();

    const rackSlots = Array.isArray(derivedRack?.slots)
      ? dedupeSpanAwareSlots(derivedRack?.slots as SpanAwareSlot[])
      : [];

    rackSlots.forEach(slot => {
      const configuration = slot.level4Config || slot.level4Selections;
      if (!hasConfigData(configuration)) return;

      const sharedKey = buildLevel4SharedKey(slot, configuration);
      const isShared = isSharedLevel4Slot(slot);

      if (sharedKey && seenLevel4Keys.has(sharedKey) && isShared) {
        return;
      }

      if (sharedKey) {
        seenLevel4Keys.add(sharedKey);
      }

      slotLevel4Entries.push({
        slot: slot.slot,
        cardName: slot.cardName,
        partNumber: slot.partNumber,
        level4BomItemId: slot.level4BomItemId,
        configuration,
        rawSlot: slot,
      });
    });

    if (Array.isArray(fallbackLevel4?.slots)) {
      fallbackLevel4.slots.forEach((slot: any, index: number) => {
        const configuration = slot?.configuration || slot?.level4Config || slot?.level4Selections;
        if (!hasConfigData(configuration)) return;

        const normalizedSlot = {
          slot: normalizeSlotNumber(slot?.slot, index),
          cardName: slot?.cardName || slot?.name || normalizedProduct.name,
          partNumber: slot?.partNumber || partNumber,
          level4BomItemId:
            slot?.level4BomItemId ||
            slot?.level4_bom_item_id ||
            slot?.configuration?.bomItemId ||
            slot?.configuration?.bom_item_id ||
            slot?.level4Config?.bomItemId ||
            slot?.level4Config?.bom_item_id,
        };

        const sharedKey = buildLevel4SharedKey(normalizedSlot, configuration);
        const isShared = isSharedLevel4Slot({ ...normalizedSlot, level4Config: slot?.level4Config, level4Selections: slot?.level4Selections, configuration });

        if (sharedKey && seenLevel4Keys.has(sharedKey) && isShared) {
          return;
        }

        if (sharedKey) {
          seenLevel4Keys.add(sharedKey);
        }

        slotLevel4Entries.push({
          slot: normalizedSlot.slot,
          cardName: normalizedSlot.cardName,
          partNumber: normalizedSlot.partNumber,
          level4BomItemId: normalizedSlot.level4BomItemId,
          configuration,
          rawSlot: slot,
        });
      });
    }

    const normalizedSlotLevel4Entries = dedupeSpanAwareSlots(slotLevel4Entries);

    return {
      ...item,
      product: normalizedProduct,
      enabled: item.enabled !== false,
      partNumber,
      rackConfiguration: derivedRack,
      level4Config: directLevel4 || undefined,
      slotLevel4: normalizedSlotLevel4Entries,
    };
  });

  const level4DisplayItems: Level4DisplayItem[] = normalizedBomItems.flatMap(item => {
    const entries: Level4DisplayItem[] = [];

    if (hasConfigData(item.level4Config)) {
      entries.push({
        productName: item.product?.name || 'Configured Item',
        productPartNumber: item.partNumber,
        partNumber: item.partNumber,
        level4BomItemId:
          (item.level4Config as any)?.bomItemId ||
          (item.level4Config as any)?.bom_item_id ||
          (item.level4Config as any)?.bom_item ||
          undefined,
        config: item.level4Config,
      });
    }

    if (Array.isArray(item.slotLevel4) && item.slotLevel4.length > 0) {
      item.slotLevel4.forEach((slot, index) => {
        if (!hasConfigData(slot.configuration)) return;
        const resolvedSlotNumber = typeof slot.slot === 'number' && !Number.isNaN(slot.slot)
          ? slot.slot
          : normalizeSlotNumber(slot.slot, index);

      entries.push({
        productName: item.product?.name || 'Configured Item',
        productPartNumber: item.partNumber,
        slotNumber: resolvedSlotNumber,
        slotCardName: slot.cardName,
        partNumber: slot.partNumber || item.partNumber,
        level4BomItemId: slot.level4BomItemId,
        config: slot.configuration,
        rawSlot: slot.rawSlot ?? slot,
      });
    });
  }

    return entries;
  });

  const level4EntriesAnalyzed: Level4AnalyzedEntry[] = level4DisplayItems.map(entry => {
    const analysis = analyzeLevel4Config(entry.config);
    return {
      ...entry,
      payload: analysis.payload,
      fieldLabel: analysis.fieldLabel,
      templateType: analysis.templateType,
      options: analysis.options,
      rawConfig: entry.config,
    };
  });

  const uniqueLevel4ConfigIds = Array.from(
    new Set(
      level4EntriesAnalyzed
        .map(entry => entry.payload?.level4_config_id)
        .filter((id): id is string => Boolean(id))
    )
  );

  const level4ConfigDefinitions = new Map<string, Level4ConfigDefinition>();
  if (uniqueLevel4ConfigIds.length > 0) {
    try {
      const { data: configRows, error: configError } = await supabase
        .from('level4_configs')
        .select('id, field_label, mode, options, fixed_number_of_inputs, variable_max_inputs')
        .in('id', uniqueLevel4ConfigIds);

      if (configError) {
        throw configError;
      }

      if (Array.isArray(configRows)) {
        configRows.forEach(row => {
          const templateType = typeof row.mode === 'string'
            ? (row.mode.toLowerCase() === 'fixed' ? 'OPTION_2' : 'OPTION_1')
            : row.fixed_number_of_inputs != null
              ? 'OPTION_2'
              : row.variable_max_inputs != null
                ? 'OPTION_1'
                : undefined;

          level4ConfigDefinitions.set(row.id, {
            id: row.id,
            fieldLabel: typeof row.field_label === 'string' ? row.field_label : undefined,
            templateType,
            options: normalizeLevel4Options((row as any).options),
          });
        });
      }
    } catch (error) {
      console.warn('Could not fetch Level 4 configuration metadata for PDF:', error);
    }
  }

  const level4SectionHTML = buildLevel4SectionHTML(level4EntriesAnalyzed, level4ConfigDefinitions);

  // Calculate dates
  const createdDate = new Date();
  const expiryDate = new Date(createdDate);
  expiryDate.setDate(expiryDate.getDate() + expiresDays);

  // Determine quote ID display
  const isDraft = quoteInfo.status === 'draft';
  const quoteIdDisplay = isDraft ? 'DRAFT' : quoteInfo.id || 'New Quote';

  const htmlContent = `
    <!DOCTYPE html>
    <html>
    <head>
      <title>Quote - ${quoteIdDisplay}</title>
      <style>
        @import url('https://fonts.googleapis.com/css2?family=Inter:wght@400;500;600;700&display=swap');
        * { box-sizing: border-box; }
        body {
          font-family: 'Inter', sans-serif;
          background: #f1f5f9;
          color: #0f172a;
          margin: 0;
          padding: 36px;
          font-size: 11px;
          line-height: 1.55;
        }
        .page-container {
          max-width: 1080px;
          margin: 0 auto;
          background: #ffffff;
          border-radius: 20px;
          padding: 40px 44px;
          box-shadow: 0 30px 60px -28px rgba(15, 23, 42, 0.3);
        }
        .header {
          border-bottom: 1px solid #e2e8f0;
          padding-bottom: 24px;
          margin-bottom: 28px;
          display: flex;
          justify-content: space-between;
          align-items: center;
        }
        .header-left { display: flex; align-items: center; gap: 20px; }
        .logo-img { max-height: 56px; max-width: 200px; object-fit: contain; }
        .logo-text { color: #0f172a; font-size: 20px; font-weight: 700; letter-spacing: -0.02em; }
        .header-right { text-align: right; }
        .quote-id { font-size: 16px; font-weight: 600; color: #0f172a; margin: 0; }
        .header-meta { font-size: 11px; color: #64748b; margin-top: 6px; }
        .draft-warning { background: #fef3c7; border: 1px solid #f59e0b; padding: 16px 20px; border-radius: 12px; margin-bottom: 28px; color: #92400e; font-size: 11px; }
        .draft-warning strong { display: block; font-size: 11px; letter-spacing: 0.08em; text-transform: uppercase; margin-bottom: 6px; }
        .draft-warning p { margin: 4px 0 0; }
        .date-info { display: inline-flex; flex-wrap: wrap; gap: 14px; align-items: center; background: #f8fafc; border: 1px solid #e2e8f0; border-radius: 12px; padding: 14px 18px; margin-bottom: 32px; color: #475569; font-size: 11px; }
        .date-info strong { color: #0f172a; font-weight: 600; }
        .date-info .note { color: #64748b; font-style: italic; }
        .quote-header-fields { background: #f8fafc; border: 1px solid #e2e8f0; border-radius: 16px; padding: 24px 28px; margin-bottom: 36px; }
        .quote-header-fields h3 { color: #0f172a; margin: 0 0 18px; font-size: 15px; font-weight: 600; }
        .field-row { display: grid; grid-template-columns: minmax(180px, 220px) 1fr; gap: 14px; padding: 10px 0; border-bottom: 1px solid #e2e8f0; }
        .field-row:last-of-type { border-bottom: none; }
        .field-label { font-size: 10px; letter-spacing: 0.08em; text-transform: uppercase; color: #64748b; font-weight: 600; }
        .field-value { font-size: 12px; color: #0f172a; font-weight: 500; }
        h2 { color: #0f172a; font-size: 16px; font-weight: 600; margin: 28px 0 18px; }
        .bom-table { width: 100%; border-collapse: collapse; margin-bottom: 12px; }
        .bom-table th { background: #f1f5f9; color: #0f172a; padding: 12px 14px; font-size: 10px; letter-spacing: 0.08em; text-transform: uppercase; border-bottom: 1px solid #e2e8f0; }
        .bom-table td { padding: 14px; border-bottom: 1px solid #e2e8f0; color: #0f172a; font-size: 11px; vertical-align: top; }
        .bom-table tbody tr:nth-child(even) { background: #f8fafc; }
        .product-info-link { margin-top: 8px; font-size: 10px; }
        .product-info-link a { color: #2563eb; text-decoration: none; word-break: break-all; }
        .product-info-link a:hover { text-decoration: underline; }
        .total-section { margin-top: 20px; border-top: 1px solid #e2e8f0; padding-top: 16px; display: flex; flex-direction: column; gap: 8px; align-items: flex-end; }
        .total-line { display: flex; gap: 16px; font-size: 12px; font-weight: 600; color: #0f172a; }
        .total-line .label { font-size: 10px; letter-spacing: 0.08em; text-transform: uppercase; color: #64748b; font-weight: 500; }
        .total-line.discount { color: #b45309; }
        .total-line.final { font-size: 15px; color: #0f172a; }
        .level4-section { margin-top: 40px; border: 1px solid #e2e8f0; border-radius: 16px; padding: 26px; background: linear-gradient(135deg, rgba(241,245,249,0.88), rgba(248,250,252,0.96)); }
        .level4-heading { margin: 0; font-size: 15px; font-weight: 600; color: #0f172a; }
        .level4-subheading { margin-top: 6px; color: #64748b; font-size: 11px; }
        .level4-meta { margin-top: 10px; color: #64748b; font-size: 10px; }
        .level4-table { width: 100%; border-collapse: collapse; margin-top: 18px; border-radius: 12px; overflow: hidden; border: 1px solid #e2e8f0; background: #ffffff; }
        .level4-table th { background: #0f172a; color: #f8fafc; padding: 12px; text-align: left; font-size: 9px; letter-spacing: 0.08em; text-transform: uppercase; }
        .level4-table td { padding: 12px; border-bottom: 1px solid #e2e8f0; font-size: 11px; color: #0f172a; }
        .level4-option-label { font-weight: 600; color: #0f172a; }
        .level4-option-meta { margin-top: 4px; font-size: 10px; color: #64748b; }
        .level4-empty { color: #64748b; font-style: italic; background: #ffffff; border: 1px dashed #cbd5f5; padding: 14px; border-radius: 12px; margin-top: 16px; }
        .level4-raw { white-space: pre-wrap; font-family: 'SFMono-Regular', Consolas, 'Liberation Mono', monospace; font-size: 10px; background: #0f172a; color: #f8fafc; padding: 16px; border-radius: 12px; margin-top: 18px; }
        .footer { margin-top: 48px; border-top: 1px solid #e2e8f0; padding-top: 18px; font-size: 10px; color: #64748b; }
        @media print {
          body { background: #ffffff; padding: 0; }
          .page-container { box-shadow: none; border-radius: 0; margin: 0; padding: 32px; }
          .draft-warning, .level4-section { page-break-inside: avoid; }
        }
      </style>
    </head>
    <body>
      <div class="page-container">
        <div class="header">
          <div class="header-left">
            ${companyLogoUrl ? `<img src="${companyLogoUrl}" alt="${companyName} Logo" class="logo-img" />` : `<div class="logo-text">${companyName}</div>`}
          </div>
          <div class="header-right">
            <div class="quote-id">Quote ID: ${quoteIdDisplay}</div>
            <div class="header-meta">Generated on: ${createdDate.toLocaleDateString()}</div>
          </div>
        </div>

        ${isDraft ? `
          <div class="draft-warning">
            <strong>⚠️ Draft</strong>
            <p>Draft values are informational. Please request a formal quotation with a finalized configuration and quote ID before purchasing.</p>
          </div>
        ` : ''}

        <div class="date-info">
          <span><strong>Created:</strong> ${createdDate.toLocaleDateString()}</span>
          <span><strong>Valid Until:</strong> ${expiryDate.toLocaleDateString()}</span>
          <span class="note">Valid for ${expiresDays} days</span>
        </div>

      <div class="quote-header-fields">
        <h3>Quote Information</h3>
        
        ${quoteFieldsForPDF.map(field => {
          let value: any = 'Not specified';

          const candidateIds = Array.from(new Set([
            field.id,
            field.id?.replace(/-/g, '_'),
            field.id?.replace(/_/g, '-'),
            field.id?.toLowerCase?.(),
            field.label,
          ].filter(Boolean)));

          const candidates = candidateIds.flatMap(candidateId => [
            combinedQuoteFields[candidateId as string],
            (quoteInfo as Record<string, any> | undefined)?.[candidateId as string],
          ]);

          const found = candidates.find(candidate => candidate !== undefined && candidate !== null && candidate !== '');
          if (found !== undefined) {
            value = found;
          }

          if (value && typeof value === 'object') {
            value = JSON.stringify(value);
          } else if (value === null || value === undefined || value === '') {
            value = 'Not specified';
          } else {
            value = String(value).replace(/</g, '&lt;').replace(/>/g, '&gt;');
          }

          return `
            <div class="field-row">
              <div class="field-label">${field.label}:</div>
              <div class="field-value">${value}</div>
            </div>
          `;
        }).join('')}
        
      </div>

      <h2>Bill of Materials</h2>
      <table class="bom-table">
        <thead>
          <tr>
            <th>Item</th>
            <th>Description</th>
            <th>Part Number</th>
            <th>Qty</th>
            ${canSeePrices ? '<th>Unit Price</th><th>Total</th>' : ''}
          </tr>
        </thead>
        <tbody>
          ${normalizedBomItems
            .filter(item => item.enabled)
            .map((item, index) => `
              <tr>
                <td>${item.product.name}</td>
                <td>
                  ${item.product.description}
                  ${item.product.productInfoUrl
                    ? `<div class="product-info-link">Product Info: <a href="${escapeHtml(item.product.productInfoUrl)}" target="_blank" rel="noopener noreferrer">${escapeHtml(item.product.productInfoUrl)}</a></div>`
                    : ''}
                </td>
                <td>${item.partNumber || 'TBD'}</td>
                <td>${item.quantity}</td>
                ${canSeePrices ? `
                  <td>${formatCurrency(item.product.price)}</td>
                  <td>${formatCurrency(item.product.price * item.quantity)}</td>
                ` : ''}
              </tr>
            `).join('')}
        </tbody>
      </table>

      ${canSeePrices ? `
        <div class="total-section">
          ${hasDiscount ? `
            <p class="total-line">
              <span class="label">Original Total:</span>
              <span>${formatCurrency(originalTotal)}</span>
            </p>
            <p class="total-line discount">
              <span class="label">Discount (${formatPercent(effectiveDiscountPercent)}%):</span>
              <span>- ${formatCurrency(discountAmount)}</span>
            </p>
            <p class="total-line final">
              <span class="label">Final Total:</span>
              <span>${formatCurrency(finalTotal)}</span>
            </p>
          ` : `
            <p class="total-line final">
              <span class="label">Total:</span>
              <span>${formatCurrency(finalTotal)}</span>
            </p>
          `}
        </div>
      ` : ''}

      ${(() => {
        if (!additionalQuoteInfo) {
          return '';
        }

        const escaped = escapeHtml(additionalQuoteInfo).replace(/\r?\n/g, '<br />');
        return `
          <div style="margin-top: 24px; padding: 18px 20px; border-radius: 12px; background: #f8fafc; border: 1px solid #e2e8f0;">
            <h3 style="margin-top: 0; margin-bottom: 10px; color: #0f172a; font-size: 14px; font-weight: 600;">Additional Quote Information</h3>
            <p style="margin: 0; font-size: 11px; color: #334155; line-height: 1.6;">${escaped}</p>
          </div>
        `;
      })()}

      ${(() => {
        // Check if any items have chassis configurations
        const chassisItems = normalizedBomItems.filter(item =>
          item.enabled &&
          item.rackConfiguration &&
          typeof item.rackConfiguration === 'object'
        );

        const fallbackRackLayouts = Array.isArray(draftBom?.rackLayouts) ? draftBom.rackLayouts : [];

        if (chassisItems.length === 0 && fallbackRackLayouts.length === 0 && !quoteInfo.draft_bom?.rackConfiguration) {
          return '';
        }

        let rackConfigHTML = '<div style="page-break-before: always; margin-top: 40px;">';
        rackConfigHTML += '<h2 style="color: #0f172a; border-bottom: 1px solid #e2e8f0; padding-bottom: 12px;">Rack Configuration</h2>';

        const renderedRackLayoutKeys = new Set<string>();

        const buildRackLayoutKey = (title: string, partNumber: string | undefined, slots: any[]) => {
          const normalizedTitle = typeof title === 'string' ? title.trim().toLowerCase() : '';
          const normalizedPart = typeof partNumber === 'string' ? partNumber.trim().toLowerCase() : '';
          const normalizedSlots = Array.isArray(slots)
            ? slots.map(slot => ({
                slot:
                  slot?.slot ??
                  slot?.slotNumber ??
                  slot?.position ??
                  null,
                partNumber:
                  typeof slot?.partNumber === 'string'
                    ? slot.partNumber.trim().toLowerCase()
                    : typeof slot?.product?.partNumber === 'string'
                      ? slot.product.partNumber.trim().toLowerCase()
                      : null,
                cardName:
                  typeof slot?.cardName === 'string'
                    ? slot.cardName.trim().toLowerCase()
                    : typeof slot?.name === 'string'
                      ? slot.name.trim().toLowerCase()
                      : null,
              }))
            : [];

          try {
            return `${normalizedTitle}|${normalizedPart}|${JSON.stringify(normalizedSlots)}`;
          } catch {
            return `${normalizedTitle}|${normalizedPart}`;
          }
        };

        const renderRackLayout = (title: string, partNumber: string | undefined, slots: any[]) => {
          const layoutKey = buildRackLayoutKey(title, partNumber, slots);
          if (layoutKey && renderedRackLayoutKeys.has(layoutKey)) {
            return;
          }

          if (layoutKey) {
            renderedRackLayoutKeys.add(layoutKey);
          }

          rackConfigHTML += `
            <div style="margin-top: 30px; margin-bottom: 30px; background: #f8fafc; padding: 24px; border-radius: 16px; border: 1px solid #e2e8f0; box-shadow: 0 12px 32px -18px rgba(15,23,42,0.25);">
              <h3 style="color: #0f172a; margin-top: 0; font-size: 15px; font-weight: 600;">${title}${partNumber ? ` · ${partNumber}` : ''}</h3>
              <div style="margin-top: 18px;">`;

          const normalizedSlots = Array.isArray(slots) ? dedupeSpanAwareSlots(slots as SpanAwareSlot[]) : [];

          if (normalizedSlots.length > 0) {
            rackConfigHTML += '<table style="width: 100%; border-collapse: collapse; margin-top: 12px; background: #ffffff; border-radius: 12px; overflow: hidden; border: 1px solid #e2e8f0;">';
            rackConfigHTML += '<thead><tr style="background: #0f172a; color: #f8fafc;"><th style="padding: 12px; border-bottom: 1px solid #1f2937; text-align: left; font-size: 10px; letter-spacing: 0.08em; text-transform: uppercase;">Slot</th><th style="padding: 12px; border-bottom: 1px solid #1f2937; text-align: left; font-size: 10px; letter-spacing: 0.08em; text-transform: uppercase;">Card Type</th><th style="padding: 12px; border-bottom: 1px solid #1f2937; text-align: left; font-size: 10px; letter-spacing: 0.08em; text-transform: uppercase;">Part Number</th></tr></thead>';
            rackConfigHTML += '<tbody>';

            normalizedSlots.forEach((slot: any, idx: number) => {
              const slotNumber = slot?.slot ?? slot?.slotNumber ?? slot?.position ?? (idx + 1);
              const cardName = slot?.cardName || slot?.name || slot?.product?.name || 'Empty';
              const slotPartNumber = slot?.partNumber || slot?.product?.partNumber || '-';
              const rowStyle = idx % 2 === 0 ? 'background: #f8fafc;' : 'background: #ffffff;';
              rackConfigHTML += `
                <tr style="${rowStyle}">
                  <td style="padding: 12px; border-bottom: 1px solid #e2e8f0; font-weight: 600; color: #0f172a;">Slot ${slotNumber}</td>
                  <td style="padding: 12px; border-bottom: 1px solid #e2e8f0; color: #0f172a;">${cardName}</td>
                  <td style="padding: 12px; border-bottom: 1px solid #e2e8f0; font-family: 'SFMono-Regular', Consolas, 'Liberation Mono', monospace; font-size: 10px; color: #0f172a;">${slotPartNumber}</td>
                </tr>`;
            });

            rackConfigHTML += '</tbody></table>';
          } else {
            rackConfigHTML += '<p style="color: #64748b; font-style: italic; padding: 18px; background: #ffffff; border-radius: 12px; border: 1px dashed #cbd5f5;">No rack configuration data available</p>';
          }

          rackConfigHTML += '</div></div>';
        };

        // Process each chassis item
        chassisItems.forEach(chassisItem => {
          const config = chassisItem.rackConfiguration;
          renderRackLayout(chassisItem.product.name, chassisItem.partNumber, config?.slots || []);
        });

        // Render fallback rack layouts stored in draft data
        fallbackRackLayouts.forEach(layout => {
          const slots = layout?.layout?.slots || layout?.slots;
          if (Array.isArray(slots) && slots.length > 0) {
            renderRackLayout(layout.productName || 'Configured Rack', layout.partNumber, slots);
          }
        });

        // Also check draft_bom for any raw rack configuration data
        if (quoteInfo.draft_bom?.rackConfiguration) {
          rackConfigHTML += `
            <div style="margin-top: 30px; margin-bottom: 30px; background: #f8fafc; padding: 24px; border-radius: 16px; border: 1px solid #e2e8f0;">
              <h3 style="color: #0f172a; margin-top: 0; font-size: 15px; font-weight: 600;">Draft Rack Configuration</h3>
              <pre style="white-space: pre-wrap; font-family: 'SFMono-Regular', Consolas, 'Liberation Mono', monospace; font-size: 10px; background: #0f172a; color: #f8fafc; padding: 16px; border-radius: 12px; overflow-x: auto;">${JSON.stringify(quoteInfo.draft_bom.rackConfiguration, null, 2)}</pre>
            </div>`;
        }
        
        rackConfigHTML += '</div>';
        return rackConfigHTML;
      })()}

      ${level4SectionHTML}



      ${termsAndConditions ? `
        <div style="page-break-before: always; margin-top: 40px;">
          <h2 style="color: #0f172a; border-bottom: 1px solid #e2e8f0; padding-bottom: 12px;">Terms & Conditions</h2>
          <div style="background: #f8fafc; padding: 24px; border-radius: 16px; border: 1px solid #e2e8f0; margin-bottom: 20px; white-space: pre-wrap; font-size: 10px; line-height: 1.55; color: #475569;">
            ${termsAndConditions}
          </div>
        </div>
      ` : ''}

        <div class="footer">
          <p>${isDraft ? 'This is a draft quote and is subject to final approval and terms & conditions.' : 'This quote is subject to the terms & conditions outlined above.'}</p>
          <p>Generated by PowerQuotePro Quote System | ${companyName}</p>
          ${!isDraft ? `<p><strong>Quote ID:</strong> ${quoteInfo.id}</p>` : ''}
        </div>
      </div>
    </body>
    </html>
  `;

  printWindow.document.write(htmlContent);
  printWindow.document.close();
  
  // Only trigger print dialog if action is 'download', otherwise just show in browser
  if (action === 'download') {
    printWindow.print();
  }
};<|MERGE_RESOLUTION|>--- conflicted
+++ resolved
@@ -120,27 +120,6 @@
   return undefined;
 };
 
-<<<<<<< HEAD
-=======
-const resolveProductInfoUrl = (...sources: Array<any>): string | null => {
-  const keys = ['productInfoUrl', 'product_info_url', 'infoUrl', 'info_url', 'url', 'link'];
-
-  for (const source of sources) {
-    if (!source || typeof source !== 'object') continue;
-
-    for (const key of keys) {
-      if (!Object.prototype.hasOwnProperty.call(source, key)) continue;
-      const resolved = coerceString((source as Record<string, unknown>)[key]);
-      if (resolved) {
-        return resolved;
-      }
-    }
-  }
-
-  return null;
-};
-
->>>>>>> 15901891
 const gatherSources = (slot: SpanAwareSlot): any[] => {
   const rawSlot = slot.rawSlot ?? slot;
   const config = slot.configuration ?? slot.level4Config ?? slot.level4Selections ?? rawSlot?.configuration ?? rawSlot?.level4Config ?? rawSlot?.level4Selections;
