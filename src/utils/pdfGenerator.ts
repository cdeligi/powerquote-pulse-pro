
import { BOMItem } from '@/types/product';
import { Quote } from '@/types/quote';
import { supabase } from '@/integrations/supabase/client';
import {
  extractAdditionalQuoteInformation,
  parseQuoteFieldsValue,
} from '@/utils/additionalQuoteInformation';

type NormalizedLevel4Option = {
  id: string;
  value: string;
  label: string;
  infoUrl?: string | null;
  partNumber?: string | null;
};

type NormalizedLevel4Payload = {
  level4_config_id: string;
  entries: Array<{ index: number; value: string }>;
  template_type?: 'OPTION_1' | 'OPTION_2';
};

type Level4DisplayItem = {
  productName: string;
  productPartNumber?: string;
  slotNumber?: number;
  slotCardName?: string;
  partNumber?: string;
  level4BomItemId?: string;
  config: any;
  rawSlot?: any;
};

type Level4AnalyzedEntry = Level4DisplayItem & {
  payload?: NormalizedLevel4Payload | null;
  fieldLabel?: string;
  templateType?: 'OPTION_1' | 'OPTION_2';
  options: NormalizedLevel4Option[];
  rawConfig: any;
};

type Level4ConfigDefinition = {
  id: string;
  fieldLabel?: string;
  templateType?: 'OPTION_1' | 'OPTION_2';
  options: NormalizedLevel4Option[];
};

type SpanAwareSlot = {
  slot?: number;
  slotNumber?: number;
  position?: number;
  cardName?: string;
  name?: string;
  partNumber?: string;
  level4BomItemId?: string;
  level4_bom_item_id?: string;
  bomItemId?: string;
  bom_item_id?: string;
  configuration?: any;
  level4Config?: any;
  level4Selections?: any;
  product?: { id?: string; name?: string; partNumber?: string; part_number?: string };
  rawSlot?: any;
};

const coerceNumber = (value: any): number | undefined => {
  if (value === undefined || value === null) {
    return undefined;
  }

  if (typeof value === 'number') {
    return Number.isFinite(value) ? value : undefined;
  }

  if (typeof value === 'string') {
    const trimmed = value.trim();
    if (!trimmed) return undefined;
    const parsed = Number(trimmed);
    return Number.isFinite(parsed) ? parsed : undefined;
  }

  return undefined;
};

const coerceBoolean = (value: any): boolean | undefined => {
  if (value === undefined || value === null) {
    return undefined;
  }

  if (typeof value === 'boolean') {
    return value;
  }

  if (typeof value === 'string') {
    const normalized = value.trim().toLowerCase();
    if (!normalized) return undefined;
    if (['true', '1', 'yes', 'y'].includes(normalized)) return true;
    if (['false', '0', 'no', 'n'].includes(normalized)) return false;
  }

  return Boolean(value);
};

const coerceString = (value: any): string | undefined => {
  if (value === undefined || value === null) {
    return undefined;
  }

  if (typeof value === 'string') {
    const trimmed = value.trim();
    return trimmed.length > 0 ? trimmed : undefined;
  }

  if (typeof value === 'number' && Number.isFinite(value)) {
    return String(value);
  }

  return undefined;
};

const PRODUCT_INFO_KEY_VARIANTS = [
  'productInfoUrl',
  'product_info_url',
  'productInfoURL',
  'product-info-url',
  'product info url',
  'productInfo',
  'product_info',
  'productInformationUrl',
  'product_information_url',
  'productInformation',
  'product_information',
  'infoUrl',
  'info_url',
  'info-url',
  'info url',
  'url',
  'link',
];

const normalizeProductInfoKey = (key: string): string => key.replace(/[\s_-]/g, '').toLowerCase();

const PRODUCT_INFO_KEYS = new Set(PRODUCT_INFO_KEY_VARIANTS.map(normalizeProductInfoKey));

<<<<<<< HEAD
const PRODUCT_ID_KEY_HINTS = [
  'productid',
  'level2productid',
  'selectedproductid',
  'selectedlevel2productid',
  'level2id',
  'selectedlevel2id',
  'chassisid',
  'chassisproductid',
  'configurationproductid',
  'variantid',
  'optionproductid',
  'parentproductid',
];

const PRODUCT_CONTAINER_KEY_HINTS = [
  'product',
  'level2product',
  'selectedproduct',
  'selectedlevel2product',
  'configurationproduct',
  'chassis',
  'variant',
  'option',
];

=======
>>>>>>> ea11677c
const resolveProductInfoUrl = (...sources: Array<any>): string | null => {
  const visited = new WeakSet<object>();

  const searchObject = (value: unknown, depth: number): string | null => {
    if (depth > 6) return null;

    if (!value || typeof value !== 'object') {
      return null;
    }

    if (visited.has(value as object)) {
      return null;
    }
    visited.add(value as object);

    if (Array.isArray(value)) {
      for (const entry of value) {
        const foundInArray = searchObject(entry, depth + 1);
        if (foundInArray) {
          return foundInArray;
        }
      }
      return null;
    }

    for (const [key, raw] of Object.entries(value as Record<string, unknown>)) {
      const normalizedKey = normalizeProductInfoKey(key);
      if (PRODUCT_INFO_KEYS.has(normalizedKey)) {
        const resolved = coerceString(raw);
        if (resolved) {
          return resolved;
        }
      }
    }

    for (const raw of Object.values(value as Record<string, unknown>)) {
      if (raw && typeof raw === 'object') {
        const nestedResult = searchObject(raw, depth + 1);
        if (nestedResult) {
          return nestedResult;
        }
      }
    }

    return null;
  };

  for (const source of sources) {
    const directString = coerceString(source);
    if (directString) {
      return directString;
    }

    const found = searchObject(source, 0);
    if (found) {
      return found;
    }
  }

  return null;
};

<<<<<<< HEAD
const collectProductIdCandidates = (...sources: Array<any>): string[] => {
  const candidates = new Set<string>();
  const visited = new WeakSet<object>();

  const addCandidate = (value: unknown) => {
    const stringValue = coerceString(value);
    if (stringValue) {
      candidates.add(stringValue);
    }
  };

  const searchObject = (value: unknown, depth: number, parentKey?: string) => {
    if (!value || typeof value !== 'object' || depth > 6) {
      return;
    }

    if (visited.has(value as object)) {
      return;
    }
    visited.add(value as object);

    if (Array.isArray(value)) {
      for (const entry of value) {
        if (entry && typeof entry === 'object') {
          searchObject(entry, depth + 1, parentKey);
        }
      }
      return;
    }

    const record = value as Record<string, unknown>;

    if (parentKey && PRODUCT_CONTAINER_KEY_HINTS.some(hint => parentKey.includes(hint))) {
      addCandidate(record.id);
    }

    const productLevel =
      coerceNumber(record.productLevel) ??
      coerceNumber(record.product_level) ??
      coerceNumber(record.level) ??
      undefined;

    if (productLevel === 2 || record.parentProductId || record.parent_product_id) {
      addCandidate(record.id);
    }

    for (const [key, raw] of Object.entries(record)) {
      const normalizedKey = normalizeProductInfoKey(key);

      if (PRODUCT_ID_KEY_HINTS.some(hint => normalizedKey.includes(hint))) {
        addCandidate(raw);
      }

      if (Array.isArray(raw)) {
        for (const entry of raw) {
          if (entry && typeof entry === 'object') {
            searchObject(entry, depth + 1, normalizedKey);
          }
        }
      } else if (raw && typeof raw === 'object') {
        searchObject(raw, depth + 1, normalizedKey);
      } else if (normalizedKey === 'id') {
        if (PRODUCT_CONTAINER_KEY_HINTS.some(hint => (parentKey ?? '').includes(hint))) {
          addCandidate(raw);
        } else if (productLevel === 2) {
          addCandidate(raw);
        }
      }
    }
  };

  sources.forEach(source => {
    if (source == null) return;
    if (typeof source === 'string' || typeof source === 'number') {
      addCandidate(source);
      return;
    }
    if (typeof source === 'object') {
      searchObject(source, 0);
    }
  });

  return Array.from(candidates);
};

=======
>>>>>>> ea11677c
const gatherSources = (slot: SpanAwareSlot): any[] => {
  const rawSlot = slot.rawSlot ?? slot;
  const config = slot.configuration ?? slot.level4Config ?? slot.level4Selections ?? rawSlot?.configuration ?? rawSlot?.level4Config ?? rawSlot?.level4Selections;
  return [slot, rawSlot, config, rawSlot?.configuration, rawSlot?.level4Config, rawSlot?.level4Selections].filter(Boolean);
};

const pickFirstNumber = (sources: any[], keys: string[]): number | undefined => {
  for (const source of sources) {
    for (const key of keys) {
      if (Object.prototype.hasOwnProperty.call(source, key)) {
        const value = coerceNumber(source[key]);
        if (value !== undefined) {
          return value;
        }
      }
    }
  }
  return undefined;
};

const pickFirstBoolean = (sources: any[], keys: string[]): boolean | undefined => {
  for (const source of sources) {
    for (const key of keys) {
      if (Object.prototype.hasOwnProperty.call(source, key)) {
        const value = coerceBoolean(source[key]);
        if (value !== undefined) {
          return value;
        }
      }
    }
  }
  return undefined;
};

const pickFirstString = (sources: any[], keys: string[]): string | undefined => {
  for (const source of sources) {
    for (const key of keys) {
      if (Object.prototype.hasOwnProperty.call(source, key)) {
        const value = coerceString(source[key]);
        if (value) {
          return value;
        }
      }
    }
  }
  return undefined;
};

const resolveSlotNumber = (slot: SpanAwareSlot, index: number): number => {
  const sources = gatherSources(slot);
  const explicit = pickFirstNumber(sources, ['slot', 'slotNumber', 'position', 'slot_index']);
  if (explicit !== undefined) {
    return explicit;
  }
  return index + 1;
};

const resolveSpanDetails = (slot: SpanAwareSlot) => {
  const sources = gatherSources(slot);
  const span = pickFirstNumber(sources, [
    'slotSpan',
    'slot_span',
    'span',
    'spanSize',
    'span_size',
    'slotRequirement',
    'slot_requirement',
    'slotSpanCount',
    'slot_span_count',
    'slotCount',
    'slot_count',
    'spanLength',
    'span_length',
  ]) ?? 1;

  const spanIndex = pickFirstNumber(sources, [
    'spanIndex',
    'span_index',
    'spanPosition',
    'span_position',
    'spanSlotIndex',
    'span_slot_index',
    'spanOffset',
    'span_offset',
    'slotOffset',
    'slot_offset',
  ]);

  const primarySlot = pickFirstNumber(sources, [
    'primarySlot',
    'primary_slot',
    'primarySpanSlot',
    'primary_span_slot',
    'spanRootSlot',
    'span_root_slot',
    'rootSlot',
    'root_slot',
    'originSlot',
    'origin_slot',
  ]);

  const sharedFromSlot = pickFirstNumber(sources, [
    'sharedFromSlot',
    'shared_from_slot',
    'bushingPairSlot',
    'bushing_pair_slot',
    'spanFromSlot',
    'span_from_slot',
    'derivedFromSlot',
    'derived_from_slot',
    'sourceSlot',
    'source_slot',
  ]);

  const secondaryFlag = pickFirstBoolean(sources, [
    'isSpanReplica',
    'is_span_replica',
    'isSecondarySpanSlot',
    'is_secondary_span_slot',
    'isSpanSecondary',
    'is_span_secondary',
    'isSpanContinuation',
    'is_span_continuation',
    'isSecondarySpan',
    'is_secondary_span',
  ]) || false;

  return {
    span: span > 0 ? span : 1,
    spanIndex,
    primarySlot,
    sharedFromSlot,
    secondaryFlag,
  };
};

const resolveCardKey = (slot: SpanAwareSlot, cardName: string, partNumber: string): string => {
  const sources = gatherSources(slot);
  const idCandidate = pickFirstString(sources, [
    'level4BomItemId',
    'level4_bom_item_id',
    'bomItemId',
    'bom_item_id',
    'bom_item',
    'level4BomItem',
    'level4_bom_item',
    'level4ItemId',
    'level4_item_id',
    'cardId',
    'card_id',
    'id',
    'product_id',
  ]);

  if (idCandidate) {
    return idCandidate;
  }

  if (partNumber || cardName) {
    return `${partNumber || ''}|${cardName || ''}`.toLowerCase();
  }

  return 'unknown-card';
};

const resolveLevel4BomItemId = (slot: SpanAwareSlot): string | undefined => {
  const sources = gatherSources(slot);
  const idCandidate = pickFirstString(sources, [
    'level4BomItemId',
    'level4_bom_item_id',
    'bomItemId',
    'bom_item_id',
    'bom_item',
    'payloadBomItemId',
    'payload_bom_item_id',
    'configurationBomItemId',
    'configuration_bom_item_id',
    'bomId',
    'bom_id',
    'level4ItemId',
    'level4_item_id',
  ]);

  if (idCandidate) {
    return idCandidate;
  }

  const raw = sources.find(source => typeof source?.id === 'string' && source.id.trim().length > 0) as
    | { id: string }
    | undefined;
  if (raw?.id) {
    return String(raw.id).trim();
  }

  return undefined;
};

const dedupeSpanAwareSlots = <T extends SpanAwareSlot>(slots: T[]): T[] => {
  const seenKeys = new Set<string>();
  const lastPrimaryByCard = new Map<string, number>();
  const seenLevel4IdsByCard = new Map<string, Set<string>>();

  const markPrimary = (cardKey: string, slotNumber: number, dedupeKey: string, level4Id?: string) => {
    seenKeys.add(dedupeKey);
    lastPrimaryByCard.set(cardKey, slotNumber);

    if (!level4Id) return;

    const existing = seenLevel4IdsByCard.get(cardKey) ?? new Set<string>();
    existing.add(level4Id);
    seenLevel4IdsByCard.set(cardKey, existing);
  };

  return slots.filter((entry, index) => {
    const slotNumber = resolveSlotNumber(entry, index);
    const rawSlot = (entry.rawSlot ?? entry) as any;
    const cardName = coerceString(entry.cardName || rawSlot?.cardName || entry.name || rawSlot?.name || entry.product?.name || rawSlot?.product?.name) || '';
    const partNumber = coerceString(
      entry.partNumber ||
      (entry.product as any)?.partNumber ||
      (entry.product as any)?.part_number ||
      rawSlot?.partNumber ||
      rawSlot?.product?.partNumber ||
      rawSlot?.product?.part_number
    ) || '';

    const { span, spanIndex, primarySlot, sharedFromSlot, secondaryFlag } = resolveSpanDetails(entry);

    const isSpan = span > 1 || spanIndex !== undefined || sharedFromSlot !== undefined || secondaryFlag;

    const cardKey = resolveCardKey(entry, cardName, partNumber);
    const level4Id = resolveLevel4BomItemId(entry);

    const anchorSlot = (() => {
      if (typeof primarySlot === 'number') return primarySlot;
      if (typeof sharedFromSlot === 'number') return sharedFromSlot;
      return slotNumber;
    })();

    const dedupeKey = `${cardKey}|${anchorSlot}`;

    const priorPrimary = lastPrimaryByCard.get(cardKey);

    let isSecondary = secondaryFlag;

    if (typeof spanIndex === 'number' && spanIndex > 0) {
      isSecondary = true;
    }

    if (typeof primarySlot === 'number' && primarySlot !== slotNumber) {
      isSecondary = true;
    }

    if (typeof sharedFromSlot === 'number' && sharedFromSlot !== slotNumber) {
      isSecondary = true;
    }

    if (isSpan && typeof priorPrimary === 'number' && slotNumber > priorPrimary && slotNumber - priorPrimary < span) {
      isSecondary = true;
    }

    if (isSpan && slotNumber !== anchorSlot && slotNumber > anchorSlot) {
      isSecondary = true;
    }

    if (!isSpan) {
      if (level4Id) {
        const seenForCard = seenLevel4IdsByCard.get(cardKey);
        if (seenForCard?.has(level4Id)) {
          return false;
        }
      }

      markPrimary(cardKey, slotNumber, dedupeKey, level4Id);
      return true;
    }

    if (level4Id) {
      const seenForCard = seenLevel4IdsByCard.get(cardKey);
      if (seenForCard?.has(level4Id)) {
        return false;
      }
    }

    if (isSecondary) {
      return false;
    }

    if (seenKeys.has(dedupeKey)) {
      return false;
    }

    markPrimary(cardKey, slotNumber, dedupeKey, level4Id);
    return true;
  });
};

export const generateQuotePDF = async (
  bomItems: BOMItem[],
  quoteInfo: Partial<Quote>,
  canSeePrices: boolean = true,
  action: 'view' | 'download' = 'download'
): Promise<void> => {
  // Create a new window for PDF generation - name it based on action
  const windowName = action === 'view' ? 'Quote_View' : 'Quote_Download';
  const printWindow = window.open('', windowName);
  if (!printWindow) return;

  const totalPrice = bomItems
    .filter(item => item.enabled)
    .reduce((total, item) => total + (item.product.price * item.quantity), 0);

  const normalizePercentage = (value?: number | null) => {
    if (value === null || value === undefined) {
      return 0;
    }

    const absolute = Math.abs(value);
    if (absolute > 0 && absolute <= 1) {
      return value * 100;
    }

    return value;
  };

  const originalTotal = typeof quoteInfo?.original_quote_value === 'number' && quoteInfo.original_quote_value > 0
    ? quoteInfo.original_quote_value
    : totalPrice;

  const requestedDiscountPercent = normalizePercentage(quoteInfo?.requested_discount);
  const approvedDiscountPercent = typeof quoteInfo?.approved_discount === 'number'
    ? normalizePercentage(quoteInfo.approved_discount)
    : undefined;

  const effectiveDiscountPercent = typeof approvedDiscountPercent === 'number'
    ? approvedDiscountPercent
    : requestedDiscountPercent;

  const discountedValueFromQuote = typeof quoteInfo?.discounted_value === 'number' && quoteInfo.discounted_value > 0
    ? quoteInfo.discounted_value
    : undefined;

  const hasEffectivePercent = effectiveDiscountPercent > 0;

  const derivedFinalTotal = discountedValueFromQuote !== undefined
    ? discountedValueFromQuote
    : hasEffectivePercent
      ? originalTotal * (1 - (effectiveDiscountPercent / 100))
      : originalTotal;

  const finalTotal = Number.isFinite(derivedFinalTotal)
    ? Math.max(derivedFinalTotal, 0)
    : originalTotal;

  const discountAmount = Math.max(originalTotal - finalTotal, 0);
  const hasDiscount = discountAmount > 0.01 || effectiveDiscountPercent > 0.01;
  const normalizedQuoteFields = parseQuoteFieldsValue(quoteInfo?.quote_fields);
  const additionalQuoteInfo =
    extractAdditionalQuoteInformation(quoteInfo, normalizedQuoteFields) ?? '';

  const resolvedCurrency = (() => {
    const raw = typeof quoteInfo?.currency === 'string' ? quoteInfo.currency.trim().toUpperCase() : '';
    return /^[A-Z]{3}$/.test(raw) ? raw : 'USD';
  })();

  const currencyFormatter = (() => {
    try {
      return new Intl.NumberFormat('en-US', {
        style: 'currency',
        currency: resolvedCurrency,
        minimumFractionDigits: 2,
        maximumFractionDigits: 2,
      });
    } catch {
      return new Intl.NumberFormat('en-US', {
        style: 'currency',
        currency: 'USD',
        minimumFractionDigits: 2,
        maximumFractionDigits: 2,
      });
    }
  })();

  const formatCurrency = (value: number) => {
    const numeric = Number.isFinite(value) ? value : 0;
    return currencyFormatter.format(numeric);
  };

  const formatPercent = (value: number) => {
    const absolute = Math.abs(value);
    const hasFraction = Math.abs(absolute - Math.trunc(absolute)) > 0.001;
    return new Intl.NumberFormat('en-US', {
      minimumFractionDigits: hasFraction ? 1 : 0,
      maximumFractionDigits: 2,
    }).format(value);
  };

  // Fetch Terms & Conditions and settings from database
  let termsAndConditions = '';

  const sanitizeTermsParagraph = (paragraph: string) =>
    paragraph
      .trim()
      .replace(/&/g, '&amp;')
      .replace(/</g, '&lt;')
      .replace(/>/g, '&gt;');

  const formatTermsAndConditions = (content: string): string => {
    if (!content) {
      return '';
    }

    const hasHtmlTags = /<[^>]+>/.test(content);
    if (hasHtmlTags) {
      return content;
    }

    const paragraphs = content
      .split(/\n{2,}/)
      .map(paragraph => sanitizeTermsParagraph(paragraph).replace(/\n/g, '<br />'))
      .filter(Boolean)
      .map(paragraph => `<p>${paragraph}</p>`);

    if (paragraphs.length === 0) {
      return `<p>${sanitizeTermsParagraph(content).replace(/\n/g, '<br />')}</p>`;
    }

    return paragraphs.join('');
  };
  let companyName = 'QUALITROL';
  let companyLogoUrl = '';
  let expiresDays = 30;
  let quoteFieldsForPDF: any[] = [];
  
  try {
    const { data: termsData, error: termsError } = await supabase
      .from('legal_pages')
      .select('content')
      .eq('slug', 'quote_terms')
      .single();
    
    if (!termsError && termsData) {
      termsAndConditions = termsData.content;
    }

    // Fetch company settings
    const { data: settingsData } = await supabase
      .from('app_settings')
      .select('key, value')
      .in('key', ['company_name', 'company_logo_url', 'quote_expires_days']);

    if (settingsData) {
      const nameSetting = settingsData.find(s => s.key === 'company_name');
      const logoSetting = settingsData.find(s => s.key === 'company_logo_url');
      const expiresSetting = settingsData.find(s => s.key === 'quote_expires_days');
      
      // Values are stored as JSONB directly now
      companyName = nameSetting?.value || 'QUALITROL';
      companyLogoUrl = logoSetting?.value || '';
      expiresDays = typeof expiresSetting?.value === 'number' ? expiresSetting.value : parseInt(expiresSetting?.value || '30');
    }

    // Fetch quote fields that should be included in PDF
    const { data: fieldsData } = await supabase
      .from('quote_fields')
      .select('*')
      .eq('include_in_pdf', true)
      .eq('enabled', true)
      .order('display_order', { ascending: true });

    if (fieldsData) {
      quoteFieldsForPDF = fieldsData;
    }
  } catch (error) {
    console.warn('Could not fetch PDF settings:', error);
  }

  const draftBom = quoteInfo?.draft_bom as any;
  const combinedQuoteFields: Record<string, any> = {
    ...(draftBom?.quoteFields && typeof draftBom.quoteFields === 'object'
      ? draftBom.quoteFields
      : {}),
    ...(quoteInfo?.quote_fields && typeof quoteInfo.quote_fields === 'object'
      ? quoteInfo.quote_fields
      : {}),
  };
  const rackLayoutFallbackMap = new Map<string, any>();
  if (Array.isArray(draftBom?.rackLayouts)) {
    draftBom.rackLayouts.forEach((entry: any) => {
      const key = entry?.productId || entry?.partNumber;
      if (!key) return;
      rackLayoutFallbackMap.set(String(key), entry?.layout || entry);
    });
  }

  const level4FallbackMap = new Map<string, any>();
  if (Array.isArray(draftBom?.level4Configurations)) {
    draftBom.level4Configurations.forEach((entry: any) => {
      const key = entry?.productId || entry?.partNumber;
      if (!key) return;
      level4FallbackMap.set(String(key), entry);
    });
  }

  const escapeHtml = (value: any): string => {
    return String(value ?? '')
      .replace(/&/g, '&amp;')
      .replace(/</g, '&lt;')
      .replace(/>/g, '&gt;')
      .replace(/"/g, '&quot;')
      .replace(/'/g, '&#39;');
  };

  const normalizeLevel4Options = (rawOptions: any): NormalizedLevel4Option[] => {
    if (!rawOptions) return [];

    let optionsArray: any[] = [];

    if (typeof rawOptions === 'string') {
      try {
        const parsed = JSON.parse(rawOptions);
        if (Array.isArray(parsed)) {
          optionsArray = parsed;
        } else if (parsed && typeof parsed === 'object') {
          if (Array.isArray((parsed as any).options)) {
            optionsArray = (parsed as any).options;
          } else {
            const firstArray = Object.values(parsed).find(value => Array.isArray(value));
            if (Array.isArray(firstArray)) {
              optionsArray = firstArray as any[];
            }
          }
        }
      } catch {
        return [];
      }
    } else if (Array.isArray(rawOptions)) {
      optionsArray = rawOptions;
    } else if (rawOptions && typeof rawOptions === 'object') {
      if (Array.isArray((rawOptions as any).options)) {
        optionsArray = (rawOptions as any).options;
      } else if (Array.isArray((rawOptions as any).data)) {
        optionsArray = (rawOptions as any).data;
      } else {
        const firstArray = Object.values(rawOptions).find(value => Array.isArray(value));
        if (Array.isArray(firstArray)) {
          optionsArray = firstArray as any[];
        }
      }
    }

    return optionsArray.map((option, index) => {
      const id = option?.id ?? option?.value ?? option?.option_value ?? option?.optionValue ?? option?.option_key ?? `option-${index}`;
      const value = option?.value ?? option?.option_value ?? option?.optionValue ?? option?.id ?? id;
      const label = option?.label ?? option?.name ?? option?.option_label ?? option?.optionValue ?? option?.option_value ?? option?.option_key ?? String(value);
      const infoUrl = option?.url ?? option?.info_url ?? option?.infoUrl ?? option?.link ?? null;
      const partNumber = option?.part_number ?? option?.partNumber ?? option?.metadata?.part_number ?? option?.metadata?.partNumber ?? null;

      return {
        id: String(id),
        value: String(value),
        label: String(label),
        infoUrl: infoUrl ? String(infoUrl) : null,
        partNumber: partNumber ? String(partNumber) : null,
      };
    });
  };

  const normalizeLevel4Entries = (entries: any): Array<{ index: number; value: string }> => {
    if (!entries) return [];

    if (typeof entries === 'string') {
      try {
        const parsed = JSON.parse(entries);
        const normalized = normalizeLevel4Entries(parsed);
        if (normalized.length > 0) {
          return normalized;
        }
      } catch {
        // Fall back to treating the string as a single value below
      }

      if (entries.trim().length > 0) {
        return [{ index: 0, value: entries.trim() }];
      }

      return [];
    }
    if (Array.isArray(entries)) {
      return entries
        .map((entry, idx) => {
          if (entry == null) return null;
          const index = typeof entry.index === 'number' && !Number.isNaN(entry.index)
            ? entry.index
            : typeof entry.inputIndex === 'number'
              ? entry.inputIndex
              : idx;
          const rawValue = entry.value ?? entry.option ?? entry.selection ?? entry.option_id ?? entry.optionId ?? entry.option_value ?? entry.optionValue ?? entry.id ?? entry.name ?? entry;
          if (rawValue === undefined || rawValue === null || rawValue === '') return null;
          return { index, value: String(rawValue) };
        })
        .filter((entry): entry is { index: number; value: string } => entry !== null);
    }

    if (typeof entries === 'object') {
      return Object.entries(entries)
        .map(([key, value], idx) => {
          if (value == null) return null;
          const candidateIndex = typeof (value as any).index === 'number' && !Number.isNaN((value as any).index)
            ? (value as any).index
            : Number.parseInt(key, 10);
          const index = Number.isFinite(candidateIndex) ? Number(candidateIndex) : idx;
          const rawValue = (value as any).value ?? (value as any).option ?? (value as any).selection ?? (value as any).option_id ?? (value as any).optionId ?? (value as any).option_value ?? (value as any).optionValue ?? (value as any).id ?? (value as any).name ?? value;
          if (rawValue === undefined || rawValue === null || rawValue === '') return null;
          return { index, value: String(rawValue) };
        })
        .filter((entry): entry is { index: number; value: string } => entry !== null);
    }

    return [];
  };

  const extractLevel4Payload = (data: any, depth = 0): NormalizedLevel4Payload | null => {
    if (!data || depth > 6) return null;

    const inspectCandidate = (candidate: any): NormalizedLevel4Payload | null => {
      if (!candidate || typeof candidate !== 'object') return null;

      const configId = candidate.level4_config_id ?? candidate.level4ConfigId ?? candidate.config_id ?? candidate.configId;
      const rawEntries = candidate.entries ?? candidate.selections ?? candidate.values ?? candidate.inputs;

      if (configId && rawEntries) {
        const normalizedEntries = normalizeLevel4Entries(rawEntries);
        if (normalizedEntries.length > 0) {
          const templateTypeRaw = candidate.template_type ?? candidate.templateType ?? candidate.mode;
          let templateType: 'OPTION_1' | 'OPTION_2' | undefined;
          if (typeof templateTypeRaw === 'string') {
            const normalized = templateTypeRaw.toUpperCase();
            if (normalized === 'OPTION_2' || normalized === 'FIXED' || normalized.includes('2')) {
              templateType = 'OPTION_2';
            } else {
              templateType = 'OPTION_1';
            }
          }

          return {
            level4_config_id: String(configId),
            entries: normalizedEntries,
            template_type: templateType,
          };
        }
      }

      return null;
    };

    const direct = inspectCandidate(data);
    if (direct) return direct;

    if (Array.isArray(data)) {
      for (const entry of data) {
        const found = extractLevel4Payload(entry, depth + 1);
        if (found) return found;
      }
      return null;
    }

    if (typeof data === 'object') {
      for (const value of Object.values(data)) {
        if (!value || typeof value !== 'object') continue;
        const found = extractLevel4Payload(value, depth + 1);
        if (found) return found;
      }
    }

    return null;
  };

  const extractFieldLabelFromConfig = (config: any, depth = 0): string | undefined => {
    if (!config || typeof config !== 'object' || depth > 4) return undefined;

    const candidates = [
      (config as any).field_label,
      (config as any).fieldLabel,
      (config as any).label,
      (config as any).field,
      (config as any).configuration?.field_label,
      (config as any).configuration?.fieldLabel,
      (config as any).config?.field_label,
      (config as any).config?.fieldLabel,
    ];

    for (const candidate of candidates) {
      if (typeof candidate === 'string' && candidate.trim().length > 0) {
        return candidate;
      }
    }

    for (const value of Object.values(config)) {
      if (value && typeof value === 'object') {
        const nested = extractFieldLabelFromConfig(value, depth + 1);
        if (nested) return nested;
      }
    }

    return undefined;
  };

  const extractTemplateTypeFromConfig = (config: any, depth = 0): 'OPTION_1' | 'OPTION_2' | undefined => {
    if (!config || typeof config !== 'object' || depth > 4) return undefined;

    const directTemplate = (config as any).template_type ?? (config as any).templateType;
    if (typeof directTemplate === 'string') {
      const normalized = directTemplate.toUpperCase();
      if (normalized === 'OPTION_2' || normalized === 'FIXED' || normalized.includes('2')) {
        return 'OPTION_2';
      }
      return 'OPTION_1';
    }

    const mode = (config as any).mode ?? (config as any).configurationMode;
    if (typeof mode === 'string') {
      return mode.toLowerCase() === 'fixed' ? 'OPTION_2' : 'OPTION_1';
    }

    const fixedInputs = (config as any).fixed_inputs ?? (config as any).fixedInputs ?? (config as any).fixed?.numberOfInputs;
    const variableInputs = (config as any).max_inputs ?? (config as any).maxInputs ?? (config as any).variable?.maxInputs;
    if (fixedInputs != null) return 'OPTION_2';
    if (variableInputs != null) return 'OPTION_1';

    const nestedKeys = ['configuration', 'config', 'level4Config', 'payload', 'data'];
    for (const key of nestedKeys) {
      const value = (config as any)[key];
      if (value && typeof value === 'object') {
        const nested = extractTemplateTypeFromConfig(value, depth + 1);
        if (nested) return nested;
      }
    }

    return undefined;
  };

  const extractOptionsFromConfig = (config: any, visited = new Set<any>()): NormalizedLevel4Option[] => {
    if (!config || typeof config !== 'object' || visited.has(config)) return [];
    visited.add(config);

    const candidateValues = [
      (config as any).options,
      (config as any).optionList,
      (config as any).availableOptions,
      (config as any).selectionOptions,
      (config as any).level4Options,
      (config as any).configuration?.options,
      (config as any).config?.options,
      (config as any).level4Config?.options,
      (config as any).configuration?.config?.options,
    ];

    for (const candidate of candidateValues) {
      const normalized = normalizeLevel4Options(candidate);
      if (normalized.length > 0) {
        return normalized;
      }
    }

    const nestedKeys = ['configuration', 'config', 'level4Config', 'payload', 'data'];
    for (const key of nestedKeys) {
      const value = (config as any)[key];
      if (value && typeof value === 'object') {
        const nested = extractOptionsFromConfig(value, visited);
        if (nested.length > 0) {
          return nested;
        }
      }
    }

    return [];
  };

  const analyzeLevel4Config = (config: any) => {
    return {
      payload: extractLevel4Payload(config),
      fieldLabel: extractFieldLabelFromConfig(config),
      templateType: extractTemplateTypeFromConfig(config),
      options: extractOptionsFromConfig(config),
    };
  };

  const resolveLevel4Option = (options: NormalizedLevel4Option[], value: string): NormalizedLevel4Option | undefined => {
    if (!value) return undefined;
    const exact = options.find(option => option.value === value || option.id === value || option.label === value);
    if (exact) return exact;

    const lowerValue = value.toLowerCase?.();
    if (!lowerValue) return undefined;

    return options.find(option =>
      option.value?.toLowerCase?.() === lowerValue ||
      option.id?.toLowerCase?.() === lowerValue ||
      option.label?.toLowerCase?.() === lowerValue
    );
  };

  const buildLevel4SectionHTML = (
    entries: Level4AnalyzedEntry[],
    definitions: Map<string, Level4ConfigDefinition>
  ): string => {
    if (!entries.length) {
      return '';
    }

    const sections = entries.map(entry => {
      const payload = entry.payload ?? null;
      const configId = payload?.level4_config_id;
      const definition = configId ? definitions.get(configId) : undefined;

      const options = (definition?.options && definition.options.length > 0)
        ? definition.options
        : entry.options;

      const fieldLabel = definition?.fieldLabel || entry.fieldLabel || 'Selection';
      const templateType = definition?.templateType || payload?.template_type || entry.templateType || 'OPTION_1';

      const headingParts: string[] = [];
      if (typeof entry.slotNumber === 'number') {
        headingParts.push(`Slot ${entry.slotNumber}`);
      }
      if (entry.slotCardName) {
        headingParts.push(entry.slotCardName);
      }
      if (entry.partNumber) {
        headingParts.push(entry.partNumber);
      }

      const headingText = headingParts.length > 0
        ? headingParts.map(part => escapeHtml(part)).join(' - ')
        : escapeHtml(`${entry.productName}${entry.partNumber ? ` - ${entry.partNumber}` : ''}`);

      const subheadingParts: string[] = [];
      if (entry.productName) {
        subheadingParts.push(entry.productName);
      }
      if (entry.productPartNumber && entry.productPartNumber !== entry.partNumber) {
        subheadingParts.push(`Part Number: ${entry.productPartNumber}`);
      }

      const subheadingText = subheadingParts.length > 0
        ? subheadingParts.map(part => escapeHtml(part)).join(' • ')
        : '';

      const metaParts: string[] = [];
      if (configId) {
        metaParts.push(`Configuration ID: ${escapeHtml(configId)}`);
      }
      if (!definition && configId) {
        metaParts.push('Metadata unavailable - displaying saved selections');
      }

      const selections = (() => {
        const normalizedPayloadEntries = payload?.entries
          ? [...payload.entries].sort((a, b) => a.index - b.index)
          : [];

        if (normalizedPayloadEntries.length > 0) {
          return normalizedPayloadEntries;
        }

        const fallbackSources: any[] = [];
        if (entry.rawConfig && typeof entry.rawConfig === 'object') {
          fallbackSources.push(
            (entry.rawConfig as any).entries,
            (entry.rawConfig as any).selections,
            (entry.rawConfig as any).values,
            (entry.rawConfig as any).inputs
          );
          fallbackSources.push(entry.rawConfig);

          if (Array.isArray(entry.rawConfig)) {
            fallbackSources.push(entry.rawConfig);
          }
        } else if (Array.isArray(entry.rawConfig)) {
          fallbackSources.push(entry.rawConfig);
        }

        for (const source of fallbackSources) {
          const normalized = normalizeLevel4Entries(source);
          if (normalized.length > 0) {
            return normalized.sort((a, b) => a.index - b.index);
          }
        }

        return [] as Array<{ index: number; value: string }>;
      })();
      let bodyHtml = '';

      if (selections.length > 0) {
        bodyHtml += '<table class="level4-table"><thead><tr><th>Input</th><th>Selected Option</th></tr></thead><tbody>';
        selections.forEach((selection, idx) => {
          const inputLabel = (selections.length > 1 || templateType === 'OPTION_2')
            ? `${fieldLabel} #${idx + 1}`
            : fieldLabel;

          const option = resolveLevel4Option(options, selection.value);
          const optionLabel = option ? escapeHtml(option.label) : escapeHtml(selection.value);

          const detailParts: string[] = [];
          if (option?.partNumber) {
            detailParts.push(`Part Number: ${escapeHtml(option.partNumber)}`);
          }
          if (option?.infoUrl) {
            detailParts.push(`Info: ${escapeHtml(option.infoUrl)}`);
          }
          if (!option) {
            detailParts.push(`Option ID: ${escapeHtml(selection.value)}`);
          }

          bodyHtml += `
            <tr>
              <td>${escapeHtml(inputLabel)}</td>
              <td>
                <div class="level4-option-label">${optionLabel}</div>
                ${detailParts.length > 0 ? `<div class="level4-option-meta">${detailParts.join(' • ')}</div>` : ''}
              </td>
            </tr>
          `;
        });
        bodyHtml += '</tbody></table>';
      } else if (payload) {
        bodyHtml += '<p class="level4-empty">No selections recorded for this configuration.</p>';
      } else {
        bodyHtml += '<p class="level4-empty">Unable to parse configuration details. Saved data shown below.</p>';
      }

      if ((!payload || !payload.entries?.length) && selections.length === 0 && entry.rawConfig) {
        bodyHtml += `<pre class="level4-raw">${escapeHtml(JSON.stringify(entry.rawConfig, null, 2))}</pre>`;
      }

      return `
        <div class="level4-section">
          <h3 class="level4-heading">${headingText}</h3>
          ${subheadingText ? `<div class="level4-subheading">${subheadingText}</div>` : ''}
          ${metaParts.length > 0 ? `<div class="level4-meta">${metaParts.join(' • ')}</div>` : ''}
          ${bodyHtml}
        </div>
      `;
    }).join('');

    if (!sections) {
      return '';
    }

    return `
      <div style="margin-top: 40px; page-break-before: always;">
        <h2 style="color: #dc2626; border-bottom: 2px solid #dc2626; padding-bottom: 10px;">Level 4 Configuration Details</h2>
        ${sections}
      </div>
    `;
  };

  const normalizeSlotNumber = (value: any, fallbackIndex: number): number => {
    if (typeof value === 'number' && !Number.isNaN(value)) {
      return value;
    }
    if (typeof value === 'string') {
      const parsed = Number.parseInt(value, 10);
      if (!Number.isNaN(parsed)) {
        return parsed;
      }
    }
    return fallbackIndex + 1;
  };

  const toSlotEntries = (slots: any[]): Array<{
    slot: number;
    cardName: string;
    partNumber?: string;
    level4Config?: any;
    level4Selections?: any;
    level4BomItemId?: string;
    isSharedLevel4Config?: boolean;
    isBushingSecondary?: boolean;
    sharedFromSlot?: number;
  }> => {
    if (!Array.isArray(slots)) return [];
    return slots
      .map((slot, index) => {
        const slotNumber = normalizeSlotNumber(slot?.slot ?? slot?.slotNumber ?? slot?.position ?? slot?.slot_index, index);
        return {
          slot: slotNumber,
          cardName: slot?.cardName || slot?.displayName || slot?.name || slot?.product?.name || `Slot ${slotNumber}`,
          partNumber: slot?.partNumber || slot?.product?.partNumber || slot?.part_number || undefined,
          level4Config: slot?.level4Config || slot?.configuration || null,
          level4Selections: slot?.level4Selections || slot?.selections || null,
          level4BomItemId:
            slot?.level4BomItemId ||
            slot?.level4_bom_item_id ||
            slot?.level4Config?.bomItemId ||
            slot?.level4Config?.bom_item_id ||
            slot?.level4Config?.bom_item ||
            slot?.configuration?.bomItemId ||
            slot?.configuration?.bom_item_id ||
            slot?.configuration?.bom_item ||
            undefined,
          isSharedLevel4Config:
            Boolean(
              slot?.isSharedLevel4Config ||
              slot?.sharedLevel4Config ||
              slot?.is_shared_level4_config ||
              slot?.isBushingSecondary ||
              slot?.level4Config?.isSharedLevel4Config ||
              slot?.level4Config?.sharedLevel4Config ||
              slot?.level4Config?.is_shared_level4_config ||
              slot?.level4Config?.shared_from_slot != null ||
              slot?.level4Config?.sharedFromSlot != null ||
              slot?.configuration?.isSharedLevel4Config ||
              slot?.configuration?.sharedLevel4Config ||
              slot?.configuration?.is_shared_level4_config ||
              slot?.configuration?.shared_from_slot != null ||
              slot?.configuration?.sharedFromSlot != null
            ),
          isBushingSecondary: Boolean(slot?.isBushingSecondary || slot?.is_bushing_secondary),
          sharedFromSlot: (() => {
            const rawShared =
              slot?.sharedFromSlot ??
              slot?.shared_from_slot ??
              slot?.level4Config?.sharedFromSlot ??
              slot?.level4Config?.shared_from_slot ??
              slot?.configuration?.sharedFromSlot ??
              slot?.configuration?.shared_from_slot;
            if (rawShared === undefined || rawShared === null || rawShared === '') {
              return undefined;
            }
            return normalizeSlotNumber(rawShared, index);
          })(),
        };
      })
      .filter(entry => entry.slot !== undefined && entry.slot !== null);
  };

  const deriveRackConfiguration = (item: any): {
    slots: Array<{
      slot: number;
      cardName: string;
      partNumber?: string;
      level4Config?: any;
      level4Selections?: any;
      level4BomItemId?: string;
      isSharedLevel4Config?: boolean;
      isBushingSecondary?: boolean;
      sharedFromSlot?: number;
    }>;
  } | undefined => {
    if (!item) return undefined;

    if (item.rackConfiguration && typeof item.rackConfiguration === 'object') {
      if (Array.isArray(item.rackConfiguration.slots)) {
        return { slots: toSlotEntries(item.rackConfiguration.slots) };
      }

      if (Array.isArray(item.rackConfiguration)) {
        return { slots: toSlotEntries(item.rackConfiguration) };
      }
    }

    if (Array.isArray(item.slotAssignments)) {
      return { slots: toSlotEntries(item.slotAssignments) };
    }

    if (item.slotAssignments && typeof item.slotAssignments === 'object') {
      const entries = Object.entries(item.slotAssignments).map(([slotKey, slotData], index) => {
        const data = slotData as any;
        return {
          slot: normalizeSlotNumber(slotKey, index),
          cardName: data?.displayName || data?.name || data?.product?.name || `Slot ${slotKey}`,
          partNumber: data?.partNumber || data?.product?.partNumber || data?.part_number || undefined,
          level4Config: data?.level4Config || null,
          level4Selections: data?.level4Selections || null,
          level4BomItemId:
            data?.level4BomItemId ||
            data?.level4_bom_item_id ||
            data?.level4Config?.bomItemId ||
            data?.level4Config?.bom_item_id ||
            data?.configuration?.bomItemId ||
            data?.configuration?.bom_item_id,
          isSharedLevel4Config:
            Boolean(
              data?.isSharedLevel4Config ||
              data?.sharedLevel4Config ||
              data?.is_shared_level4_config ||
              data?.isBushingSecondary ||
              data?.is_bushing_secondary
            ),
          isBushingSecondary: Boolean(data?.isBushingSecondary || data?.is_bushing_secondary),
          sharedFromSlot:
            data?.sharedFromSlot ??
            data?.shared_from_slot ??
            data?.bushingPairSlot ??
            data?.bushing_pair_slot ??
            undefined,
        };
      }).filter(entry => entry.slot !== undefined && entry.slot !== null);

      if (entries.length > 0) {
        return { slots: entries };
      }
    }

    return undefined;
  };

  const hasConfigData = (config: any): boolean => {
    if (!config) return false;
    if (Array.isArray(config)) {
      return config.length > 0;
    }
    if (typeof config === 'object') {
      return Object.values(config).some(value => {
        if (value === null || value === undefined) return false;
        if (Array.isArray(value)) return value.length > 0;
        if (typeof value === 'object') return Object.keys(value).length > 0;
        return String(value).trim().length > 0;
      });
    }
    return String(config).trim().length > 0;
  };

  const isSharedLevel4Slot = (slot: any): boolean => {
    if (!slot) return false;

    const directFlags = [
      slot.isSharedLevel4Config,
      slot.sharedLevel4Config,
      slot.is_shared_level4_config,
      slot.isBushingSecondary,
      slot.is_bushing_secondary,
    ];

    if (directFlags.some(flag => Boolean(flag))) {
      return true;
    }

    const sharedSource =
      slot.sharedFromSlot ??
      slot.shared_from_slot ??
      slot.primarySlot ??
      slot.primary_slot ??
      slot.bushingPairSlot ??
      slot.bushing_pair_slot;

    const slotNumber =
      typeof slot.slot === 'number' ? slot.slot :
      typeof slot.slotNumber === 'number' ? slot.slotNumber :
      undefined;

    if (sharedSource != null && sharedSource !== '' && sharedSource !== undefined) {
      const normalizedShared = Number.parseInt(String(sharedSource), 10);
      if (!Number.isNaN(normalizedShared)) {
        if (slotNumber === undefined || normalizedShared !== slotNumber) {
          return true;
        }
      }
    }

    const nestedCandidates = [slot.level4Config, slot.configuration, slot.level4Selections, slot.selections];
    return nestedCandidates.some(candidate => {
      if (!candidate || typeof candidate !== 'object') return false;
      if (
        candidate.isSharedLevel4Config ||
        candidate.sharedLevel4Config ||
        candidate.is_shared_level4_config ||
        candidate.isBushingSecondary ||
        candidate.is_bushing_secondary
      ) {
        return true;
      }
      const nestedShared = candidate.sharedFromSlot ?? candidate.shared_from_slot;
      if (nestedShared != null && nestedShared !== '') {
        return true;
      }
      return false;
    });
  };

  const buildLevel4SharedKey = (slot: any, configuration: any): string | undefined => {
    const candidateValues = [
      slot?.level4BomItemId,
      slot?.level4_bom_item_id,
      configuration?.level4BomItemId,
      configuration?.level4_bom_item_id,
      configuration?.bomItemId,
      configuration?.bom_item_id,
      configuration?.bom_item,
      configuration?.bomId,
      configuration?.bom_id,
      configuration?.bomItem?.id,
      configuration?.payload?.bomItemId,
      configuration?.payload?.bom_item_id,
    ];

    for (const candidate of candidateValues) {
      if (candidate === undefined || candidate === null) continue;
      const value = typeof candidate === 'string' ? candidate : String(candidate);
      if (value.trim().length > 0) {
        return `bom:${value.trim()}`;
      }
    }

    if (configuration !== undefined && configuration !== null) {
      if (typeof configuration === 'string') {
        const trimmed = configuration.trim();
        if (trimmed.length > 0) {
          return `cfg:${trimmed}`;
        }
      }

      try {
        const serialized = JSON.stringify(configuration);
        if (serialized.length > 0) {
          return `cfg:${serialized}`;
        }
      } catch {
        // Ignore serialization errors
      }
    }

    return undefined;
  };

  const normalizedBomItems = bomItems.map(item => {
    const product = (item.product || {}) as any;
    const parentProduct = (item.parentProduct || product?.parentProduct || {}) as any;
    const grandParentProduct = (parentProduct?.parentProduct || product?.parentProduct?.parentProduct || {}) as any;
    const configurationProduct = (item.configuration?.product || item.configuration?.selectedProduct || {}) as any;
    const configurationLevel2 = (item.configuration?.selectedLevel2Product || item.configuration?.level2Product || {}) as any;
    const directLevel2 = (item.level2Product || item.level2_product || {}) as any;
    const resolvedProductInfoUrl =
      resolveProductInfoUrl(
        product,
        parentProduct,
        grandParentProduct,
        item,
        item.configuration,
        configurationProduct,
        configurationLevel2,
        directLevel2,
        configurationProduct?.product,
        configurationProduct?.parentProduct,
        configurationLevel2?.parentProduct,
        directLevel2?.parentProduct
      );

    const fallbackProductInfoUrl =
      coerceString(product.productInfoUrl) ||
      coerceString((product as any).product_info_url) ||
      coerceString(item.productInfoUrl) ||
      coerceString((item as any).product_info_url) ||
      coerceString(configurationProduct?.productInfoUrl) ||
      coerceString(configurationProduct?.product_info_url) ||
      coerceString(configurationLevel2?.productInfoUrl) ||
      coerceString(configurationLevel2?.product_info_url) ||
      coerceString(directLevel2?.productInfoUrl) ||
      coerceString(directLevel2?.product_info_url) ||
      null;

    const productInfoUrl = resolvedProductInfoUrl || fallbackProductInfoUrl;

    const normalizedProduct = {
      ...product,
      name: product.name || item.name || 'Configured Item',
      description: product.description || item.description || '',
      price: typeof product.price === 'number' ? product.price : (item.product?.price || item.unit_price || 0),
      productInfoUrl: productInfoUrl || undefined,
    };

    const partNumber = item.partNumber || item.part_number || product.partNumber || product.part_number || 'TBD';
    const fallbackKey = product.id || partNumber || product.name;

    const fallbackRackEntry = fallbackKey ? rackLayoutFallbackMap.get(String(fallbackKey)) : undefined;
    const fallbackRack = fallbackRackEntry?.layout || fallbackRackEntry;
    const derivedRack = deriveRackConfiguration(item) || fallbackRack;

    const fallbackLevel4 = fallbackKey ? level4FallbackMap.get(String(fallbackKey)) : undefined;
    let directLevel4 = item.level4Config || item.level4Selections || null;
    if (!directLevel4 && fallbackLevel4?.configuration) {
      directLevel4 = fallbackLevel4.configuration;
    }

    const slotLevel4Entries: Array<{ slot: number; cardName: string; partNumber?: string; level4BomItemId?: string; configuration: any; rawSlot?: any; }> = [];
    const seenLevel4Keys = new Set<string>();

    const rackSlots = Array.isArray(derivedRack?.slots)
      ? dedupeSpanAwareSlots(derivedRack?.slots as SpanAwareSlot[])
      : [];

    rackSlots.forEach(slot => {
      const configuration = slot.level4Config || slot.level4Selections;
      if (!hasConfigData(configuration)) return;

      const sharedKey = buildLevel4SharedKey(slot, configuration);
      const isShared = isSharedLevel4Slot(slot);

      if (sharedKey && seenLevel4Keys.has(sharedKey) && isShared) {
        return;
      }

      if (sharedKey) {
        seenLevel4Keys.add(sharedKey);
      }

      slotLevel4Entries.push({
        slot: slot.slot,
        cardName: slot.cardName,
        partNumber: slot.partNumber,
        level4BomItemId: slot.level4BomItemId,
        configuration,
        rawSlot: slot,
      });
    });

    if (Array.isArray(fallbackLevel4?.slots)) {
      fallbackLevel4.slots.forEach((slot: any, index: number) => {
        const configuration = slot?.configuration || slot?.level4Config || slot?.level4Selections;
        if (!hasConfigData(configuration)) return;

        const normalizedSlot = {
          slot: normalizeSlotNumber(slot?.slot, index),
          cardName: slot?.cardName || slot?.name || normalizedProduct.name,
          partNumber: slot?.partNumber || partNumber,
          level4BomItemId:
            slot?.level4BomItemId ||
            slot?.level4_bom_item_id ||
            slot?.configuration?.bomItemId ||
            slot?.configuration?.bom_item_id ||
            slot?.level4Config?.bomItemId ||
            slot?.level4Config?.bom_item_id,
        };

        const sharedKey = buildLevel4SharedKey(normalizedSlot, configuration);
        const isShared = isSharedLevel4Slot({ ...normalizedSlot, level4Config: slot?.level4Config, level4Selections: slot?.level4Selections, configuration });

        if (sharedKey && seenLevel4Keys.has(sharedKey) && isShared) {
          return;
        }

        if (sharedKey) {
          seenLevel4Keys.add(sharedKey);
        }

        slotLevel4Entries.push({
          slot: normalizedSlot.slot,
          cardName: normalizedSlot.cardName,
          partNumber: normalizedSlot.partNumber,
          level4BomItemId: normalizedSlot.level4BomItemId,
          configuration,
          rawSlot: slot,
        });
      });
    }

    const normalizedSlotLevel4Entries = dedupeSpanAwareSlots(slotLevel4Entries);

    return {
      ...item,
      product: normalizedProduct,
      enabled: item.enabled !== false,
      partNumber,
      rackConfiguration: derivedRack,
      level4Config: directLevel4 || undefined,
      slotLevel4: normalizedSlotLevel4Entries,
    };
  });

  const itemsMissingProductInfo = normalizedBomItems.filter(item => !coerceString((item.product as any)?.productInfoUrl));

  if (itemsMissingProductInfo.length > 0) {
    const productIdsToFetch = new Set<string>();

    itemsMissingProductInfo.forEach(item => {
      const candidates = collectProductIdCandidates(
        item,
        item.product,
        item.configuration,
        item.configuration?.product,
        item.configuration?.selectedProduct,
        item.configuration?.selectedLevel2Product,
        item.configuration?.level2Product,
        item.configuration?.selectedProducts,
        item.level2Product,
        item.level2_product,
        item.parentProduct,
        item.configuration?.rackConfiguration,
        item.rackConfiguration,
        item.slotAssignments
      );

      candidates.forEach(candidate => productIdsToFetch.add(candidate));
    });

    if (productIdsToFetch.size > 0) {
      const { data: productInfoRows } = await supabase
        .from('products')
        .select('id, product_info_url')
        .in('id', Array.from(productIdsToFetch));

      if (Array.isArray(productInfoRows) && productInfoRows.length > 0) {
        const infoUrlMap = new Map<string, string>();
        productInfoRows.forEach(row => {
          const infoUrl = coerceString((row as any)?.product_info_url);
          if (infoUrl) {
            infoUrlMap.set(String((row as any).id), infoUrl);
          }
        });

        itemsMissingProductInfo.forEach(item => {
          const candidates = collectProductIdCandidates(
            item,
            item.product,
            item.configuration,
            item.configuration?.product,
            item.configuration?.selectedProduct,
            item.configuration?.selectedLevel2Product,
            item.configuration?.level2Product,
            item.configuration?.selectedProducts,
            item.level2Product,
            item.level2_product,
            item.parentProduct,
            item.configuration?.rackConfiguration,
            item.rackConfiguration,
            item.slotAssignments
          );

          for (const candidate of candidates) {
            const matchedUrl = candidate ? infoUrlMap.get(candidate) : undefined;
            if (matchedUrl) {
              (item.product as any).productInfoUrl = matchedUrl;
              (item.product as any).product_info_url = matchedUrl;
              (item as any).productInfoUrl = matchedUrl;
              break;
            }
          }
        });
      }
    }
  }

  const level4DisplayItems: Level4DisplayItem[] = normalizedBomItems.flatMap(item => {
    const entries: Level4DisplayItem[] = [];

    if (hasConfigData(item.level4Config)) {
      entries.push({
        productName: item.product?.name || 'Configured Item',
        productPartNumber: item.partNumber,
        partNumber: item.partNumber,
        level4BomItemId:
          (item.level4Config as any)?.bomItemId ||
          (item.level4Config as any)?.bom_item_id ||
          (item.level4Config as any)?.bom_item ||
          undefined,
        config: item.level4Config,
      });
    }

    if (Array.isArray(item.slotLevel4) && item.slotLevel4.length > 0) {
      item.slotLevel4.forEach((slot, index) => {
        if (!hasConfigData(slot.configuration)) return;
        const resolvedSlotNumber = typeof slot.slot === 'number' && !Number.isNaN(slot.slot)
          ? slot.slot
          : normalizeSlotNumber(slot.slot, index);

      entries.push({
        productName: item.product?.name || 'Configured Item',
        productPartNumber: item.partNumber,
        slotNumber: resolvedSlotNumber,
        slotCardName: slot.cardName,
        partNumber: slot.partNumber || item.partNumber,
        level4BomItemId: slot.level4BomItemId,
        config: slot.configuration,
        rawSlot: slot.rawSlot ?? slot,
      });
    });
  }

    return entries;
  });

  const level4EntriesAnalyzed: Level4AnalyzedEntry[] = level4DisplayItems.map(entry => {
    const analysis = analyzeLevel4Config(entry.config);
    return {
      ...entry,
      payload: analysis.payload,
      fieldLabel: analysis.fieldLabel,
      templateType: analysis.templateType,
      options: analysis.options,
      rawConfig: entry.config,
    };
  });

  const uniqueLevel4ConfigIds = Array.from(
    new Set(
      level4EntriesAnalyzed
        .map(entry => entry.payload?.level4_config_id)
        .filter((id): id is string => Boolean(id))
    )
  );

  const level4ConfigDefinitions = new Map<string, Level4ConfigDefinition>();
  if (uniqueLevel4ConfigIds.length > 0) {
    try {
      const { data: configRows, error: configError } = await supabase
        .from('level4_configs')
        .select('id, field_label, mode, options, fixed_number_of_inputs, variable_max_inputs')
        .in('id', uniqueLevel4ConfigIds);

      if (configError) {
        throw configError;
      }

      if (Array.isArray(configRows)) {
        configRows.forEach(row => {
          const templateType = typeof row.mode === 'string'
            ? (row.mode.toLowerCase() === 'fixed' ? 'OPTION_2' : 'OPTION_1')
            : row.fixed_number_of_inputs != null
              ? 'OPTION_2'
              : row.variable_max_inputs != null
                ? 'OPTION_1'
                : undefined;

          level4ConfigDefinitions.set(row.id, {
            id: row.id,
            fieldLabel: typeof row.field_label === 'string' ? row.field_label : undefined,
            templateType,
            options: normalizeLevel4Options((row as any).options),
          });
        });
      }
    } catch (error) {
      console.warn('Could not fetch Level 4 configuration metadata for PDF:', error);
    }
  }

  const level4SectionHTML = buildLevel4SectionHTML(level4EntriesAnalyzed, level4ConfigDefinitions);

  // Calculate dates
  const createdDate = new Date();
  const expiryDate = new Date(createdDate);
  expiryDate.setDate(expiryDate.getDate() + expiresDays);

  // Determine quote ID display
  const isDraft = quoteInfo.status === 'draft';
  const quoteIdDisplay = isDraft ? 'DRAFT' : quoteInfo.id || 'New Quote';

  const formattedTermsAndConditions = formatTermsAndConditions(termsAndConditions);

  const htmlContent = `
    <!DOCTYPE html>
    <html>
    <head>
      <title>Quote - ${quoteIdDisplay}</title>
      <style>
        @import url('https://fonts.googleapis.com/css2?family=Inter:wght@400;500;600;700&display=swap');
        * { box-sizing: border-box; }
        body {
          font-family: 'Inter', sans-serif;
          background: #f1f5f9;
          color: #0f172a;
          margin: 0;
          padding: 36px;
          font-size: 11px;
          line-height: 1.55;
        }
        .page-container {
          max-width: 1080px;
          margin: 0 auto;
          background: #ffffff;
          border-radius: 20px;
          padding: 40px 44px;
          box-shadow: 0 30px 60px -28px rgba(15, 23, 42, 0.3);
        }
        .header {
          border-bottom: 1px solid #e2e8f0;
          padding-bottom: 24px;
          margin-bottom: 28px;
          display: flex;
          justify-content: space-between;
          align-items: center;
        }
        .header-left { display: flex; align-items: center; gap: 20px; }
        .logo-img { max-height: 56px; max-width: 200px; object-fit: contain; }
        .logo-text { color: #0f172a; font-size: 20px; font-weight: 700; letter-spacing: -0.02em; }
        .header-right { text-align: right; }
        .quote-id { font-size: 16px; font-weight: 600; color: #0f172a; margin: 0; }
        .header-meta { font-size: 11px; color: #64748b; margin-top: 6px; }
        .draft-warning { background: #fef3c7; border: 1px solid #f59e0b; padding: 16px 20px; border-radius: 12px; margin-bottom: 28px; color: #92400e; font-size: 11px; }
        .draft-warning strong { display: block; font-size: 11px; letter-spacing: 0.08em; text-transform: uppercase; margin-bottom: 6px; }
        .draft-warning p { margin: 4px 0 0; }
        .date-info { display: inline-flex; flex-wrap: wrap; gap: 14px; align-items: center; background: #f8fafc; border: 1px solid #e2e8f0; border-radius: 12px; padding: 14px 18px; margin-bottom: 32px; color: #475569; font-size: 11px; }
        .date-info strong { color: #0f172a; font-weight: 600; }
        .date-info .note { color: #64748b; font-style: italic; }
        .quote-header-fields { background: #f8fafc; border: 1px solid #e2e8f0; border-radius: 16px; padding: 24px 28px; margin-bottom: 36px; }
        .quote-header-fields h3 { color: #0f172a; margin: 0 0 18px; font-size: 15px; font-weight: 600; }
        .field-row { display: grid; grid-template-columns: minmax(180px, 220px) 1fr; gap: 14px; padding: 10px 0; border-bottom: 1px solid #e2e8f0; }
        .field-row:last-of-type { border-bottom: none; }
        .field-label { font-size: 10px; letter-spacing: 0.08em; text-transform: uppercase; color: #64748b; font-weight: 600; }
        .field-value { font-size: 12px; color: #0f172a; font-weight: 500; }
        h2 { color: #0f172a; font-size: 16px; font-weight: 600; margin: 28px 0 18px; }
        .bom-table { width: 100%; border-collapse: collapse; margin-bottom: 12px; }
        .bom-table th { background: #f1f5f9; color: #0f172a; padding: 12px 14px; font-size: 10px; letter-spacing: 0.08em; text-transform: uppercase; border-bottom: 1px solid #e2e8f0; }
        .bom-table td { padding: 14px; border-bottom: 1px solid #e2e8f0; color: #0f172a; font-size: 11px; vertical-align: top; }
        .bom-table tbody tr:nth-child(even) { background: #f8fafc; }
        .product-info-link { margin-top: 8px; font-size: 10px; }
        .product-info-link a { color: #2563eb; text-decoration: none; word-break: break-all; }
        .product-info-link a:hover { text-decoration: underline; }
        .total-section { margin-top: 20px; border-top: 1px solid #e2e8f0; padding-top: 16px; display: flex; flex-direction: column; gap: 8px; align-items: flex-end; }
        .total-line { display: flex; gap: 16px; font-size: 12px; font-weight: 600; color: #0f172a; }
        .total-line .label { font-size: 10px; letter-spacing: 0.08em; text-transform: uppercase; color: #64748b; font-weight: 500; }
        .total-line.discount { color: #b45309; }
        .total-line.final { font-size: 15px; color: #0f172a; }
        .level4-section { margin-top: 40px; border: 1px solid #e2e8f0; border-radius: 16px; padding: 26px; background: linear-gradient(135deg, rgba(241,245,249,0.88), rgba(248,250,252,0.96)); }
        .level4-heading { margin: 0; font-size: 15px; font-weight: 600; color: #0f172a; }
        .level4-subheading { margin-top: 6px; color: #64748b; font-size: 11px; }
        .level4-meta { margin-top: 10px; color: #64748b; font-size: 10px; }
        .level4-table { width: 100%; border-collapse: collapse; margin-top: 18px; border-radius: 12px; overflow: hidden; border: 1px solid #e2e8f0; background: #ffffff; }
        .level4-table th { background: #0f172a; color: #f8fafc; padding: 12px; text-align: left; font-size: 9px; letter-spacing: 0.08em; text-transform: uppercase; }
        .level4-table td { padding: 12px; border-bottom: 1px solid #e2e8f0; font-size: 11px; color: #0f172a; }
        .level4-option-label { font-weight: 600; color: #0f172a; }
        .level4-option-meta { margin-top: 4px; font-size: 10px; color: #64748b; }
        .level4-empty { color: #64748b; font-style: italic; background: #ffffff; border: 1px dashed #cbd5f5; padding: 14px; border-radius: 12px; margin-top: 16px; }
        .level4-raw { white-space: pre-wrap; font-family: 'SFMono-Regular', Consolas, 'Liberation Mono', monospace; font-size: 10px; background: #0f172a; color: #f8fafc; padding: 16px; border-radius: 12px; margin-top: 18px; }
        .terms-columns {
          background: #f8fafc;
          padding: 24px;
          border-radius: 16px;
          border: 1px solid #e2e8f0;
          margin-bottom: 20px;
          font-size: 10px;
          line-height: 1.55;
          color: #475569;
          column-count: 2;
          column-gap: 32px;
          column-fill: balance;
          -webkit-column-count: 2;
          -webkit-column-gap: 32px;
          -webkit-column-fill: balance;
          -moz-column-count: 2;
          -moz-column-gap: 32px;
        }
        .terms-columns p,
        .terms-columns li {
          break-inside: avoid;
        }
        .terms-columns p {
          margin: 0 0 12px;
        }
        .terms-columns ul,
        .terms-columns ol {
          margin: 0 0 12px 18px;
          padding: 0;
        }
        .terms-columns strong {
          color: #0f172a;
        }
        .terms-columns h3,
        .terms-columns h4,
        .terms-columns h5,
        .terms-columns h6 {
          margin-top: 16px;
          margin-bottom: 8px;
          color: #0f172a;
          break-inside: avoid;
        }
        .footer { margin-top: 48px; border-top: 1px solid #e2e8f0; padding-top: 18px; font-size: 10px; color: #64748b; }
        @media print {
          body { background: #ffffff; padding: 0; }
          .page-container { box-shadow: none; border-radius: 0; margin: 0; padding: 32px; }
          .draft-warning, .level4-section { page-break-inside: avoid; }
          .terms-columns {
            column-count: 2;
            -webkit-column-count: 2;
            -moz-column-count: 2;
          }
        }
      </style>
    </head>
    <body>
      <div class="page-container">
        <div class="header">
          <div class="header-left">
            ${companyLogoUrl ? `<img src="${companyLogoUrl}" alt="${companyName} Logo" class="logo-img" />` : `<div class="logo-text">${companyName}</div>`}
          </div>
          <div class="header-right">
            <div class="quote-id">Quote ID: ${quoteIdDisplay}</div>
            <div class="header-meta">Generated on: ${createdDate.toLocaleDateString()}</div>
          </div>
        </div>

        ${isDraft ? `
          <div class="draft-warning">
            <strong>⚠️ Draft</strong>
            <p>Draft values are informational. Please request a formal quotation with a finalized configuration and quote ID before purchasing.</p>
          </div>
        ` : ''}

        <div class="date-info">
          <span><strong>Created:</strong> ${createdDate.toLocaleDateString()}</span>
          <span><strong>Valid Until:</strong> ${expiryDate.toLocaleDateString()}</span>
          <span class="note">Valid for ${expiresDays} days</span>
        </div>

      <div class="quote-header-fields">
        <h3>Quote Information</h3>
        
        ${quoteFieldsForPDF.map(field => {
          let value: any = 'Not specified';

          const candidateIds = Array.from(new Set([
            field.id,
            field.id?.replace(/-/g, '_'),
            field.id?.replace(/_/g, '-'),
            field.id?.toLowerCase?.(),
            field.label,
          ].filter(Boolean)));

          const candidates = candidateIds.flatMap(candidateId => [
            combinedQuoteFields[candidateId as string],
            (quoteInfo as Record<string, any> | undefined)?.[candidateId as string],
          ]);

          const found = candidates.find(candidate => candidate !== undefined && candidate !== null && candidate !== '');
          if (found !== undefined) {
            value = found;
          }

          if (value && typeof value === 'object') {
            value = JSON.stringify(value);
          } else if (value === null || value === undefined || value === '') {
            value = 'Not specified';
          } else {
            value = String(value).replace(/</g, '&lt;').replace(/>/g, '&gt;');
          }

          return `
            <div class="field-row">
              <div class="field-label">${field.label}:</div>
              <div class="field-value">${value}</div>
            </div>
          `;
        }).join('')}
        
      </div>

      <h2>Bill of Materials</h2>
      <table class="bom-table">
        <thead>
          <tr>
            <th>Item</th>
            <th>Description</th>
            <th>Part Number</th>
            <th>Qty</th>
            ${canSeePrices ? '<th>Unit Price</th><th>Total</th>' : ''}
          </tr>
        </thead>
        <tbody>
          ${normalizedBomItems
            .filter(item => item.enabled)
            .map((item, index) => `
              <tr>
                <td>${item.product.name}</td>
                <td>
                  ${item.product.description}
<<<<<<< HEAD
                  ${(() => {
                    const infoUrl =
                      coerceString((item.product as any)?.productInfoUrl) ||
                      coerceString((item.product as any)?.product_info_url) ||
                      coerceString((item as any)?.productInfoUrl);
                    return infoUrl
                      ? `<div class="product-info-link">Product Info: <a href="${escapeHtml(infoUrl)}" target="_blank" rel="noopener noreferrer">${escapeHtml(infoUrl)}</a></div>`
                      : '';
                  })()}
=======
                  ${item.product.productInfoUrl
                    ? `<div class="product-info-link">Product Info: <a href="${escapeHtml(item.product.productInfoUrl)}" target="_blank" rel="noopener noreferrer">${escapeHtml(item.product.productInfoUrl)}</a></div>`
                    : ''}
>>>>>>> ea11677c
                </td>
                <td>${item.partNumber || 'TBD'}</td>
                <td>${item.quantity}</td>
                ${canSeePrices ? `
                  <td>${formatCurrency(item.product.price)}</td>
                  <td>${formatCurrency(item.product.price * item.quantity)}</td>
                ` : ''}
              </tr>
            `).join('')}
        </tbody>
      </table>

      ${canSeePrices ? `
        <div class="total-section">
          ${hasDiscount ? `
            <p class="total-line">
              <span class="label">Original Total:</span>
              <span>${formatCurrency(originalTotal)}</span>
            </p>
            <p class="total-line discount">
              <span class="label">Discount (${formatPercent(effectiveDiscountPercent)}%):</span>
              <span>- ${formatCurrency(discountAmount)}</span>
            </p>
            <p class="total-line final">
              <span class="label">Final Total:</span>
              <span>${formatCurrency(finalTotal)}</span>
            </p>
          ` : `
            <p class="total-line final">
              <span class="label">Total:</span>
              <span>${formatCurrency(finalTotal)}</span>
            </p>
          `}
        </div>
      ` : ''}

      ${(() => {
        if (!additionalQuoteInfo) {
          return '';
        }

        const escaped = escapeHtml(additionalQuoteInfo).replace(/\r?\n/g, '<br />');
        return `
          <div style="margin-top: 24px; padding: 18px 20px; border-radius: 12px; background: #f8fafc; border: 1px solid #e2e8f0;">
            <h3 style="margin-top: 0; margin-bottom: 10px; color: #0f172a; font-size: 14px; font-weight: 600;">Additional Quote Information</h3>
            <p style="margin: 0; font-size: 11px; color: #334155; line-height: 1.6;">${escaped}</p>
          </div>
        `;
      })()}

      ${(() => {
        // Check if any items have chassis configurations
        const chassisItems = normalizedBomItems.filter(item =>
          item.enabled &&
          item.rackConfiguration &&
          typeof item.rackConfiguration === 'object'
        );

        const fallbackRackLayouts = Array.isArray(draftBom?.rackLayouts) ? draftBom.rackLayouts : [];

        if (chassisItems.length === 0 && fallbackRackLayouts.length === 0 && !quoteInfo.draft_bom?.rackConfiguration) {
          return '';
        }

        let rackConfigHTML = '<div style="page-break-before: always; margin-top: 40px;">';
        rackConfigHTML += '<h2 style="color: #0f172a; border-bottom: 1px solid #e2e8f0; padding-bottom: 12px;">Rack Configuration</h2>';

        const renderedRackLayoutKeys = new Set<string>();

        const buildRackLayoutKey = (title: string, partNumber: string | undefined, slots: any[]) => {
          const normalizedTitle = typeof title === 'string' ? title.trim().toLowerCase() : '';
          const normalizedPart = typeof partNumber === 'string' ? partNumber.trim().toLowerCase() : '';
          const normalizedSlots = Array.isArray(slots)
            ? slots.map(slot => ({
                slot:
                  slot?.slot ??
                  slot?.slotNumber ??
                  slot?.position ??
                  null,
                partNumber:
                  typeof slot?.partNumber === 'string'
                    ? slot.partNumber.trim().toLowerCase()
                    : typeof slot?.product?.partNumber === 'string'
                      ? slot.product.partNumber.trim().toLowerCase()
                      : null,
                cardName:
                  typeof slot?.cardName === 'string'
                    ? slot.cardName.trim().toLowerCase()
                    : typeof slot?.name === 'string'
                      ? slot.name.trim().toLowerCase()
                      : null,
              }))
            : [];

          try {
            return `${normalizedTitle}|${normalizedPart}|${JSON.stringify(normalizedSlots)}`;
          } catch {
            return `${normalizedTitle}|${normalizedPart}`;
          }
        };

        const renderRackLayout = (title: string, partNumber: string | undefined, slots: any[]) => {
          const layoutKey = buildRackLayoutKey(title, partNumber, slots);
          if (layoutKey && renderedRackLayoutKeys.has(layoutKey)) {
            return;
          }

          if (layoutKey) {
            renderedRackLayoutKeys.add(layoutKey);
          }

          rackConfigHTML += `
            <div style="margin-top: 30px; margin-bottom: 30px; background: #f8fafc; padding: 24px; border-radius: 16px; border: 1px solid #e2e8f0; box-shadow: 0 12px 32px -18px rgba(15,23,42,0.25);">
              <h3 style="color: #0f172a; margin-top: 0; font-size: 15px; font-weight: 600;">${title}${partNumber ? ` · ${partNumber}` : ''}</h3>
              <div style="margin-top: 18px;">`;

          const normalizedSlots = Array.isArray(slots) ? dedupeSpanAwareSlots(slots as SpanAwareSlot[]) : [];

          if (normalizedSlots.length > 0) {
            rackConfigHTML += '<table style="width: 100%; border-collapse: collapse; margin-top: 12px; background: #ffffff; border-radius: 12px; overflow: hidden; border: 1px solid #e2e8f0;">';
            rackConfigHTML += '<thead><tr style="background: #0f172a; color: #f8fafc;"><th style="padding: 12px; border-bottom: 1px solid #1f2937; text-align: left; font-size: 10px; letter-spacing: 0.08em; text-transform: uppercase;">Slot</th><th style="padding: 12px; border-bottom: 1px solid #1f2937; text-align: left; font-size: 10px; letter-spacing: 0.08em; text-transform: uppercase;">Card Type</th><th style="padding: 12px; border-bottom: 1px solid #1f2937; text-align: left; font-size: 10px; letter-spacing: 0.08em; text-transform: uppercase;">Part Number</th></tr></thead>';
            rackConfigHTML += '<tbody>';

            normalizedSlots.forEach((slot: any, idx: number) => {
              const slotNumber = slot?.slot ?? slot?.slotNumber ?? slot?.position ?? (idx + 1);
              const cardName = slot?.cardName || slot?.name || slot?.product?.name || 'Empty';
              const slotPartNumber = slot?.partNumber || slot?.product?.partNumber || '-';
              const rowStyle = idx % 2 === 0 ? 'background: #f8fafc;' : 'background: #ffffff;';
              rackConfigHTML += `
                <tr style="${rowStyle}">
                  <td style="padding: 12px; border-bottom: 1px solid #e2e8f0; font-weight: 600; color: #0f172a;">Slot ${slotNumber}</td>
                  <td style="padding: 12px; border-bottom: 1px solid #e2e8f0; color: #0f172a;">${cardName}</td>
                  <td style="padding: 12px; border-bottom: 1px solid #e2e8f0; font-family: 'SFMono-Regular', Consolas, 'Liberation Mono', monospace; font-size: 10px; color: #0f172a;">${slotPartNumber}</td>
                </tr>`;
            });

            rackConfigHTML += '</tbody></table>';
          } else {
            rackConfigHTML += '<p style="color: #64748b; font-style: italic; padding: 18px; background: #ffffff; border-radius: 12px; border: 1px dashed #cbd5f5;">No rack configuration data available</p>';
          }

          rackConfigHTML += '</div></div>';
        };

        // Process each chassis item
        chassisItems.forEach(chassisItem => {
          const config = chassisItem.rackConfiguration;
          renderRackLayout(chassisItem.product.name, chassisItem.partNumber, config?.slots || []);
        });

        // Render fallback rack layouts stored in draft data
        fallbackRackLayouts.forEach(layout => {
          const slots = layout?.layout?.slots || layout?.slots;
          if (Array.isArray(slots) && slots.length > 0) {
            renderRackLayout(layout.productName || 'Configured Rack', layout.partNumber, slots);
          }
        });

        // Also check draft_bom for any raw rack configuration data
        if (quoteInfo.draft_bom?.rackConfiguration) {
          rackConfigHTML += `
            <div style="margin-top: 30px; margin-bottom: 30px; background: #f8fafc; padding: 24px; border-radius: 16px; border: 1px solid #e2e8f0;">
              <h3 style="color: #0f172a; margin-top: 0; font-size: 15px; font-weight: 600;">Draft Rack Configuration</h3>
              <pre style="white-space: pre-wrap; font-family: 'SFMono-Regular', Consolas, 'Liberation Mono', monospace; font-size: 10px; background: #0f172a; color: #f8fafc; padding: 16px; border-radius: 12px; overflow-x: auto;">${JSON.stringify(quoteInfo.draft_bom.rackConfiguration, null, 2)}</pre>
            </div>`;
        }
        
        rackConfigHTML += '</div>';
        return rackConfigHTML;
      })()}

      ${level4SectionHTML}



      ${termsAndConditions ? `
        <div style="page-break-before: always; margin-top: 40px;">
          <h2 style="color: #0f172a; border-bottom: 1px solid #e2e8f0; padding-bottom: 12px;">Terms & Conditions</h2>
          <div class="terms-columns">
            ${formattedTermsAndConditions}
          </div>
        </div>
      ` : ''}

        <div class="footer">
          <p>${isDraft ? 'This is a draft quote and is subject to final approval and terms & conditions.' : 'This quote is subject to the terms & conditions outlined above.'}</p>
          <p>Generated by PowerQuotePro Quote System | ${companyName}</p>
          ${!isDraft ? `<p><strong>Quote ID:</strong> ${quoteInfo.id}</p>` : ''}
        </div>
      </div>
    </body>
    </html>
  `;

  printWindow.document.write(htmlContent);
  printWindow.document.close();
  
  // Only trigger print dialog if action is 'download', otherwise just show in browser
  if (action === 'download') {
    printWindow.print();
  }
};<|MERGE_RESOLUTION|>--- conflicted
+++ resolved
@@ -144,7 +144,6 @@
 
 const PRODUCT_INFO_KEYS = new Set(PRODUCT_INFO_KEY_VARIANTS.map(normalizeProductInfoKey));
 
-<<<<<<< HEAD
 const PRODUCT_ID_KEY_HINTS = [
   'productid',
   'level2productid',
@@ -171,8 +170,6 @@
   'option',
 ];
 
-=======
->>>>>>> ea11677c
 const resolveProductInfoUrl = (...sources: Array<any>): string | null => {
   const visited = new WeakSet<object>();
 
@@ -235,7 +232,6 @@
   return null;
 };
 
-<<<<<<< HEAD
 const collectProductIdCandidates = (...sources: Array<any>): string[] => {
   const candidates = new Set<string>();
   const visited = new WeakSet<object>();
@@ -321,8 +317,6 @@
   return Array.from(candidates);
 };
 
-=======
->>>>>>> ea11677c
 const gatherSources = (slot: SpanAwareSlot): any[] => {
   const rawSlot = slot.rawSlot ?? slot;
   const config = slot.configuration ?? slot.level4Config ?? slot.level4Selections ?? rawSlot?.configuration ?? rawSlot?.level4Config ?? rawSlot?.level4Selections;
@@ -2092,7 +2086,6 @@
                 <td>${item.product.name}</td>
                 <td>
                   ${item.product.description}
-<<<<<<< HEAD
                   ${(() => {
                     const infoUrl =
                       coerceString((item.product as any)?.productInfoUrl) ||
@@ -2102,11 +2095,6 @@
                       ? `<div class="product-info-link">Product Info: <a href="${escapeHtml(infoUrl)}" target="_blank" rel="noopener noreferrer">${escapeHtml(infoUrl)}</a></div>`
                       : '';
                   })()}
-=======
-                  ${item.product.productInfoUrl
-                    ? `<div class="product-info-link">Product Info: <a href="${escapeHtml(item.product.productInfoUrl)}" target="_blank" rel="noopener noreferrer">${escapeHtml(item.product.productInfoUrl)}</a></div>`
-                    : ''}
->>>>>>> ea11677c
                 </td>
                 <td>${item.partNumber || 'TBD'}</td>
                 <td>${item.quantity}</td>
