--- conflicted
+++ resolved
@@ -1346,16 +1346,11 @@
 
   const computeTermsBlockWeight = (block: TermsBlock): number => {
     if (block.type === 'heading') {
-<<<<<<< HEAD
       return 6;
-=======
-      return 4;
->>>>>>> b01ff8d2
     }
 
     const textContent = block.html.replace(/<[^>]+>/g, ' ').trim();
     if (!textContent) {
-<<<<<<< HEAD
       return 2;
     }
 
@@ -1375,13 +1370,6 @@
     }
 
     return weight;
-=======
-      return 1;
-    }
-
-    const wordCount = textContent.split(/\s+/).length;
-    return Math.max(wordCount, 4);
->>>>>>> b01ff8d2
   };
 
   const renderTermsColumns = (blocks: TermsBlock[]): { html: string; columnCount: number } => {
@@ -1415,11 +1403,7 @@
       return block.html;
     };
 
-<<<<<<< HEAD
     const MAX_COLUMN_WEIGHT = 340;
-=======
-    const MAX_COLUMN_WEIGHT = 480;
->>>>>>> b01ff8d2
     const columns: TermsBlock[][] = [];
     let currentColumn: TermsBlock[] = [];
     let currentColumnWeight = 0;
