--- conflicted
+++ resolved
@@ -2014,7 +2014,6 @@
       level4Config: directLevel4 || undefined,
       slotLevel4: normalizedSlotLevel4Entries,
       level: normalizedLevel ?? item.level,
-<<<<<<< HEAD
     };
   });
 
@@ -2148,8 +2147,6 @@
       parentLevel2Id: parentLevel2Id ?? item.parentLevel2Id,
       resolvedInfoUrl,
       product: mergedProduct,
-=======
->>>>>>> 799d0f43
     };
   });
 
@@ -2610,56 +2607,12 @@
                   item?.product?.parentProductId
               );
 
-<<<<<<< HEAD
               const infoUrl =
                 sanitizeHttpUrl(item?.resolvedInfoUrl) ??
                 (parentLevel2Id ? sanitizeHttpUrl(level2InfoUrlCache.get(parentLevel2Id)) : undefined);
 
               const shouldRenderLink =
                 !!infoUrl && normalizedLevel !== 1 && normalizedLevel !== 4;
-=======
-              const infoUrl = (() => {
-                const candidates: Array<string | undefined> = [item?.resolvedInfoUrl];
-
-                if (normalizedLevel === 2 || (!normalizedLevel && !parentLevel2Id)) {
-                  candidates.push((item?.product as any)?.productInfoUrl);
-                  candidates.push((item?.product as any)?.product_info_url);
-                  candidates.push(extractProductInfoUrlFromItem(item));
-                } else if (normalizedLevel === 3 || (parentLevel2Id && normalizedLevel !== 4)) {
-                  if (parentLevel2Id) {
-                    candidates.push(level2InfoUrlCache.get(parentLevel2Id));
-                  }
-                  candidates.push(extractParentLevel2InfoUrl(item));
-                } else {
-                  candidates.push((item?.product as any)?.productInfoUrl);
-                  if (parentLevel2Id) {
-                    candidates.push(level2InfoUrlCache.get(parentLevel2Id));
-                  }
-                  candidates.push(extractProductInfoUrlFromItem(item));
-                }
-
-                const resolved = candidates
-                  .map(candidate => sanitizeHttpUrl(candidate))
-                  .find((url): url is string => Boolean(url));
-
-                if (resolved) {
-                  if (normalizedLevel === 2 || (!normalizedLevel && !parentLevel2Id)) {
-                    registerLevel2InfoUrl(item, resolved);
-                  } else if (normalizedLevel === 3 && parentLevel2Id && !level2InfoUrlCache.has(parentLevel2Id)) {
-                    level2InfoUrlCache.set(parentLevel2Id, resolved);
-                  }
-                }
-
-                return resolved;
-              })();
-
-              const effectiveLevel =
-                normalizedLevel ??
-                (infoUrl ? (parentLevel2Id ? 3 : 2) : parentLevel2Id ? 3 : undefined);
-
-              const shouldRenderLink =
-                !!infoUrl && effectiveLevel !== 1 && effectiveLevel !== 4 && effectiveLevel !== undefined;
->>>>>>> 799d0f43
 
               const infoLinkHtml = shouldRenderLink && infoUrl
                 ? `<div class="product-info-link"><a href="${escapeHtml(infoUrl)}" target="_blank" rel="noopener noreferrer">Info: ${escapeHtml(infoUrl)}</a></div>`
